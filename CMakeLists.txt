--- conflicted
+++ resolved
@@ -51,11 +51,7 @@
 set(CMAKE_OSX_DEPLOYMENT_TARGET 10.12 CACHE STRING "macOS deployment target (Apple clang only)")
 
 project(oxen
-<<<<<<< HEAD
-    VERSION 8.1.6
-=======
     VERSION 9.1.0
->>>>>>> 422d82e2
     LANGUAGES CXX C)
   set(OXEN_RELEASE_CODENAME "Salty Saga")
 
