--- conflicted
+++ resolved
@@ -1230,36 +1230,6 @@
   {
     TRY_ENTRY();
 
-<<<<<<< HEAD
-    connection_ptr new_connection_l(new connection<t_protocol_handler>(io_service_, m_state, m_connection_type) );
-    connections_mutex.lock();
-    connections_.insert(new_connection_l);
-    MDEBUG("connections_ size now " << connections_.size());
-    connections_mutex.unlock();
-    epee::misc_utils::auto_scope_leave_caller scope_exit_handler = epee::misc_utils::create_scope_leave_handler([&](){ CRITICAL_REGION_LOCAL(connections_mutex); connections_.erase(new_connection_l); });
-    boost::asio::ip::tcp::socket&  sock_ = new_connection_l->socket();
-    
-    //////////////////////////////////////////////////////////////////////////
-    boost::asio::ip::tcp::resolver resolver(io_service_);
-    boost::asio::ip::tcp::resolver::query query(boost::asio::ip::tcp::v4(), adr, port, boost::asio::ip::tcp::resolver::query::canonical_name);
-    boost::asio::ip::tcp::resolver::iterator iterator = resolver.resolve(query);
-
-    boost::asio::ip::tcp::resolver::iterator end;
-
-    if(iterator == end)
-    {
-      _erro("Failed to resolve " << adr);
-      return false;
-    }
-
-    //////////////////////////////////////////////////////////////////////////
-
-
-    //boost::asio::ip::tcp::endpoint remote_endpoint(boost::asio::ip::address::from_string(addr.c_str()), port);
-    boost::asio::ip::tcp::endpoint remote_endpoint(*iterator);
-     
-=======
->>>>>>> 4466f450
     sock_.open(remote_endpoint.protocol());
     if(bind_ip != "0.0.0.0" && bind_ip != "0" && bind_ip != "" )
     {
