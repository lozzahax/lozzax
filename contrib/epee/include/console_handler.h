// Copyright (c) 2006-2013, Andrey N. Sabelnikov, www.sabelnikov.net
// All rights reserved.
//
// Redistribution and use in source and binary forms, with or without
// modification, are permitted provided that the following conditions are met:
// * Redistributions of source code must retain the above copyright
// notice, this list of conditions and the following disclaimer.
// * Redistributions in binary form must reproduce the above copyright
// notice, this list of conditions and the following disclaimer in the
// documentation and/or other materials provided with the distribution.
// * Neither the name of the Andrey N. Sabelnikov nor the
// names of its contributors may be used to endorse or promote products
// derived from this software without specific prior written permission.
//
// THIS SOFTWARE IS PROVIDED BY THE COPYRIGHT HOLDERS AND CONTRIBUTORS "AS IS" AND
// ANY EXPRESS OR IMPLIED WARRANTIES, INCLUDING, BUT NOT LIMITED TO, THE IMPLIED
// WARRANTIES OF MERCHANTABILITY AND FITNESS FOR A PARTICULAR PURPOSE ARE
// DISCLAIMED. IN NO EVENT SHALL THE COPYRIGHT OWNER  BE LIABLE FOR ANY
// DIRECT, INDIRECT, INCIDENTAL, SPECIAL, EXEMPLARY, OR CONSEQUENTIAL DAMAGES
// (INCLUDING, BUT NOT LIMITED TO, PROCUREMENT OF SUBSTITUTE GOODS OR SERVICES;
// LOSS OF USE, DATA, OR PROFITS; OR BUSINESS INTERRUPTION) HOWEVER CAUSED AND
// ON ANY THEORY OF LIABILITY, WHETHER IN CONTRACT, STRICT LIABILITY, OR TORT
// (INCLUDING NEGLIGENCE OR OTHERWISE) ARISING IN ANY WAY OUT OF THE USE OF THIS
// SOFTWARE, EVEN IF ADVISED OF THE POSSIBILITY OF SUCH DAMAGE.
//

#pragma once

#include "misc_log_ex.h"
#include "string_tools.h"
#include <functional>
#include <atomic>
#include <condition_variable>
#include <functional>
#include <mutex>
#include <thread>
#include <iostream>
#ifdef __OpenBSD__
#include <stdio.h>
#endif
#include <boost/algorithm/string/classification.hpp>
#include <boost/algorithm/string/split.hpp>

#ifdef HAVE_READLINE
  #include "readline_buffer.h"
#endif

#undef MONERO_DEFAULT_LOG_CATEGORY
#define MONERO_DEFAULT_LOG_CATEGORY "console_handler"

namespace epee
{
  class async_stdin_reader
  {
  public:
    async_stdin_reader()
      : m_run(true)
      , m_has_read_request(false)
      , m_read_status(state_init)
    {
#ifdef HAVE_READLINE
      m_readline_buffer.start();
#endif
      m_reader_thread = std::thread([this] { reader_thread_func(); });
    }

    ~async_stdin_reader()
    {
      try { stop(); }
      catch (...) { /* ignore */ }
    }

#ifdef HAVE_READLINE
    rdln::readline_buffer& get_readline_buffer()
    {
      return m_readline_buffer;
    }
#endif

    // Not thread safe. Only one thread can call this method at once.
    bool get_line(std::string& line)
    {
      if (!start_read())
        return false;

      if (state_eos == m_read_status)
        return false;

      std::unique_lock<std::mutex> lock(m_response_mutex);
      m_response_cv.wait(lock, [this] { return m_read_status != state_init; });

      bool res = false;
      if (state_success == m_read_status)
      {
        line = m_line;
        res = true;
      }

      if (!eos() && m_read_status != state_cancelled)
        m_read_status = state_init;

      return res;
    }

    bool eos() const { return m_read_status == state_eos; }

    void stop()
    {
      if (m_run)
      {
        m_run.store(false, std::memory_order_relaxed);

#if defined(WIN32)
        ::CloseHandle(::GetStdHandle(STD_INPUT_HANDLE));
#endif

        m_request_cv.notify_one();
        m_reader_thread.join();
#ifdef HAVE_READLINE
        m_readline_buffer.stop();
#endif
      }
    }

    void cancel()
    {
      boost::unique_lock<boost::mutex> lock(m_response_mutex);
      m_read_status = state_cancelled;
      m_has_read_request = false;
      m_response_cv.notify_one();
    }

  private:
    bool start_read()
    {
      std::unique_lock<std::mutex> lock(m_request_mutex);
      if (!m_run.load(std::memory_order_relaxed) || m_has_read_request)
        return false;

      m_has_read_request = true;
      m_request_cv.notify_one();
      return true;
    }

    bool wait_read()
    {
      std::unique_lock<std::mutex> lock(m_request_mutex);
      m_request_cv.wait(lock, [this] { return m_has_read_request || !m_run; });

      if (m_has_read_request)
      {
        m_has_read_request = false;
        return true;
      }

      return false;
    }

    bool wait_stdin_data()
    {
#if !defined(WIN32)
      #if defined(__OpenBSD__) || defined(__ANDROID__)
      int stdin_fileno = fileno(stdin);
      #else
      int stdin_fileno = ::fileno(stdin);
      #endif

      while (m_run.load(std::memory_order_relaxed))
      {
        if (m_read_status == state_cancelled)
          return false;

        fd_set read_set;
        FD_ZERO(&read_set);
        FD_SET(stdin_fileno, &read_set);

        struct timeval tv;
        tv.tv_sec = 0;
        tv.tv_usec = 100 * 1000;

        int retval = ::select(stdin_fileno + 1, &read_set, NULL, NULL, &tv);
        if (retval < 0)
          return false;
        else if (0 < retval)
          return true;
      }
#else
      while (m_run.load(std::memory_order_relaxed))
      {
        if (m_read_status == state_cancelled)
          return false;

        int retval = ::WaitForSingleObject(::GetStdHandle(STD_INPUT_HANDLE), 100);
        switch (retval)
        {
          case WAIT_FAILED:
            return false;
          case WAIT_OBJECT_0:
            return true;
          default:
            break;
        }
      }
#endif

      return true;
    }

    void reader_thread_func()
    {
      while (true)
      {
        if (!wait_read())
          break;

        std::string line;
        bool read_ok = true;
#ifdef HAVE_READLINE
reread:
#endif
        if (wait_stdin_data())
        {
          if (m_run.load(std::memory_order_relaxed))
          {
#ifdef HAVE_READLINE
            switch (m_readline_buffer.get_line(line))
            {
            case rdln::empty:   goto eof;
            case rdln::partial: goto reread;
            case rdln::full:    break;
            }
#else
            if (m_read_status != state_cancelled)
              std::getline(std::cin, line);
#endif
            read_ok = !std::cin.eof() && !std::cin.fail();
          }
        }
        else
        {
          read_ok = false;
        }
        if (std::cin.eof()) {
#ifdef HAVE_READLINE
eof:
#endif
          m_read_status = state_eos;
          m_response_cv.notify_one();
          break;
        }
        else
        {
          std::unique_lock<std::mutex> lock(m_response_mutex);
          if (m_run.load(std::memory_order_relaxed))
          {
            m_line = std::move(line);
            m_read_status = read_ok ? state_success : state_error;
          }
          else
          {
            m_read_status = state_cancelled;
          }
          m_response_cv.notify_one();
        }
      }
    }

    enum t_state
    {
      state_init,
      state_success,
      state_error,
      state_cancelled,
      state_eos
    };

  private:
    std::thread m_reader_thread;
    std::atomic<bool> m_run;
#ifdef HAVE_READLINE
    rdln::readline_buffer m_readline_buffer;
#endif

    std::string m_line;
    bool m_has_read_request;
    t_state m_read_status;

    std::mutex m_request_mutex;
    std::mutex m_response_mutex;
    std::condition_variable m_request_cv;
    std::condition_variable m_response_cv;
  };

  class async_console_handler
  {
  public:
    async_console_handler()
    {
    }

    template<class t_server, class chain_handler>
    bool run(t_server* psrv, chain_handler ch_handler, std::function<std::string(void)> prompt, const std::string& usage = "")
    {
      return run(prompt, usage, [&](const std::string& cmd) { return ch_handler(psrv, cmd); }, [&] { psrv->send_stop_signal(); });
    }

    template<class chain_handler>
    bool run(chain_handler ch_handler, std::function<std::string(void)> prompt, const std::string& usage = "", std::function<void(void)> exit_handler = NULL)
    {
      return run(prompt, usage, [&](const boost::optional<std::string>& cmd) { return ch_handler(cmd); }, exit_handler);
    }

    void stop()
    {
      m_running = false;
      m_stdin_reader.stop();
    }

    void cancel()
    {
      m_cancel = true;
      m_stdin_reader.cancel();
    }

    void print_prompt()
    {
      std::string prompt = m_prompt();
      if (!prompt.empty())
      {
#ifdef HAVE_READLINE
        std::string color_prompt = "\001\033[1;33m\002" + prompt;
        if (' ' != prompt.back())
          color_prompt += " ";
        color_prompt += "\001\033[0m\002";
        m_stdin_reader.get_readline_buffer().set_prompt(color_prompt);
#else
        epee::set_console_color(epee::console_color_yellow, true);
        std::cout << prompt;
        if (' ' != prompt.back())
          std::cout << ' ';
        epee::reset_console_color();
        std::cout.flush();
#endif
      }
    }

  private:
    template<typename t_cmd_handler>
    bool run(std::function<std::string(void)> prompt, const std::string& usage, const t_cmd_handler& cmd_handler, std::function<void(void)> exit_handler)
    {
      bool continue_handle = true;
      m_prompt = prompt;
      while(continue_handle)
      {
        try
        {
          if (!m_running)
          {
            break;
          }
          print_prompt();

          std::string command;
          bool get_line_ret = m_stdin_reader.get_line(command);
          if (!m_running)
            break;
          if (m_stdin_reader.eos())
          {
            MGINFO("EOF on stdin, exiting");
            std::cout << std::endl;
            break;
          }

          if (m_cancel)
          {
            MDEBUG("Input cancelled");
            cmd_handler(boost::none);
            m_cancel = false;
            continue;
          }
          if (!get_line_ret)
          {
            MERROR("Failed to read line.");
          }

          string_tools::trim(command);

          LOG_PRINT_L2("Read command: " << command);
<<<<<<< HEAD
          if (command.empty())
=======
          if(cmd_handler(command))
>>>>>>> 23547e6e
          {
            continue;
          }
          else if(0 == command.compare("exit") || 0 == command.compare("q"))
          {
            continue_handle = false;
          }
          else
          {
            cmd_handler(command);
          }
        }
        catch (const std::exception &ex)
        {
          LOG_ERROR("Exception at [console_handler], what=" << ex.what());
        }
      }
      if (exit_handler)
        exit_handler();
      return true;
    }

  private:
    async_stdin_reader m_stdin_reader;
    std::atomic<bool> m_running = {true};
    std::atomic<bool> m_cancel = {false};
    std::function<std::string(void)> m_prompt;
  };

  class command_handler {
  public:
<<<<<<< HEAD
    typedef std::function<bool(const std::vector<std::string> &)> callback;
    typedef std::map<std::string, std::pair<callback, std::pair<std::string, std::string>>> lookup;

    /// Go through registered commands in sorted order, call the function with three string
    /// arguments: command name, usage, and description.
    template <typename Function>
    void for_each(Function f)
=======
    typedef boost::function<bool (const std::vector<std::string> &)> callback;
    typedef boost::function<bool (void)> empty_callback;
    typedef std::map<std::string, std::pair<callback, std::pair<std::string, std::string>>> lookup;

    command_handler():
      m_unknown_command_handler([](const std::vector<std::string>&){return false;}),
      m_empty_command_handler([](){return true;}),
      m_cancel_handler([](){return true;})
    {
    }

    std::string get_usage()
>>>>>>> 23547e6e
    {
      for (const auto& x : m_command_handlers)
        f(x.first, x.second.second.first, x.second.second.second);
    }

    /// Returns {usage, description} for a given command.
    std::pair<std::string, std::string> get_documentation(const std::vector<std::string>& cmd)
    {
      if(cmd.empty())
        return {"", ""};
      auto it = m_command_handlers.find(cmd.front());
      if(it == m_command_handlers.end())
        return {"", ""};
      return it->second.second;
    }

    void set_handler(const std::string& cmd, callback hndlr, std::string usage = "", std::string description = "")
    {
      lookup::mapped_type & vt = m_command_handlers[cmd];
      vt.first = std::move(hndlr);
      if (description.empty())
        vt.second = {cmd, std::move(usage)};
      else
        vt.second = {std::move(usage), std::move(description)};
#ifdef HAVE_READLINE
      rdln::readline_buffer::add_completion(cmd);
#endif
    }

<<<<<<< HEAD
    /// Throws invalid_command on bad command with what() set to the command name, otherwise
    /// returns the result of the command (true generally means success, false means failure).
    struct invalid_command : std::invalid_argument { using std::invalid_argument::invalid_argument; };
    bool process_command(const std::vector<std::string>& cmd)
    {
      if(!cmd.size())
        throw invalid_command{"(empty)"};
      auto it = m_command_handlers.find(cmd.front());
      if (it == m_command_handlers.end())
        throw invalid_command{cmd.front()};
      return it->second.first(std::vector<std::string>{cmd.begin()+1, cmd.end()});
    }

    bool process_command_and_log(const std::vector<std::string> &cmd)
    {
      try
      {
        return process_command(cmd);
      }
      catch (const invalid_command &e)
      {
#ifdef HAVE_READLINE
        rdln::suspend_readline pause_readline;
#endif
        std::cout << "Unknown command: " << e.what() << ". Try 'help' for available commands\n";
      }
      catch (const std::exception &e)
      {
#ifdef HAVE_READLINE
        rdln::suspend_readline pause_readline;
#endif
        std::cout << "Command errored: " << cmd.front() << ", " << e.what();
      }

      return false;
    }

    bool process_command_and_log(const std::string &cmd)
=======
    void set_unknown_command_handler(const callback& hndlr)
    {
      m_unknown_command_handler = hndlr;
    }

    void set_empty_command_handler(const empty_callback& hndlr)
    {
      m_empty_command_handler = hndlr;
    }

    void set_cancel_handler(const empty_callback& hndlr)
    {
      m_cancel_handler = hndlr;
    }

    bool process_command_vec(const std::vector<std::string>& cmd)
    {
      if(!cmd.size() || (cmd.size() == 1 && !cmd[0].size()))
        return m_empty_command_handler();
      auto it = m_command_handlers.find(cmd.front());
      if(it == m_command_handlers.end())
        return m_unknown_command_handler(cmd);
      std::vector<std::string> cmd_local(cmd.begin()+1, cmd.end());
      return it->second.first(cmd_local);
    }

    bool process_command_str(const boost::optional<std::string>& cmd)
>>>>>>> 23547e6e
    {
      if (!cmd)
        return m_cancel_handler();
      std::vector<std::string> cmd_v;
<<<<<<< HEAD
      boost::split(cmd_v,cmd,boost::is_any_of(" "), boost::token_compress_on);
      return process_command_and_log(cmd_v);
=======
      boost::split(cmd_v,*cmd,boost::is_any_of(" "), boost::token_compress_on);
      return process_command_vec(cmd_v);
>>>>>>> 23547e6e
    }

  private:
    lookup m_command_handlers;
    callback m_unknown_command_handler;
    empty_callback m_empty_command_handler;
    empty_callback m_cancel_handler;
  };

  /************************************************************************/
  /*                                                                      */
  /************************************************************************/
  class console_handlers_binder : public command_handler
  {
    typedef command_handler::callback console_command_handler;
    typedef command_handler::lookup command_handlers_map;
    std::thread m_console_thread;
    async_console_handler m_console_handler;
  public:
    bool start_handling(std::function<std::string(void)> prompt, const std::string& usage_string = "", std::function<void(void)> exit_handler = NULL)
    {
      m_console_thread = std::thread{std::bind(&console_handlers_binder::run_handling, this, prompt, usage_string, exit_handler)};
      m_console_thread.detach();
      return true;
    }
    bool start_handling(const std::string &prompt, const std::string& usage_string = "", std::function<void(void)> exit_handler = NULL)
    {
      return start_handling([prompt](){ return prompt; }, usage_string, exit_handler);
    }

    void stop_handling()
    {
      m_console_handler.stop();
    }

    bool run_handling(std::function<std::string(void)> prompt, const std::string& usage_string, std::function<void(void)> exit_handler = NULL)
    {
      return m_console_handler.run([this](const auto& arg) { return process_command_and_log(arg); }, prompt, usage_string, exit_handler);
    }

    void print_prompt()
    {
      m_console_handler.print_prompt();
    }

    void cancel_input()
    {
      m_console_handler.cancel();
    }
  };
}<|MERGE_RESOLUTION|>--- conflicted
+++ resolved
@@ -124,7 +124,7 @@
 
     void cancel()
     {
-      boost::unique_lock<boost::mutex> lock(m_response_mutex);
+      std::unique_lock<std::mutex> lock(m_response_mutex);
       m_read_status = state_cancelled;
       m_has_read_request = false;
       m_response_cv.notify_one();
@@ -386,11 +386,7 @@
           string_tools::trim(command);
 
           LOG_PRINT_L2("Read command: " << command);
-<<<<<<< HEAD
           if (command.empty())
-=======
-          if(cmd_handler(command))
->>>>>>> 23547e6e
           {
             continue;
           }
@@ -422,28 +418,14 @@
 
   class command_handler {
   public:
-<<<<<<< HEAD
     typedef std::function<bool(const std::vector<std::string> &)> callback;
+    typedef boost::function<bool (void)> empty_callback;
     typedef std::map<std::string, std::pair<callback, std::pair<std::string, std::string>>> lookup;
 
     /// Go through registered commands in sorted order, call the function with three string
     /// arguments: command name, usage, and description.
     template <typename Function>
     void for_each(Function f)
-=======
-    typedef boost::function<bool (const std::vector<std::string> &)> callback;
-    typedef boost::function<bool (void)> empty_callback;
-    typedef std::map<std::string, std::pair<callback, std::pair<std::string, std::string>>> lookup;
-
-    command_handler():
-      m_unknown_command_handler([](const std::vector<std::string>&){return false;}),
-      m_empty_command_handler([](){return true;}),
-      m_cancel_handler([](){return true;})
-    {
-    }
-
-    std::string get_usage()
->>>>>>> 23547e6e
     {
       for (const auto& x : m_command_handlers)
         f(x.first, x.second.second.first, x.second.second.second);
@@ -473,7 +455,6 @@
 #endif
     }
 
-<<<<<<< HEAD
     /// Throws invalid_command on bad command with what() set to the command name, otherwise
     /// returns the result of the command (true generally means success, false means failure).
     struct invalid_command : std::invalid_argument { using std::invalid_argument::invalid_argument; };
@@ -511,53 +492,22 @@
       return false;
     }
 
-    bool process_command_and_log(const std::string &cmd)
-=======
-    void set_unknown_command_handler(const callback& hndlr)
-    {
-      m_unknown_command_handler = hndlr;
-    }
-
-    void set_empty_command_handler(const empty_callback& hndlr)
-    {
-      m_empty_command_handler = hndlr;
-    }
-
-    void set_cancel_handler(const empty_callback& hndlr)
-    {
-      m_cancel_handler = hndlr;
-    }
-
-    bool process_command_vec(const std::vector<std::string>& cmd)
-    {
-      if(!cmd.size() || (cmd.size() == 1 && !cmd[0].size()))
-        return m_empty_command_handler();
-      auto it = m_command_handlers.find(cmd.front());
-      if(it == m_command_handlers.end())
-        return m_unknown_command_handler(cmd);
-      std::vector<std::string> cmd_local(cmd.begin()+1, cmd.end());
-      return it->second.first(cmd_local);
-    }
-
-    bool process_command_str(const boost::optional<std::string>& cmd)
->>>>>>> 23547e6e
+    bool process_command_and_log(const boost::optional<std::string>& cmd)
     {
       if (!cmd)
         return m_cancel_handler();
       std::vector<std::string> cmd_v;
-<<<<<<< HEAD
-      boost::split(cmd_v,cmd,boost::is_any_of(" "), boost::token_compress_on);
+      boost::split(cmd_v,*cmd,boost::is_any_of(" "), boost::token_compress_on);
       return process_command_and_log(cmd_v);
-=======
-      boost::split(cmd_v,*cmd,boost::is_any_of(" "), boost::token_compress_on);
-      return process_command_vec(cmd_v);
->>>>>>> 23547e6e
+    }
+
+    void set_cancel_handler(const empty_callback& hndlr)
+    {
+      m_cancel_handler = hndlr;
     }
 
   private:
     lookup m_command_handlers;
-    callback m_unknown_command_handler;
-    empty_callback m_empty_command_handler;
     empty_callback m_cancel_handler;
   };
 
