---
name: "loki-osx-x64-1.0.4"
enable_cache: true
suites:
- "bionic"
architectures:
- "amd64"
packages:
- "ca-certificates"
- "curl"
- "g++"
- "git"
- "pkg-config"
- "autoconf"
- "libtool"
- "automake"
- "faketime"
- "bsdmainutils"
- "cmake"
- "libcap-dev"
- "libz-dev"
- "libbz2-dev"
- "python"
- "python-dev"
- "python-setuptools"
remotes:
- "url": "https://github.com/loki-project/loki.git"
  "dir": "loki"
files:
- "MacOSX10.11.sdk.tar.gz"
script: |
  WRAP_DIR=$HOME/wrapped
  HOSTS="x86_64-apple-darwin11"
  FAKETIME_HOST_PROGS=""
  FAKETIME_PROGS="ar ranlib date dmg genisoimage"

  export GZIP="-9n"
  export TAR_OPTIONS="--mtime="$REFERENCE_DATE\\\ $REFERENCE_TIME""
  export TZ="UTC"
  export BUILD_DIR=`pwd`
  mkdir -p ${WRAP_DIR}
  if test -n "$GBUILD_CACHE_ENABLED"; then
    export SOURCES_PATH=${GBUILD_COMMON_CACHE}
    export BASE_CACHE=${GBUILD_PACKAGE_CACHE}
    mkdir -p ${BASE_CACHE} ${SOURCES_PATH}
  fi

  export ZERO_AR_DATE=1

  function create_global_faketime_wrappers {
  for prog in ${FAKETIME_PROGS}; do
    echo '#!/usr/bin/env bash' > ${WRAP_DIR}/${prog}
    echo "REAL=\`which -a ${prog} | grep -v ${WRAP_DIR}/${prog} | head -1\`" >> ${WRAP_DIR}/${prog}
    echo 'export LD_PRELOAD=/usr/lib/x86_64-linux-gnu/faketime/libfaketime.so.1' >> ${WRAP_DIR}/${prog}
    echo "export FAKETIME=\"$1\"" >> ${WRAP_DIR}/${prog}
    echo "\$REAL \$@" >> $WRAP_DIR/${prog}
    chmod +x ${WRAP_DIR}/${prog}
  done
  }

  function create_per-host_faketime_wrappers {
  for i in $HOSTS; do
    for prog in ${FAKETIME_HOST_PROGS}; do
        echo '#!/usr/bin/env bash' > ${WRAP_DIR}/${i}-${prog}
        echo "REAL=\`which -a ${i}-${prog} | grep -v ${WRAP_DIR}/${i}-${prog} | head -1\`" >> ${WRAP_DIR}/${i}-${prog}
        echo 'export LD_PRELOAD=/usr/lib/x86_64-linux-gnu/faketime/libfaketime.so.1' >> ${WRAP_DIR}/${i}-${prog}
        echo "export FAKETIME=\"$1\"" >> ${WRAP_DIR}/${i}-${prog}
        echo "\$REAL \$@" >> $WRAP_DIR/${i}-${prog}
        chmod +x ${WRAP_DIR}/${i}-${prog}
    done
  done
  }

  # Faketime for depends so intermediate results are comparable
  export PATH_orig=${PATH}
  create_global_faketime_wrappers "2000-01-01 12:00:00"
  create_per-host_faketime_wrappers "2000-01-01 12:00:00"
  export PATH=${WRAP_DIR}:${PATH}

  git config --global core.abbrev 9
<<<<<<< HEAD
  cd loki
=======
  cd monero
  # Set the version string that gets added to the tar archive name
  version="`git describe`"
  if [[ $version == *"-"*"-"* ]]; then
    version="`git rev-parse --short=9 HEAD`"
    version="`echo $version | head -c 9`"
  fi

>>>>>>> 1499caf5
  BASEPREFIX=`pwd`/contrib/depends

  mkdir -p ${BASEPREFIX}/SDKs
  tar -C ${BASEPREFIX}/SDKs -xf ${BUILD_DIR}/MacOSX10.11.sdk.tar.gz

  # Build dependencies for each host
  for i in $HOSTS; do
    make ${MAKEOPTS} -C ${BASEPREFIX} HOST="${i}"
  done

  # Faketime for binaries
  export PATH=${PATH_orig}
  create_global_faketime_wrappers "${REFERENCE_DATETIME}"
  create_per-host_faketime_wrappers "${REFERENCE_DATETIME}"
  export PATH=${WRAP_DIR}:${PATH}

  ORIGPATH="$PATH"
  # Build in a new dir for each host
  for i in ${HOSTS}; do
    export PATH=${BASEPREFIX}/${i}/native/bin:${ORIGPATH}
    mkdir build && cd build
    cmake .. -DCMAKE_TOOLCHAIN_FILE=${BASEPREFIX}/${i}/share/toolchain.cmake
    make ${MAKEOPTS}
<<<<<<< HEAD
    DISTNAME=loki-${i}
=======
    DISTNAME=monero-${i}-${version}
>>>>>>> 1499caf5
    mv bin ${DISTNAME}
    find ${DISTNAME}/ | sort | tar --no-recursion --mode='u+rw,go+r-w,a+X' --owner=0 --group=0 -c -T - | gzip -9n > ${OUTDIR}/${DISTNAME}.tar.gz
    cd ..
    rm -rf build
  done
<|MERGE_RESOLUTION|>--- conflicted
+++ resolved
@@ -78,10 +78,7 @@
   export PATH=${WRAP_DIR}:${PATH}
 
   git config --global core.abbrev 9
-<<<<<<< HEAD
   cd loki
-=======
-  cd monero
   # Set the version string that gets added to the tar archive name
   version="`git describe`"
   if [[ $version == *"-"*"-"* ]]; then
@@ -89,7 +86,6 @@
     version="`echo $version | head -c 9`"
   fi
 
->>>>>>> 1499caf5
   BASEPREFIX=`pwd`/contrib/depends
 
   mkdir -p ${BASEPREFIX}/SDKs
@@ -113,11 +109,7 @@
     mkdir build && cd build
     cmake .. -DCMAKE_TOOLCHAIN_FILE=${BASEPREFIX}/${i}/share/toolchain.cmake
     make ${MAKEOPTS}
-<<<<<<< HEAD
-    DISTNAME=loki-${i}
-=======
-    DISTNAME=monero-${i}-${version}
->>>>>>> 1499caf5
+    DISTNAME=loki-${i}-${version}
     mv bin ${DISTNAME}
     find ${DISTNAME}/ | sort | tar --no-recursion --mode='u+rw,go+r-w,a+X' --owner=0 --group=0 -c -T - | gzip -9n > ${OUTDIR}/${DISTNAME}.tar.gz
     cd ..
