# Anonymity Networks with Loki

Currently only Tor and I2P have been integrated into Loki. The usage of
these networks is still considered experimental - there are a few pessimistic
cases where privacy is leaked. The design is intended to maximize privacy of
the source of a transaction by broadcasting it over an anonymity network, while
relying on IPv4 for the remainder of messages to make surrounding node attacks
(via sybil) more difficult.


## Behavior

If _any_ anonymity network is enabled, transactions being broadcast that lack
a valid "context" (i.e. the transaction did not come from a p2p connection),
will only be sent to peers on anonymity networks. If an anonymity network is
enabled but no peers over an anonymity network are available, an error is
logged and the transaction is kept for future broadcasting over an anonymity
network. The transaction will not be broadcast unless an anonymity connection
is made or until `lokid` is shutdown and restarted with only public
connections enabled.

Anonymity networks can also be used with `loki-wallet-cli` and
`loki-wallet-rpc` - the wallets will connect to a daemon through a proxy. The
daemon must provide a hidden service for the RPC itself, which is separate from
the hidden service for P2P connections.


## P2P Commands

Only handshakes, peer timed syncs and transaction broadcast messages are
supported over anonymity networks. If one `--add-exclusive-node` p2p address
is specified, then no syncing will take place and only transaction broadcasting
can occur. It is therefore recommended that `--add-exclusive-node` be combined
with additional exclusive IPv4 address(es).


## Usage

Anonymity networks have no seed nodes (the feature is still considered
experimental), so a user must specify an address. If configured properly,
additional peers can be found through typical p2p peerlist sharing.

### Outbound Connections

Connecting to an anonymous address requires the command line option
`--tx-proxy` which tells `lokid` the ip/port of a socks proxy provided by a
separate process. On most systems the configuration will look like:

```
--tx-proxy tor,127.0.0.1:9050,10
--tx-proxy i2p,127.0.0.1:9000
```

which tells `lokid` that ".onion" p2p addresses can be forwarded to a socks
proxy at IP 127.0.0.1 port 9050 with a max of 10 outgoing connections and
".b32.i2p" p2p addresses can be forwarded to a socks proxy at IP 127.0.0.1 port
9000 with the default max outgoing connections. Since there are no seed nodes
for anonymity connections, peers must be manually specified:

```
--add-exclusive-node rveahdfho7wo4b2m.onion:28083
--add-peer rveahdfho7wo4b2m.onion:28083
```

Either option can be listed multiple times, and can specify any mix of Tor,
I2P, and IPv4 addresses. Using `--add-exclusive-node` will prevent the usage of
seed nodes on ALL networks, which will typically be undesirable.

### Inbound Connections

Receiving anonymity connections is done through the option
`--anonymous-inbound`. This option tells `lokid` the inbound address, network
type, and max connections:

```
--anonymous-inbound rveahdfho7wo4b2m.onion:28083,127.0.0.1:28083,25
--anonymous-inbound cmeua5767mz2q5jsaelk2rxhf67agrwuetaso5dzbenyzwlbkg2q.b32.i2p:5000,127.0.0.1:30000
```

which tells `lokid` that a max of 25 inbound Tor connections are being
received at address "rveahdfho7wo4b2m.onion:28083" and forwarded to `lokid`
localhost port 28083, and a default max I2P connections are being received at
address "cmeua5767mz2q5jsaelk2rxhf67agrwuetaso5dzbenyzwlbkg2q.b32.i2p:5000" and
forwarded to `lokid` localhost port 30000.
These addresses will be shared with outgoing peers, over the same network type,
otherwise the peer will not be notified of the peer address by the proxy.

### Wallet RPC

An anonymity network can be configured to forward incoming connections to a
`lokid` RPC port - which is independent from the configuration for incoming
P2P anonymity connections. The anonymity network (Tor/i2p) is
[configured in the same manner](#configuration), except the localhost port
must be the RPC port (typically 22023 for mainnet) instead of the p2p port:

<<<<<<< HEAD
> HiddenServiceDir /var/lib/tor/data/loki
> HiddenServicePort 22023 127.0.0.1:22023
=======
```
HiddenServiceDir /var/lib/tor/data/monero
HiddenServicePort 18081 127.0.0.1:18081
```
>>>>>>> 411f1b0e

Then the wallet will be configured to use a Tor/i2p address:
```
--proxy 127.0.0.1:9050
--daemon-address rveahdfho7wo4b2m.onion
```

The proxy must match the address type - a Tor proxy will not work properly with
i2p addresses, etc.

i2p and onion addresses provide the information necessary to authenticate and
encrypt the connection from end-to-end. If desired, SSL can also be applied to
the connection with `--daemon-address https://rveahdfho7wo4b2m.onion` which
requires a server certificate that is signed by a "root" certificate on the
machine running the wallet. Alternatively, `--daemon-cert-file` can be used to
specify a certificate to authenticate the server.

Proxies can also be used to connect to "clearnet" (ipv4 addresses or ICANN
domains), but `--daemon-cert-file` _must_ be used for authentication and
encryption.

### Network Types

#### Tor & I2P

Options `--add-exclusive-node` and `--add-peer` recognize ".onion" and
".b32.i2p" addresses, and will properly forward those addresses to the proxy
provided with `--tx-proxy tor,...` or `--tx-proxy i2p,...`.

Option `--anonymous-inbound` also recognizes ".onion" and ".b32.i2p" addresses,
and will automatically be sent out to outgoing Tor/I2P connections so the peer
can distribute the address to its other peers.

##### Configuration

Tor must be configured for hidden services. An example configuration ("torrc")
might look like:

<<<<<<< HEAD
> HiddenServiceDir /var/lib/tor/data/loki
> HiddenServicePort 28083 127.0.0.1:28083
=======
```
HiddenServiceDir /var/lib/tor/data/monero
HiddenServicePort 28083 127.0.0.1:28083
```
>>>>>>> 411f1b0e

This will store key information in `/var/lib/tor/data/loki` and will forward
"Tor port" 28083 to port 28083 of ip 127.0.0.1. The file
`/usr/lib/tor/data/loki/hostname` will contain the ".onion" address for use
with `--anonymous-inbound`.

I2P must be configured with a standard server tunnel. Configuration differs by
I2P implementation.

## Privacy Limitations

There are currently some techniques that could be used to _possibly_ identify
the machine that broadcast a transaction over an anonymity network.

### Timestamps

The peer timed sync command sends the current time in the message. This value
can be used to link an onion address to an IPv4/IPv6 address. If a peer first
sees a transaction over Tor, it could _assume_ (possibly incorrectly) that the
transaction originated from the peer. If both the Tor connection and an
IPv4/IPv6 connection have timestamps that are approximately close in value they
could be used to link the two connections. This is less likely to happen if the
system clock is fairly accurate - many peers on the Loki network should have
similar timestamps.

#### Mitigation

Keep the system clock accurate so that fingerprinting is more difficult. In
the future a random offset might be applied to anonymity networks so that if
the system clock is noticeably off (and therefore more fingerprintable),
linking the public IPv4/IPv6 connections with the anonymity networks will be
more difficult.

### Intermittent Loki Syncing

If a user only runs `lokid` to send a transaction then quit, this can also
be used by an ISP to link a user to a transaction.

#### Mitigation

Run `lokid` as often as possible to conceal when transactions are being sent.
Future versions will also have peers that first receive a transaction over an
anonymity network delay the broadcast to public peers by a randomized amount.
This will not completely mitigate a user who syncs up sends then quits, in
part because this rule is not enforceable, so this mitigation strategy is
simply a best effort attempt.

### Active Bandwidth Shaping

An attacker could attempt to bandwidth shape traffic in an attempt to determine
the source of a Tor/I2P connection. There isn't great mitigation against
this, but I2P should provide better protection against this attack since
the connections are not circuit based.

#### Mitigation

The best mitigation is to use I2P instead of Tor. However, I2P
has a smaller set of users (less cover traffic) and academic reviews, so there
is a trade off in potential issues. Also, anyone attempting this strategy really
wants to uncover a user, it seems unlikely that this would be performed against
every Tor/I2P user.

### I2P/Tor Stream Used Twice

If a single I2P/Tor stream is used 2+ times for transmitting a transaction, the
operator of the hidden service can conclude that both transactions came from the
same source. If the subsequent transactions spend a change output from the
earlier transactions, this will also reveal the "real" spend in the ring
signature. This issue was (primarily) raised by @secparam on Twitter.

#### Mitigation

`lokid` currently selects two outgoing connections every 5 minutes for
transmitting transactions over I2P/Tor. Using outgoing connections prevents an
adversary from making many incoming connections to obtain information (this
technique was taken from Dandelion). Outgoing connections also do not have a
persistent public key identity - the creation of a new circuit will generate
a new public key identity. The lock time on a change address is ~20 minutes, so
`lokid` will have rotated its selected outgoing connections several times in
most cases. However, the number of outgoing connections is typically a small
fixed number, so there is a decent probability of re-use with the same public
key identity.

@secparam (twitter) recommended changing circuits (Tor) as an additional
precaution. This is likely not a good idea - forcibly requesting Tor to change
<<<<<<< HEAD
circuits is observable by the ISP. Instead, `lokid` should likely disconnect
from peers ocassionally. Tor will rotate circuits every ~10 minutes, so
=======
circuits is observable by the ISP. Instead, `monerod` should likely disconnect
from peers occasionally. Tor will rotate circuits every ~10 minutes, so
>>>>>>> 411f1b0e
establishing new connections will use a new public key identity and make it
more difficult for the hidden service to link information. This process will
have to be done carefully because closing/reconnecting connections can also
leak information to hidden services if done improperly.

At the current time, if users need to frequently make transactions, I2P/Tor
will improve privacy from ISPs and other common adversaries, but still have
some metadata leakages to unknown hidden service operators.<|MERGE_RESOLUTION|>--- conflicted
+++ resolved
@@ -93,15 +93,10 @@
 [configured in the same manner](#configuration), except the localhost port
 must be the RPC port (typically 22023 for mainnet) instead of the p2p port:
 
-<<<<<<< HEAD
-> HiddenServiceDir /var/lib/tor/data/loki
-> HiddenServicePort 22023 127.0.0.1:22023
-=======
-```
-HiddenServiceDir /var/lib/tor/data/monero
+```
+HiddenServiceDir /var/lib/tor/data/loki
 HiddenServicePort 18081 127.0.0.1:18081
 ```
->>>>>>> 411f1b0e
 
 Then the wallet will be configured to use a Tor/i2p address:
 ```
@@ -140,15 +135,10 @@
 Tor must be configured for hidden services. An example configuration ("torrc")
 might look like:
 
-<<<<<<< HEAD
-> HiddenServiceDir /var/lib/tor/data/loki
-> HiddenServicePort 28083 127.0.0.1:28083
-=======
-```
-HiddenServiceDir /var/lib/tor/data/monero
+```
+HiddenServiceDir /var/lib/tor/data/loki
 HiddenServicePort 28083 127.0.0.1:28083
 ```
->>>>>>> 411f1b0e
 
 This will store key information in `/var/lib/tor/data/loki` and will forward
 "Tor port" 28083 to port 28083 of ip 127.0.0.1. The file
@@ -234,13 +224,8 @@
 
 @secparam (twitter) recommended changing circuits (Tor) as an additional
 precaution. This is likely not a good idea - forcibly requesting Tor to change
-<<<<<<< HEAD
 circuits is observable by the ISP. Instead, `lokid` should likely disconnect
-from peers ocassionally. Tor will rotate circuits every ~10 minutes, so
-=======
-circuits is observable by the ISP. Instead, `monerod` should likely disconnect
 from peers occasionally. Tor will rotate circuits every ~10 minutes, so
->>>>>>> 411f1b0e
 establishing new connections will use a new public key identity and make it
 more difficult for the hidden service to link information. This process will
 have to be done carefully because closing/reconnecting connections can also
