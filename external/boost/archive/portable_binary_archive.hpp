--- conflicted
+++ resolved
@@ -1,4 +1,3 @@
-<<<<<<< HEAD
 #ifndef PORTABLE_BINARY_ARCHIVE_HPP
 #define PORTABLE_BINARY_ARCHIVE_HPP
 
@@ -52,61 +51,4 @@
 
 } }
 
-#endif // PORTABLE_BINARY_ARCHIVE_HPP
-=======
-#ifndef PORTABLE_BINARY_ARCHIVE_HPP
-#define PORTABLE_BINARY_ARCHIVE_HPP
-
-// (C) Copyright 2002 Robert Ramey - http://www.rrsd.com . 
-// Use, modification and distribution is subject to the Boost Software
-// License, Version 1.0. (See accompanying file LICENSE_1_0.txt or copy at
-// http://www.boost.org/LICENSE_1_0.txt)
-
-// MS compatible compilers support #pragma once
-#if defined(_MSC_VER)
-# pragma once
-#endif
-
-#include <boost/config.hpp>
-#include <boost/cstdint.hpp>
-#include <boost/static_assert.hpp>
-#include <boost/archive/archive_exception.hpp>
-
-#include <climits>
-#if CHAR_BIT != 8
-#error This code assumes an eight-bit byte.
-#endif
-
-#include <boost/archive/basic_archive.hpp>
-//#include <boost/detail/endian.hpp>
-
-#include <boost/archive/impl/archive_serializer_map.ipp>
-
-namespace boost { namespace archive {
-
-enum portable_binary_archive_flags {
-    endian_big        = 0x4000,
-    endian_little     = 0x8000
-};
-
-//#if ( endian_big <= boost::archive::flags_last )
-//#error archive flags conflict
-//#endif
-
-inline void
-reverse_bytes(signed char size, char *address){
-    if (size <= 0)
-        throw archive_exception(archive_exception::other_exception);
-    char * first = address;
-    char * last = first + size - 1;
-    for(;first < last;++first, --last){
-        char x = *last;
-        *last = *first;
-        *first = x;
-    }
-}
-
-} }
-
-#endif // PORTABLE_BINARY_ARCHIVE_HPP
->>>>>>> 6d2881c8
+#endif // PORTABLE_BINARY_ARCHIVE_HPP