--- conflicted
+++ resolved
@@ -1,4 +1,3 @@
-<<<<<<< HEAD
 #ifndef PORTABLE_BINARY_OARCHIVE_HPP
 #define PORTABLE_BINARY_OARCHIVE_HPP
 
@@ -318,326 +317,4 @@
 #pragma warning( pop )
 #endif
 
-#endif // PORTABLE_BINARY_OARCHIVE_HPP
-=======
-#ifndef PORTABLE_BINARY_OARCHIVE_HPP
-#define PORTABLE_BINARY_OARCHIVE_HPP
-
-// MS compatible compilers support #pragma once
-#if defined(_MSC_VER)
-# pragma once
-#endif
-
-#if defined(_MSC_VER)
-#pragma warning( push )
-#pragma warning( disable : 4244 )
-#endif
-
-/////////1/////////2/////////3/////////4/////////5/////////6/////////7/////////8
-// portable_binary_oarchive.hpp
-
-// (C) Copyright 2002 Robert Ramey - http://www.rrsd.com . 
-// Use, modification and distribution is subject to the Boost Software
-// License, Version 1.0. (See accompanying file LICENSE_1_0.txt or copy at
-// http://www.boost.org/LICENSE_1_0.txt)
-
-//  See http://www.boost.org for updates, documentation, and revision history.
-
-#include <ostream>
-#include <boost/version.hpp>
-#include <boost/serialization/string.hpp>
-#include <boost/archive/archive_exception.hpp>
-#include <boost/archive/basic_binary_oprimitive.hpp>
-#include <boost/archive/detail/common_oarchive.hpp>
-#include <boost/archive/detail/register_archive.hpp>
-
-#include <boost/archive/portable_binary_archive.hpp>
-#include <boost/archive/impl/basic_binary_oprimitive.ipp>
-
-namespace boost { namespace archive {
-
-/////////1/////////2/////////3/////////4/////////5/////////6/////////7/////////8
-// exception to be thrown if integer read from archive doesn't fit
-// variable being loaded
-class portable_binary_oarchive_exception : 
-    public boost::archive::archive_exception
-{
-public:
-    enum exception_code {
-        invalid_flags 
-    } m_exception_code ;
-    portable_binary_oarchive_exception(exception_code c = invalid_flags ) :
-        boost::archive::archive_exception(boost::archive::archive_exception::other_exception),
-        m_exception_code(c)
-    {}
-    virtual const char *what( ) const throw( )
-    {
-        const char *msg = "programmer error";
-        switch(m_exception_code){
-        case invalid_flags:
-            msg = "cannot be both big and little endian";
-            break;
-        default:
-            msg = boost::archive::archive_exception::what();
-            assert(false);
-            break;
-        }
-        return msg;
-    }
-};
-
-/////////1/////////2/////////3/////////4/////////5/////////6/////////7/////////8
-// "Portable" output binary archive.  This is a variation of the native binary 
-// archive. it addresses integer size and endienness so that binary archives can
-// be passed across systems. Note:floating point types not addressed here
-
-class portable_binary_oarchive :
-    public boost::archive::basic_binary_oprimitive<
-        portable_binary_oarchive,
-        std::ostream::char_type, 
-        std::ostream::traits_type
-    >,
-    public boost::archive::detail::common_oarchive<
-        portable_binary_oarchive
-    >
-{
-    typedef boost::archive::basic_binary_oprimitive<
-        portable_binary_oarchive,
-        std::ostream::char_type, 
-        std::ostream::traits_type
-    > primitive_base_t;
-    typedef boost::archive::detail::common_oarchive<
-        portable_binary_oarchive
-    > archive_base_t;
-#ifndef BOOST_NO_MEMBER_TEMPLATE_FRIENDS
-public:
-#else
-    friend archive_base_t;
-    friend primitive_base_t; // since with override save below
-    friend class boost::archive::detail::interface_oarchive<
-        portable_binary_oarchive
-    >;
-    friend class boost::archive::save_access;
-protected:
-#endif
-    unsigned int m_flags;
-    void save_impl(const boost::intmax_t l, const char maxsize);
-    // add base class to the places considered when matching
-    // save function to a specific set of arguments.  Note, this didn't
-    // work on my MSVC 7.0 system so we use the sure-fire method below
-    // using archive_base_t::save;
-
-    // default fall through for any types not specified here
-    template<class T>
-    void save(const T & t){
-        save_impl(t, sizeof(T));
-    }
-    void save(const std::string & t){
-        this->primitive_base_t::save(t);
-    }
-    #ifndef BOOST_NO_STD_WSTRING
-    void save(const std::wstring & t){
-        this->primitive_base_t::save(t);
-    }
-    #endif
-    void save(const float & t){
-        this->primitive_base_t::save(t);
-        // floats not supported
-        //BOOST_STATIC_ASSERT(false);
-    }
-    void save(const double & t){
-        this->primitive_base_t::save(t);
-        // doubles not supported
-        //BOOST_STATIC_ASSERT(false);
-    }
-    void save(const char & t){
-        this->primitive_base_t::save(t);
-    }
-    void save(const unsigned char & t){
-        this->primitive_base_t::save(t);
-    }
-
-    // default processing - kick back to base class.  Note the
-    // extra stuff to get it passed borland compilers
-    typedef boost::archive::detail::common_oarchive<portable_binary_oarchive> 
-        detail_common_oarchive;
-#if BOOST_VERSION > 105800
-    template<class T>
-    void save_override(T & t){
-        this->detail_common_oarchive::save_override(t);
-    }
-    // explicitly convert to char * to avoid compile ambiguities
-    void save_override(const boost::archive::class_name_type & t){
-        const std::string s(t);
-        * this << s;
-    }
-    // binary files don't include the optional information 
-    void save_override(
-        const boost::archive::class_id_optional_type & /* t */
-    ){}
-#else
-    template<class T>
-    void save_override(T & t, int){
-        this->detail_common_oarchive::save_override(t, 0);
-    }
-    // explicitly convert to char * to avoid compile ambiguities
-    void save_override(const boost::archive::class_name_type & t, int){
-        const std::string s(t);
-        * this << s;
-    }
-    // binary files don't include the optional information 
-    void save_override(
-        const boost::archive::class_id_optional_type & /* t */, int
-    ){}
-#endif
-
-    void init(unsigned int flags);
-public:
-    portable_binary_oarchive(std::ostream & os, unsigned flags = 0) :
-        primitive_base_t(
-            * os.rdbuf(),
-            0 != (flags & boost::archive::no_codecvt)
-        ),
-        archive_base_t(flags),
-        m_flags(flags & (endian_big | endian_little))
-    {
-        init(flags);
-    }
-
-    portable_binary_oarchive(
-        std::basic_streambuf<
-            std::ostream::char_type, 
-            std::ostream::traits_type
-        > & bsb, 
-        unsigned int flags
-    ) :
-        primitive_base_t(
-            bsb, 
-            0 != (flags & boost::archive::no_codecvt)
-        ),
-        archive_base_t(flags),
-        m_flags(0)
-    {
-        init(flags);
-    }
-};
-
-} }
-
-// required by export in boost version > 1.34
-#ifdef BOOST_SERIALIZATION_REGISTER_ARCHIVE
-    BOOST_SERIALIZATION_REGISTER_ARCHIVE(portable_binary_oarchive)
-#endif
-
-// required by export in boost <= 1.34
-#define BOOST_ARCHIVE_CUSTOM_OARCHIVE_TYPES portable_binary_oarchive
-
-/////////1/////////2/////////3/////////4/////////5/////////6/////////7/////////8
-// portable_binary_oarchive.cpp
-
-// (C) Copyright 2002-7 Robert Ramey - http://www.rrsd.com . 
-// Use, modification and distribution is subject to the Boost Software
-// License, Version 1.0. (See accompanying file LICENSE_1_0.txt or copy at
-// http://www.boost.org/LICENSE_1_0.txt)
-
-//  See http://www.boost.org for updates, documentation, and revision history.
-
-#include <ostream>
-//#include <boost/detail/endian.hpp>
-
-namespace boost { namespace archive {
-
-inline void 
-portable_binary_oarchive::save_impl(
-    const boost::intmax_t l,
-    const char maxsize
-){
-    signed char size = 0;
-
-    if(l == 0){
-        this->primitive_base_t::save(size);
-        return;
-    }
-
-    boost::intmax_t ll;
-    bool negative = (l < 0);
-    if(negative)
-        ll = -l;
-    else
-        ll = l;
-
-    do{
-        ll >>= CHAR_BIT;
-        ++size;
-    }while(ll != 0);
-
-    this->primitive_base_t::save(
-        static_cast<signed char>(negative ? -size : size)
-    );
-
-    if(negative)
-        ll = -l;
-    else
-        ll = l;
-    char * cptr = reinterpret_cast<char *>(& ll);
-    #ifdef BOOST_BIG_ENDIAN
-        cptr += (sizeof(boost::intmax_t) - size);
-        if(m_flags & endian_little)
-            reverse_bytes(size, cptr);
-    #else
-        if(m_flags & endian_big)
-            reverse_bytes(size, cptr);
-    #endif
-    this->primitive_base_t::save_binary(cptr, size);
-}
-
-inline void 
-portable_binary_oarchive::init(unsigned int flags) {
-    if(m_flags == (endian_big | endian_little)){
-        boost::serialization::throw_exception(
-            portable_binary_oarchive_exception()
-        );
-    }
-    if(0 == (flags & boost::archive::no_header)){
-        // write signature in an archive version independent manner
-        const std::string file_signature(
-            boost::archive::BOOST_ARCHIVE_SIGNATURE()
-        );
-        * this << file_signature;
-        // ignore archive version checking
-        const boost::archive::library_version_type v{};
-        /*
-        // write library version
-        const boost::archive::library_version_type v(
-            boost::archive::BOOST_ARCHIVE_VERSION()
-        );
-        */
-        * this << v;
-    }
-    save(static_cast<unsigned char>(m_flags >> CHAR_BIT));
-}
-
-} }
-
-namespace boost {
-namespace archive {
-
-namespace detail {
-    template class archive_serializer_map<portable_binary_oarchive>;
-}
-
-// template class basic_binary_oprimitive<
-//     portable_binary_oarchive,
-//     std::ostream::char_type, 
-//     std::ostream::traits_type
-// > ;
-
-} // namespace archive
-} // namespace boost
-
-#if defined(_MSC_VER)
-#pragma warning( pop )
-#endif
-
-#endif // PORTABLE_BINARY_OARCHIVE_HPP
->>>>>>> 6d2881c8
+#endif // PORTABLE_BINARY_OARCHIVE_HPP