// Copyright (c) 2014-2019, The Monero Project
// All rights reserved.
//
// Redistribution and use in source and binary forms, with or without modification, are
// permitted provided that the following conditions are met:
//
// 1. Redistributions of source code must retain the above copyright notice, this list of
//    conditions and the following disclaimer.
//
// 2. Redistributions in binary form must reproduce the above copyright notice, this list
//    of conditions and the following disclaimer in the documentation and/or other
//    materials provided with the distribution.
//
// 3. Neither the name of the copyright holder nor the names of its contributors may be
//    used to endorse or promote products derived from this software without specific
//    prior written permission.
//
// THIS SOFTWARE IS PROVIDED BY THE COPYRIGHT HOLDERS AND CONTRIBUTORS "AS IS" AND ANY
// EXPRESS OR IMPLIED WARRANTIES, INCLUDING, BUT NOT LIMITED TO, THE IMPLIED WARRANTIES OF
// MERCHANTABILITY AND FITNESS FOR A PARTICULAR PURPOSE ARE DISCLAIMED. IN NO EVENT SHALL
// THE COPYRIGHT HOLDER OR CONTRIBUTORS BE LIABLE FOR ANY DIRECT, INDIRECT, INCIDENTAL,
// SPECIAL, EXEMPLARY, OR CONSEQUENTIAL DAMAGES (INCLUDING, BUT NOT LIMITED TO,
// PROCUREMENT OF SUBSTITUTE GOODS OR SERVICES; LOSS OF USE, DATA, OR PROFITS; OR BUSINESS
// INTERRUPTION) HOWEVER CAUSED AND ON ANY THEORY OF LIABILITY, WHETHER IN CONTRACT,
// STRICT LIABILITY, OR TORT (INCLUDING NEGLIGENCE OR OTHERWISE) ARISING IN ANY WAY OUT OF
// THE USE OF THIS SOFTWARE, EVEN IF ADVISED OF THE POSSIBILITY OF SUCH DAMAGE.
#pragma once

#include <atomic>

#include "blockchain_db/blockchain_db.h"
#include "cryptonote_basic/blobdatatype.h" // for type blobdata
#include "ringct/rctTypes.h"
#include <boost/thread/tss.hpp>

#include <lmdb.h>

#define ENABLE_AUTO_RESIZE

namespace cryptonote
{

struct mdb_block_info;

struct txindex {
    crypto::hash key;
    tx_data_t data;
};

struct mdb_txn_cursors
{
  MDB_cursor *blocks;
  MDB_cursor *block_heights;
  MDB_cursor *block_info;
  MDB_cursor *block_checkpoints;

  MDB_cursor *output_txs;
  MDB_cursor *output_amounts;

  MDB_cursor *txs;
  MDB_cursor *txs_pruned;
  MDB_cursor *txs_prunable;
  MDB_cursor *txs_prunable_hash;
  MDB_cursor *txs_prunable_tip;
  MDB_cursor *tx_indices;
  MDB_cursor *tx_outputs;

  MDB_cursor *spent_keys;

  MDB_cursor *txpool_meta;
  MDB_cursor *txpool_blob;

  MDB_cursor *alt_blocks;

  MDB_cursor *hf_versions;

  MDB_cursor *service_node_data;
  MDB_cursor *service_node_proofs;
  MDB_cursor *output_blacklist;
  MDB_cursor *properties;
};

struct mdb_rflags
{
  bool m_rf_txn;
  bool m_rf_blocks;
  bool m_rf_block_heights;
  bool m_rf_block_info;
  bool m_rf_block_checkpoints;
  bool m_rf_output_txs;
  bool m_rf_output_amounts;
  bool m_rf_output_blacklist;
  bool m_rf_txs;
  bool m_rf_txs_pruned;
  bool m_rf_txs_prunable;
  bool m_rf_txs_prunable_hash;
  bool m_rf_txs_prunable_tip;
  bool m_rf_tx_indices;
  bool m_rf_tx_outputs;
  bool m_rf_spent_keys;
  bool m_rf_txpool_meta;
  bool m_rf_txpool_blob;
  bool m_rf_alt_blocks;
  bool m_rf_hf_versions;
  bool m_rf_service_node_data;
  bool m_rf_service_node_proofs;
  bool m_rf_properties;
};

struct mdb_threadinfo
{
  MDB_txn *m_ti_rtxn;	// per-thread read txn
  mdb_txn_cursors m_ti_rcursors;	// per-thread read cursors
  mdb_rflags m_ti_rflags;	// per-thread read state

  ~mdb_threadinfo();
};

struct mdb_txn_safe
{
  mdb_txn_safe(const bool check=true);
  ~mdb_txn_safe();

  void commit(std::string message = "");

  // This should only be needed for batch transaction which must be ensured to
  // be aborted before mdb_env_close, not after. So we can't rely on
  // BlockchainLMDB destructor to call mdb_txn_safe destructor, as that's too late
  // to properly abort, since mdb_env_close would have been called earlier.
  void abort();
  void uncheck();

  operator MDB_txn*()
  {
    return m_txn;
  }

  operator MDB_txn**()
  {
    return &m_txn;
  }

  uint64_t num_active_tx() const;

  static void prevent_new_txns();
  static void wait_no_active_txns();
  static void allow_new_txns();

  mdb_threadinfo* m_tinfo;
  MDB_txn* m_txn;
  bool m_batch_txn = false;
  bool m_check;
  static std::atomic<uint64_t> num_active_txns;

  // could use a mutex here, but this should be sufficient.
  static std::atomic_flag creation_gate;
};


// If m_batch_active is set, a batch transaction exists beyond this class, such
// as a batch import with verification enabled, or possibly (later) a batch
// network sync.
//
// For some of the lookup methods, such as get_block_timestamp(), tx_exists(),
// and get_tx(), when m_batch_active is set, the lookup uses the batch
// transaction. This isn't only because the transaction is available, but it's
// necessary so that lookups include the database updates only present in the
// current batch write.
//
// A regular network sync without batch writes is expected to open a new read
// transaction, as those lookups are part of the validation done prior to the
// write for block and tx data, so no write transaction is open at the time.
class BlockchainLMDB : public BlockchainDB
{
public:
  BlockchainLMDB(bool batch_transactions=true);
  ~BlockchainLMDB();

  void open(const std::string& filename, cryptonote::network_type nettype, const int mdb_flags=0) override;

  void close() override;

  void sync() override;

  void safesyncmode(const bool onoff) override;

  void reset() override;

  std::vector<std::string> get_filenames() const override;

  bool remove_data_file(const std::string& folder) const override;

  std::string get_db_name() const override;

  bool lock() override;

  void unlock() override;

  bool block_exists(const crypto::hash& h, uint64_t *height = NULL) const override;

  uint64_t get_block_height(const crypto::hash& h) const override;

  block_header get_block_header(const crypto::hash& h) const override;

  cryptonote::blobdata get_block_blob(const crypto::hash& h) const override;

  cryptonote::blobdata get_block_blob_from_height(const uint64_t& height) const override;

  std::vector<uint64_t> get_block_cumulative_rct_outputs(const std::vector<uint64_t> &heights) const override;

  uint64_t get_block_timestamp(const uint64_t& height) const override;

  uint64_t get_top_block_timestamp() const override;

  size_t get_block_weight(const uint64_t& height) const override;

  std::vector<uint64_t> get_block_weights(uint64_t start_height, size_t count) const override;

  difficulty_type get_block_cumulative_difficulty(const uint64_t& height) const override;

  difficulty_type get_block_difficulty(const uint64_t& height) const override;

  uint64_t get_block_already_generated_coins(const uint64_t& height) const override;

  uint64_t get_block_long_term_weight(const uint64_t& height) const override;

  std::vector<uint64_t> get_long_term_block_weights(uint64_t start_height, size_t count) const override;

  crypto::hash get_block_hash_from_height(const uint64_t& height) const override;

  std::vector<block> get_blocks_range(const uint64_t& h1, const uint64_t& h2) const override;

  std::vector<crypto::hash> get_hashes_range(const uint64_t& h1, const uint64_t& h2) const override;

  crypto::hash top_block_hash(uint64_t *block_height = NULL) const override;

  block get_top_block() const override;

  uint64_t height() const override;

  bool tx_exists(const crypto::hash& h) const override;
  bool tx_exists(const crypto::hash& h, uint64_t& tx_index) const override;

  uint64_t get_tx_unlock_time(const crypto::hash& h) const override;

<<<<<<< HEAD
  bool get_tx_blob(const crypto::hash& h, cryptonote::blobdata &tx) const override;
  bool get_pruned_tx_blob(const crypto::hash& h, cryptonote::blobdata &tx) const override;
  bool get_prunable_tx_blob(const crypto::hash& h, cryptonote::blobdata &tx) const override;
  bool get_prunable_tx_hash(const crypto::hash& tx_hash, crypto::hash &prunable_hash) const override;
=======
  virtual bool get_tx_blob(const crypto::hash& h, cryptonote::blobdata &tx) const;
  virtual bool get_pruned_tx_blob(const crypto::hash& h, cryptonote::blobdata &tx) const;
  virtual bool get_pruned_tx_blobs_from(const crypto::hash& h, size_t count, std::vector<cryptonote::blobdata> &bd) const;
  virtual bool get_prunable_tx_blob(const crypto::hash& h, cryptonote::blobdata &tx) const;
  virtual bool get_prunable_tx_hash(const crypto::hash& tx_hash, crypto::hash &prunable_hash) const;
>>>>>>> d7aeb5a9

  uint64_t get_tx_count() const override;

  std::vector<transaction> get_tx_list(const std::vector<crypto::hash>& hlist) const override;

  std::vector<uint64_t> get_tx_block_heights(const std::vector<crypto::hash>& hlist) const override;

  uint64_t get_num_outputs(const uint64_t& amount) const override;

  output_data_t get_output_key(const uint64_t& amount, const uint64_t& index, bool include_commitmemt) const override;
  void get_output_key(const epee::span<const uint64_t> &amounts, const std::vector<uint64_t> &offsets, std::vector<output_data_t> &outputs, bool allow_partial = false) const override;

  tx_out_index get_output_tx_and_index_from_global(const uint64_t& index) const override;
  void get_output_tx_and_index_from_global(const std::vector<uint64_t> &global_indices,
      std::vector<tx_out_index> &tx_out_indices) const;

  tx_out_index get_output_tx_and_index(const uint64_t& amount, const uint64_t& index) const override;
  void get_output_tx_and_index(const uint64_t& amount, const std::vector<uint64_t> &offsets, std::vector<tx_out_index> &indices) const override;

  std::vector<std::vector<uint64_t>> get_tx_amount_output_indices(const uint64_t tx_id, size_t n_txes) const override;

  bool has_key_image(const crypto::key_image& img) const override;

  void add_txpool_tx(const crypto::hash &txid, const cryptonote::blobdata &blob, const txpool_tx_meta_t& meta) override;
  void update_txpool_tx(const crypto::hash &txid, const txpool_tx_meta_t& meta) override;
  uint64_t get_txpool_tx_count(bool include_unrelayed_txes = true) const override;
  bool txpool_has_tx(const crypto::hash &txid) const override;
  void remove_txpool_tx(const crypto::hash& txid) override;
  bool get_txpool_tx_meta(const crypto::hash& txid, txpool_tx_meta_t &meta) const override;
  bool get_txpool_tx_blob(const crypto::hash& txid, cryptonote::blobdata &bd) const override;
  cryptonote::blobdata get_txpool_tx_blob(const crypto::hash& txid) const override;
  uint32_t get_blockchain_pruning_seed() const override;
  bool prune_blockchain(uint32_t pruning_seed = 0) override;
  bool update_pruning() override;
  bool check_pruning() override;

  void add_alt_block(const crypto::hash &blkid, const cryptonote::alt_block_data_t &data, const cryptonote::blobdata &blob, const cryptonote::blobdata *checkpoint) override;
  bool get_alt_block(const crypto::hash &blkid, alt_block_data_t *data, cryptonote::blobdata *blob, cryptonote::blobdata *checkpoint) override;
  void remove_alt_block(const crypto::hash &blkid) override;
  uint64_t get_alt_block_count() override;
  void drop_alt_blocks() override;

  bool for_all_txpool_txes(std::function<bool(const crypto::hash&, const txpool_tx_meta_t&, const cryptonote::blobdata*)> f, bool include_blob = false, bool include_unrelayed_txes = true) const override;

  bool for_all_key_images(std::function<bool(const crypto::key_image&)>) const override;
  bool for_blocks_range(const uint64_t& h1, const uint64_t& h2, std::function<bool(uint64_t, const crypto::hash&, const cryptonote::block&)>) const override;
  bool for_all_transactions(std::function<bool(const crypto::hash&, const cryptonote::transaction&)>, bool pruned) const override;
  bool for_all_outputs(std::function<bool(uint64_t amount, const crypto::hash &tx_hash, uint64_t height, size_t tx_idx)> f) const override;
  bool for_all_outputs(uint64_t amount, const std::function<bool(uint64_t height)> &f) const override;
  bool for_all_alt_blocks(std::function<bool(const crypto::hash &blkid, const alt_block_data_t &data, const cryptonote::blobdata *block_blob, const cryptonote::blobdata *checkpoint_blob)> f, bool include_blob = false) const override;

  uint64_t add_block( const std::pair<block, blobdata>& blk
                            , size_t block_weight
                            , uint64_t long_term_block_weight
                            , const difficulty_type& cumulative_difficulty
                            , const uint64_t& coins_generated
                            , const std::vector<std::pair<transaction, blobdata>>& txs
                            ) override;
  void update_block_checkpoint(checkpoint_t const &checkpoint) override;
  void remove_block_checkpoint(uint64_t height) override;
  bool get_block_checkpoint   (uint64_t height, checkpoint_t &checkpoint) const override;
  bool get_top_checkpoint     (checkpoint_t &checkpoint) const override;
  std::vector<checkpoint_t> get_checkpoints_range(uint64_t start, uint64_t end, size_t num_desired_checkpoints = GET_ALL_CHECKPOINTS) const override;

  void set_batch_transactions(bool batch_transactions) override;
  bool batch_start(uint64_t batch_num_blocks=0, uint64_t batch_bytes=0) override;
  void batch_commit();
  void batch_stop() override;
  void batch_abort() override;

  void block_wtxn_start() override;
  void block_wtxn_stop() override;
  void block_wtxn_abort() override;
  bool block_rtxn_start() const override;
  void block_rtxn_stop() const override;
  void block_rtxn_abort() const override;

  bool block_rtxn_start(MDB_txn **mtxn, mdb_txn_cursors **mcur) const;

  void pop_block(block& blk, std::vector<transaction>& txs) override;

  bool can_thread_bulk_indices() const override { return true; }

  /**
   * @brief return a histogram of outputs on the blockchain
   *
   * @param amounts optional set of amounts to lookup
   * @param unlocked whether to restrict count to unlocked outputs
   * @param recent_cutoff timestamp to determine which outputs are recent
   * @param min_count return only amounts with at least that many instances
   *
   * @return a set of amount/instances
   */
  std::map<uint64_t, std::tuple<uint64_t, uint64_t, uint64_t>> get_output_histogram(const std::vector<uint64_t> &amounts, bool unlocked, uint64_t recent_cutoff, uint64_t min_count) const override;

  bool get_output_distribution(uint64_t amount, uint64_t from_height, uint64_t to_height, std::vector<uint64_t> &distribution, uint64_t &base) const override;
  bool get_output_blacklist(std::vector<uint64_t>       &blacklist) const override;
  void add_output_blacklist(std::vector<uint64_t> const &blacklist) override;

  // helper functions
  static int compare_uint64(const MDB_val *a, const MDB_val *b);
  static int compare_hash32(const MDB_val *a, const MDB_val *b);
  static int compare_string(const MDB_val *a, const MDB_val *b);

private:
  void do_resize(uint64_t size_increase=0);

  bool need_resize(uint64_t threshold_size=0) const;
  void check_and_resize_for_batch(uint64_t batch_num_blocks, uint64_t batch_bytes);
  uint64_t get_estimated_batch_size(uint64_t batch_num_blocks, uint64_t batch_bytes) const;

  void add_block( const block& blk
                , size_t block_weight
                , uint64_t long_term_block_weight
                , const difficulty_type& cumulative_difficulty
                , const uint64_t& coins_generated
                , uint64_t num_rct_outs
                , const crypto::hash& block_hash
                ) override;

  void remove_block() override;

  uint64_t add_transaction_data(const crypto::hash& blk_hash, const std::pair<transaction, blobdata>& tx, const crypto::hash& tx_hash, const crypto::hash& tx_prunable_hash) override;

  void remove_transaction_data(const crypto::hash& tx_hash, const transaction& tx) override;

  uint64_t add_output(const crypto::hash& tx_hash,
      const tx_out& tx_output,
      const uint64_t& local_index,
      const uint64_t unlock_time,
      const rct::key *commitment
      ) override;

  void add_tx_amount_output_indices(const uint64_t tx_id,
      const std::vector<uint64_t>& amount_output_indices
      ) override;

  void remove_tx_outputs(const uint64_t tx_id, const transaction& tx);

  void remove_output(const uint64_t amount, const uint64_t& out_index);

  void prune_outputs(uint64_t amount) override;

  void add_spent_key(const crypto::key_image& k_image) override;

  void remove_spent_key(const crypto::key_image& k_image) override;

  uint64_t num_outputs() const;

  // Hard fork
  void set_hard_fork_version(uint64_t height, uint8_t version) override;
  uint8_t get_hard_fork_version(uint64_t height) const override;
  void check_hard_fork_info() override;
  void drop_hard_fork_info() override;

  inline void check_open() const;

  bool prune_worker(int mode, uint32_t pruning_seed);

  bool is_read_only() const override;

  uint64_t get_database_size() const override;

  std::vector<uint64_t> get_block_info_64bit_fields(uint64_t start_height, size_t count, uint64_t (*extract)(const mdb_block_info*)) const;

  uint64_t get_max_block_size() override;
  void add_max_block_size(uint64_t sz) override;

  // fix up anything that may be wrong due to past bugs
  void fixup(fixup_context const context) override;

  // migrate from older DB version to current
  void migrate(const uint32_t oldversion, cryptonote::network_type nettype);

  void migrate_0_1();
  void migrate_1_2();
  void migrate_2_3();
  void migrate_3_4();
  void migrate_4_5(cryptonote::network_type nettype);
  void migrate_5_6();
  void migrate_6_7();

  void cleanup_batch();

  bool get_block_checkpoint_internal(uint64_t height, checkpoint_t &checkpoint, MDB_cursor_op op) const;
  void set_service_node_data(const std::string& data, bool long_term) override;
  bool get_service_node_data(std::string& data, bool long_term) const override;
  void clear_service_node_data() override;

  bool get_service_node_proof(const crypto::public_key& pubkey, service_nodes::proof_info& proof) const override;
  void set_service_node_proof(const crypto::public_key& pubkey, const service_nodes::proof_info& proof) override;
  std::unordered_map<crypto::public_key, service_nodes::proof_info> get_all_service_node_proofs() const override;
  bool remove_service_node_proof(const crypto::public_key& pubkey) override;

private:
  MDB_env* m_env;

  MDB_dbi m_blocks;
  MDB_dbi m_block_heights;
  MDB_dbi m_block_info;
  MDB_dbi m_block_checkpoints;

  MDB_dbi m_txs;
  MDB_dbi m_txs_pruned;
  MDB_dbi m_txs_prunable;
  MDB_dbi m_txs_prunable_hash;
  MDB_dbi m_txs_prunable_tip;
  MDB_dbi m_tx_indices;
  MDB_dbi m_tx_outputs;

  MDB_dbi m_output_txs;
  MDB_dbi m_output_amounts;
  MDB_dbi m_output_blacklist;

  MDB_dbi m_spent_keys;

  MDB_dbi m_txpool_meta;
  MDB_dbi m_txpool_blob;

  MDB_dbi m_alt_blocks;

  MDB_dbi m_hf_starting_heights;
  MDB_dbi m_hf_versions;

  MDB_dbi m_service_node_data;
  MDB_dbi m_service_node_proofs;

  MDB_dbi m_properties;

  mutable uint64_t m_cum_size;	// used in batch size estimation
  mutable unsigned int m_cum_count;
  std::string m_folder;
  mdb_txn_safe* m_write_txn; // may point to either a short-lived txn or a batch txn
  mdb_txn_safe* m_write_batch_txn; // persist batch txn outside of BlockchainLMDB
  boost::thread::id m_writer;

  bool m_batch_transactions; // support for batch transactions
  bool m_batch_active; // whether batch transaction is in progress

  mdb_txn_cursors m_wcursors;
  mutable boost::thread_specific_ptr<mdb_threadinfo> m_tinfo;

#if defined(__arm__)
  // force a value so it can compile with 32-bit ARM
  constexpr static uint64_t DEFAULT_MAPSIZE = 1LL << 31;
#else
#if defined(ENABLE_AUTO_RESIZE)
  constexpr static uint64_t DEFAULT_MAPSIZE = 1LL << 30;
#else
  constexpr static uint64_t DEFAULT_MAPSIZE = 1LL << 33;
#endif
#endif

  constexpr static float RESIZE_PERCENT = 0.9f;
};

}  // namespace cryptonote<|MERGE_RESOLUTION|>--- conflicted
+++ resolved
@@ -243,18 +243,11 @@
 
   uint64_t get_tx_unlock_time(const crypto::hash& h) const override;
 
-<<<<<<< HEAD
   bool get_tx_blob(const crypto::hash& h, cryptonote::blobdata &tx) const override;
   bool get_pruned_tx_blob(const crypto::hash& h, cryptonote::blobdata &tx) const override;
+  bool get_pruned_tx_blobs_from(const crypto::hash& h, size_t count, std::vector<cryptonote::blobdata> &bd) const override;
   bool get_prunable_tx_blob(const crypto::hash& h, cryptonote::blobdata &tx) const override;
   bool get_prunable_tx_hash(const crypto::hash& tx_hash, crypto::hash &prunable_hash) const override;
-=======
-  virtual bool get_tx_blob(const crypto::hash& h, cryptonote::blobdata &tx) const;
-  virtual bool get_pruned_tx_blob(const crypto::hash& h, cryptonote::blobdata &tx) const;
-  virtual bool get_pruned_tx_blobs_from(const crypto::hash& h, size_t count, std::vector<cryptonote::blobdata> &bd) const;
-  virtual bool get_prunable_tx_blob(const crypto::hash& h, cryptonote::blobdata &tx) const;
-  virtual bool get_prunable_tx_hash(const crypto::hash& tx_hash, crypto::hash &prunable_hash) const;
->>>>>>> d7aeb5a9
 
   uint64_t get_tx_count() const override;
 
