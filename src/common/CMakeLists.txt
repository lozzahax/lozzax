# Copyright (c) 2018, The Loki Project
# Copyright (c) 2014-2018, The Monero Project
#
# All rights reserved.
#
# Redistribution and use in source and binary forms, with or without modification, are
# permitted provided that the following conditions are met:
#
# 1. Redistributions of source code must retain the above copyright notice, this list of
#    conditions and the following disclaimer.
#
# 2. Redistributions in binary form must reproduce the above copyright notice, this list
#    of conditions and the following disclaimer in the documentation and/or other
#    materials provided with the distribution.
#
# 3. Neither the name of the copyright holder nor the names of its contributors may be
#    used to endorse or promote products derived from this software without specific
#    prior written permission.
#
# THIS SOFTWARE IS PROVIDED BY THE COPYRIGHT HOLDERS AND CONTRIBUTORS "AS IS" AND ANY
# EXPRESS OR IMPLIED WARRANTIES, INCLUDING, BUT NOT LIMITED TO, THE IMPLIED WARRANTIES OF
# MERCHANTABILITY AND FITNESS FOR A PARTICULAR PURPOSE ARE DISCLAIMED. IN NO EVENT SHALL
# THE COPYRIGHT HOLDER OR CONTRIBUTORS BE LIABLE FOR ANY DIRECT, INDIRECT, INCIDENTAL,
# SPECIAL, EXEMPLARY, OR CONSEQUENTIAL DAMAGES (INCLUDING, BUT NOT LIMITED TO,
# PROCUREMENT OF SUBSTITUTE GOODS OR SERVICES; LOSS OF USE, DATA, OR PROFITS; OR BUSINESS
# INTERRUPTION) HOWEVER CAUSED AND ON ANY THEORY OF LIABILITY, WHETHER IN CONTRACT,
# STRICT LIABILITY, OR TORT (INCLUDING NEGLIGENCE OR OTHERWISE) ARISING IN ANY WAY OUT OF
# THE USE OF THIS SOFTWARE, EVEN IF ADVISED OF THE POSSIBILITY OF SUCH DAMAGE.

include_directories(SYSTEM ${OPENSSL_INCLUDE_DIR})

set(common_sources
  base58.cpp
  command_line.cpp
  dns_utils.cpp
  download.cpp
  error.cpp
  expect.cpp
  util.cpp
  i18n.cpp
  exp2.cpp
  round.cpp
  rules.cpp
  notify.cpp
  password.cpp
  perf_timer.cpp
  scoped_message_writer.cpp
  spawn.cpp
  threadpool.cpp
  updates.cpp
  aligned.c
  combinator.cpp)

if (STACK_TRACE)
  list(APPEND common_sources stack_trace.cpp)
endif()

set(common_headers)

set(common_private_headers
  apply_permutation.h
  base58.h
  boost_serialization_helper.h
  command_line.h
  common_fwd.h
  dns_utils.h
  download.h
  exp2.h
  round.h
  error.h
  expect.h
  http_connection.h
<<<<<<< HEAD
  int-util.h
  loki_integration_test_hooks.h
=======
>>>>>>> 0f73fd4b
  notify.h
  pod-class.h
  rpc_client.h
  scoped_message_writer.h
  unordered_containers_boost_serialization.h
  util.h
  varint.h
  i18n.h
  password.h
  perf_timer.h
  rules.h
  spawn.h
  stack_trace.h
  threadpool.h
  updates.h
  aligned.h
  combinator.h)

loki_private_headers(common
  ${common_private_headers})
loki_add_library(common
  ${common_sources}
  ${common_headers}
  ${common_private_headers}
  DEPENDS generate_translations_header)
target_link_libraries(common
  PUBLIC
    cncrypto
    ${UNBOUND_LIBRARY}
    ${LIBUNWIND_LIBRARIES}
    ${Boost_DATE_TIME_LIBRARY}
    ${Boost_FILESYSTEM_LIBRARY}
    ${Boost_SYSTEM_LIBRARY}
    ${Boost_THREAD_LIBRARY}
    ${Boost_REGEX_LIBRARY}
    ${Boost_CHRONO_LIBRARY}
  PRIVATE
    ${OPENSSL_LIBRARIES}
    ${EPEE_READLINE}
    ${EXTRA_LIBRARIES})

#monero_install_headers(common
#  ${common_headers})<|MERGE_RESOLUTION|>--- conflicted
+++ resolved
@@ -70,11 +70,7 @@
   error.h
   expect.h
   http_connection.h
-<<<<<<< HEAD
-  int-util.h
   loki_integration_test_hooks.h
-=======
->>>>>>> 0f73fd4b
   notify.h
   pod-class.h
   rpc_client.h
