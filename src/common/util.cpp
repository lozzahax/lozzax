// Copyright (c) 2018, The Loki Project
// Copyright (c) 2014-2019, The Monero Project
// 
// All rights reserved.
// 
// Redistribution and use in source and binary forms, with or without modification, are
// permitted provided that the following conditions are met:
// 
// 1. Redistributions of source code must retain the above copyright notice, this list of
//    conditions and the following disclaimer.
// 
// 2. Redistributions in binary form must reproduce the above copyright notice, this list
//    of conditions and the following disclaimer in the documentation and/or other
//    materials provided with the distribution.
// 
// 3. Neither the name of the copyright holder nor the names of its contributors may be
//    used to endorse or promote products derived from this software without specific
//    prior written permission.
// 
// THIS SOFTWARE IS PROVIDED BY THE COPYRIGHT HOLDERS AND CONTRIBUTORS "AS IS" AND ANY
// EXPRESS OR IMPLIED WARRANTIES, INCLUDING, BUT NOT LIMITED TO, THE IMPLIED WARRANTIES OF
// MERCHANTABILITY AND FITNESS FOR A PARTICULAR PURPOSE ARE DISCLAIMED. IN NO EVENT SHALL
// THE COPYRIGHT HOLDER OR CONTRIBUTORS BE LIABLE FOR ANY DIRECT, INDIRECT, INCIDENTAL,
// SPECIAL, EXEMPLARY, OR CONSEQUENTIAL DAMAGES (INCLUDING, BUT NOT LIMITED TO,
// PROCUREMENT OF SUBSTITUTE GOODS OR SERVICES; LOSS OF USE, DATA, OR PROFITS; OR BUSINESS
// INTERRUPTION) HOWEVER CAUSED AND ON ANY THEORY OF LIABILITY, WHETHER IN CONTRACT,
// STRICT LIABILITY, OR TORT (INCLUDING NEGLIGENCE OR OTHERWISE) ARISING IN ANY WAY OUT OF
// THE USE OF THIS SOFTWARE, EVEN IF ADVISED OF THE POSSIBILITY OF SUCH DAMAGE.
// 
// Parts of this file are originally copyright (c) 2012-2013 The Cryptonote developers

#include <unistd.h>
#include <cstdio>
#include <wchar.h>

#ifdef __GLIBC__
#include <gnu/libc-version.h>
#endif

#ifdef __GLIBC__
#include <sys/types.h>
#include <sys/stat.h>
#include <sys/resource.h>
#include <unistd.h>
#include <dirent.h>
#include <string.h>
#include <ctype.h>
#include <string>
#endif

//tools::is_hdd
#ifdef __GLIBC__
  #include <sstream>
  #include <sys/sysmacros.h>
  #include <fstream>
#endif

#include "unbound.h"

#include "include_base_utils.h"
#include "file_io_utils.h"
#include "wipeable_string.h"
#include "misc_os_dependent.h"
#include "crypto/crypto.h"
#include "util.h"
#include "stack_trace.h"
#include "memwipe.h"
#include "cryptonote_config.h"
#include "net/http_client.h"                        // epee::net_utils::...
#include "readline_buffer.h"

#ifdef WIN32
#ifndef STRSAFE_NO_DEPRECATE
#define STRSAFE_NO_DEPRECATE
#endif
  #include <windows.h>
  #include <shlobj.h>
  #include <strsafe.h>
#else 
  #include <sys/file.h>
  #include <sys/utsname.h>
  #include <sys/stat.h>
#endif
#include <boost/filesystem.hpp>
#include <boost/algorithm/string.hpp>
#include <boost/asio.hpp>
#include <boost/format.hpp>
#include <openssl/sha.h>
#include "i18n.h"

#undef LOKI_DEFAULT_LOG_CATEGORY
#define LOKI_DEFAULT_LOG_CATEGORY "util"

namespace
{

#ifndef _WIN32
static int flock_exnb(int fd)
{
  struct flock fl;
  int ret;

  memset(&fl, 0, sizeof(fl));
  fl.l_type = F_WRLCK;
  fl.l_whence = SEEK_SET;
  fl.l_start = 0;
  fl.l_len = 0;
  ret = fcntl(fd, F_SETLK, &fl);
  if (ret < 0)
    MERROR("Error locking fd " << fd << ": " << errno << " (" << strerror(errno) << ")");
  return ret;
}
#endif

}

namespace tools
{
  std::function<void(int)> signal_handler::m_handler;

  private_file::private_file() noexcept : m_handle(), m_filename() {}

  private_file::private_file(std::FILE* handle, std::string&& filename) noexcept
    : m_handle(handle), m_filename(std::move(filename)) {}

  private_file private_file::create(std::string name)
  {
#ifdef WIN32
    struct close_handle
    {
      void operator()(HANDLE handle) const noexcept
      {
        CloseHandle(handle);
      }
    };

    std::unique_ptr<void, close_handle> process = nullptr;
    {
      HANDLE temp{};
      const bool fail = OpenProcessToken(GetCurrentProcess(), TOKEN_QUERY, std::addressof(temp)) == 0;
      process.reset(temp);
      if (fail)
        return {};
    }

    DWORD sid_size = 0;
    GetTokenInformation(process.get(), TokenOwner, nullptr, 0, std::addressof(sid_size));
    if (GetLastError() != ERROR_INSUFFICIENT_BUFFER)
      return {};

    std::unique_ptr<char[]> sid{new char[sid_size]};
    if (!GetTokenInformation(process.get(), TokenOwner, sid.get(), sid_size, std::addressof(sid_size)))
      return {};

    const PSID psid = reinterpret_cast<const PTOKEN_OWNER>(sid.get())->Owner;
    const DWORD daclSize =
      sizeof(ACL) + sizeof(ACCESS_ALLOWED_ACE) + GetLengthSid(psid) - sizeof(DWORD);

    const std::unique_ptr<char[]> dacl{new char[daclSize]};
    if (!InitializeAcl(reinterpret_cast<PACL>(dacl.get()), daclSize, ACL_REVISION))
      return {};

    if (!AddAccessAllowedAce(reinterpret_cast<PACL>(dacl.get()), ACL_REVISION, (READ_CONTROL | FILE_GENERIC_READ | DELETE), psid))
      return {};

    SECURITY_DESCRIPTOR descriptor{};
    if (!InitializeSecurityDescriptor(std::addressof(descriptor), SECURITY_DESCRIPTOR_REVISION))
      return {};

    if (!SetSecurityDescriptorDacl(std::addressof(descriptor), true, reinterpret_cast<PACL>(dacl.get()), false))
      return {};

    SECURITY_ATTRIBUTES attributes{sizeof(SECURITY_ATTRIBUTES), std::addressof(descriptor), false};
    std::unique_ptr<void, close_handle> file{
      CreateFile(
        name.c_str(),
        GENERIC_WRITE, FILE_SHARE_READ,
        std::addressof(attributes),
        CREATE_NEW, (FILE_ATTRIBUTE_TEMPORARY | FILE_FLAG_DELETE_ON_CLOSE),
        nullptr
      )
    };
    if (file)
    {
      const int fd = _open_osfhandle(reinterpret_cast<intptr_t>(file.get()), 0);
      if (0 <= fd)
      {
        file.release();
        std::FILE* real_file = _fdopen(fd, "w");
        if (!real_file)
        {
          _close(fd);
        }
        return {real_file, std::move(name)};
      }
    }
#else
    const int fdr = open(name.c_str(), (O_RDONLY | O_CREAT), S_IRUSR);
    if (0 <= fdr)
    {
      struct stat rstats = {};
      if (fstat(fdr, std::addressof(rstats)) != 0)
      {
        close(fdr);
        return {};
      }
      fchmod(fdr, (S_IRUSR | S_IWUSR));
      const int fdw = open(name.c_str(), O_RDWR);
      fchmod(fdr, rstats.st_mode);
      close(fdr);

      if (0 <= fdw)
      {
        struct stat wstats = {};
        if (fstat(fdw, std::addressof(wstats)) == 0 &&
            rstats.st_dev == wstats.st_dev && rstats.st_ino == wstats.st_ino &&
            flock_exnb(fdw) == 0 && ftruncate(fdw, 0) == 0)
        {
          std::FILE* file = fdopen(fdw, "w");
          if (file) return {file, std::move(name)};
        }
        close(fdw);
      }
    }
#endif
    return {};
  }

  private_file::~private_file() noexcept
  {
    try
    {
      boost::system::error_code ec{};
      boost::filesystem::remove(filename(), ec);
    }
    catch (...) {}
  }

  file_locker::file_locker(const std::string &filename)
  {
#ifdef WIN32
    m_fd = INVALID_HANDLE_VALUE;
    std::wstring filename_wide;
    try
    {
      filename_wide = string_tools::utf8_to_utf16(filename);
    }
    catch (const std::exception &e)
    {
      MERROR("Failed to convert path \"" << filename << "\" to UTF-16: " << e.what());
      return;
    }
    m_fd = CreateFileW(filename_wide.c_str(), GENERIC_READ, 0, NULL, OPEN_ALWAYS, FILE_ATTRIBUTE_NORMAL, NULL);
    if (m_fd != INVALID_HANDLE_VALUE)
    {
      OVERLAPPED ov;
      memset(&ov, 0, sizeof(ov));
      if (!LockFileEx(m_fd, LOCKFILE_FAIL_IMMEDIATELY | LOCKFILE_EXCLUSIVE_LOCK, 0, 1, 0, &ov))
      {
        MERROR("Failed to lock " << filename << ": " << std::error_code(GetLastError(), std::system_category()));
        CloseHandle(m_fd);
        m_fd = INVALID_HANDLE_VALUE;
      }
    }
    else
    {
      MERROR("Failed to open " << filename << ": " << std::error_code(GetLastError(), std::system_category()));
    }
#else
    m_fd = open(filename.c_str(), O_RDWR | O_CREAT | O_CLOEXEC, 0666);
    if (m_fd != -1)
    {
      if (flock_exnb(m_fd) == -1)
      {
        MERROR("Failed to lock " << filename << ": " << std::strerror(errno));
        close(m_fd);
        m_fd = -1;
      }
    }
    else
    {
      MERROR("Failed to open " << filename << ": " << std::strerror(errno));
    }
#endif
  }
  file_locker::~file_locker()
  {
    if (locked())
    {
#ifdef WIN32
      CloseHandle(m_fd);
#else
      close(m_fd);
#endif
    }
  }
  bool file_locker::locked() const
  {
#ifdef WIN32
    return m_fd != INVALID_HANDLE_VALUE;
#else
    return m_fd != -1;
#endif
  }


#ifdef WIN32
  std::string get_special_folder_path(int nfolder, bool iscreate)
  {
    WCHAR psz_path[MAX_PATH] = L"";

    if (SHGetSpecialFolderPathW(NULL, psz_path, nfolder, iscreate))
    {
      try
      {
        return string_tools::utf16_to_utf8(psz_path);
      }
      catch (const std::exception &e)
      {
        MERROR("utf16_to_utf8 failed: " << e.what());
        return "";
      }
    }

    LOG_ERROR("SHGetSpecialFolderPathW() failed, could not obtain requested path.");
    return "";
  }
#endif
  
  std::string get_default_data_dir()
  {
    /* Please for the love of god refactor  the ifdefs out of this */

    // namespace fs = boost::filesystem;
    // Windows < Vista: C:\Documents and Settings\Username\Application Data\CRYPTONOTE_NAME
    // Windows >= Vista: C:\Users\Username\AppData\Roaming\CRYPTONOTE_NAME
    // Unix & Mac: ~/.CRYPTONOTE_NAME
    std::string config_folder;

#ifdef WIN32
    config_folder = get_special_folder_path(CSIDL_COMMON_APPDATA, true) + "\\" + CRYPTONOTE_NAME;
#else
    std::string pathRet;
    char* pszHome = getenv("HOME");
    if (pszHome == NULL || strlen(pszHome) == 0)
      pathRet = "/";
    else
      pathRet = pszHome;
    config_folder = (pathRet + "/." + CRYPTONOTE_NAME);
#endif

    return config_folder;
  }

  bool create_directories_if_necessary(const std::string& path)
  {
    namespace fs = boost::filesystem;
    boost::system::error_code ec;
    fs::path fs_path(path);
    if (fs::is_directory(fs_path, ec))
    {
      return true;
    }

    bool res = fs::create_directories(fs_path, ec);
    if (res)
    {
      LOG_PRINT_L2("Created directory: " << path);
    }
    else
    {
      LOG_PRINT_L2("Can't create directory: " << path << ", err: "<< ec.message());
    }

    return res;
  }

  std::error_code replace_file(const std::string& old_name, const std::string& new_name)
  {
    int code;
#if defined(WIN32)
    // Maximizing chances for success
    std::wstring wide_replacement_name;
    try { wide_replacement_name = string_tools::utf8_to_utf16(old_name); }
    catch (...) { return std::error_code(GetLastError(), std::system_category()); }
    std::wstring wide_replaced_name;
    try { wide_replaced_name = string_tools::utf8_to_utf16(new_name); }
    catch (...) { return std::error_code(GetLastError(), std::system_category()); }

    DWORD attributes = ::GetFileAttributesW(wide_replaced_name.c_str());
    if (INVALID_FILE_ATTRIBUTES != attributes)
    {
      ::SetFileAttributesW(wide_replaced_name.c_str(), attributes & (~FILE_ATTRIBUTE_READONLY));
    }

    bool ok = 0 != ::MoveFileExW(wide_replacement_name.c_str(), wide_replaced_name.c_str(), MOVEFILE_REPLACE_EXISTING);
    code = ok ? 0 : static_cast<int>(::GetLastError());
#else
    bool ok = 0 == std::rename(old_name.c_str(), new_name.c_str());
    code = ok ? 0 : errno;
#endif
    return std::error_code(code, std::system_category());
  }

  static bool unbound_built_with_threads()
  {
    ub_ctx *ctx = ub_ctx_create();
    if (!ctx) return false; // cheat a bit, should not happen unless OOM
    char *loki = strdup("loki"), *unbound = strdup("unbound");
    ub_ctx_zone_add(ctx, loki, unbound); // this calls ub_ctx_finalize first, then errors out with UB_SYNTAX
    free(unbound);
    free(loki);
    // if no threads, bails out early with UB_NOERROR, otherwise fails with UB_AFTERFINAL id already finalized
    bool with_threads = ub_ctx_async(ctx, 1) != 0; // UB_AFTERFINAL is not defined in public headers, check any error
    ub_ctx_delete(ctx);
    MINFO("libunbound was built " << (with_threads ? "with" : "without") << " threads");
    return with_threads;
  }

  bool sanitize_locale()
  {
    // boost::filesystem throws for "invalid" locales, such as en_US.UTF-8, or kjsdkfs,
    // so reset it here before any calls to it
    try
    {
      boost::filesystem::path p {std::string("test")};
      p /= std::string("test");
    }
    catch (...)
    {
#if defined(__MINGW32__) || defined(__MINGW__)
      putenv("LC_ALL=C");
      putenv("LANG=C");
#else
      setenv("LC_ALL", "C", 1);
      setenv("LANG", "C", 1);
#endif
      return true;
    }
    return false;
  }

#ifdef STACK_TRACE
#ifdef _WIN32
  // https://stackoverflow.com/questions/1992816/how-to-handle-seg-faults-under-windows
  static LONG WINAPI windows_crash_handler(PEXCEPTION_POINTERS pExceptionInfo)
  {
    tools::log_stack_trace("crashing");
    exit(1);
    return EXCEPTION_CONTINUE_SEARCH;
  }
  static void setup_crash_dump()
  {
    SetUnhandledExceptionFilter(windows_crash_handler);
  }
#else
  static void posix_crash_handler(int signal)
  {
    tools::log_stack_trace(("crashing with fatal signal " + std::to_string(signal)).c_str());
#ifdef NDEBUG
    _exit(1);
#else
    abort();
#endif
  }
  static void setup_crash_dump()
  {
    signal(SIGSEGV, posix_crash_handler);
    signal(SIGBUS, posix_crash_handler);
    signal(SIGILL, posix_crash_handler);
    signal(SIGFPE, posix_crash_handler);
  }
#endif
#else
  static void setup_crash_dump() {}
#endif

  bool disable_core_dumps()
  {
#ifdef __GLIBC__
    // disable core dumps in release mode
    struct rlimit rlimit;
    rlimit.rlim_cur = rlimit.rlim_max = 0;
    if (setrlimit(RLIMIT_CORE, &rlimit))
    {
      MWARNING("Failed to disable core dumps");
      return false;
    }
#endif
    return true;
  }

  ssize_t get_lockable_memory()
  {
#ifdef __GLIBC__
    struct rlimit rlim;
    if (getrlimit(RLIMIT_MEMLOCK, &rlim) < 0)
    {
      MERROR("Failed to determine the lockable memory limit");
      return -1;
    }
    return rlim.rlim_cur;
#else
    return -1;
#endif
  }

  bool on_startup()
  {
    mlog_configure("", true);

    setup_crash_dump();

    sanitize_locale();

#ifdef __GLIBC__
    const char *ver = gnu_get_libc_version();
    if (!strcmp(ver, "2.25"))
      MCLOG_RED(el::Level::Warning, "global", "Running with glibc " << ver << ", hangs may occur - change glibc version if possible");
#endif

#if OPENSSL_VERSION_NUMBER < 0x10100000 || defined(LIBRESSL_VERSION_TEXT)
    SSL_library_init();
#else
    OPENSSL_init_ssl(0, NULL);
#endif

    if (!unbound_built_with_threads())
      MCLOG_RED(el::Level::Warning, "global", "libunbound was not built with threads enabled - crashes may occur");

    return true;
  }
  void set_strict_default_file_permissions(bool strict)
  {
#if defined(__MINGW32__) || defined(__MINGW__)
    // no clue about the odd one out
#else
    mode_t mode = strict ? 077 : 0;
    umask(mode);
#endif
  }

  boost::optional<bool> is_hdd(const char *file_path)
  {
#ifdef __GLIBC__
    struct stat st;
    std::string prefix;
    if(stat(file_path, &st) == 0)
    {
      std::ostringstream s;
      s << "/sys/dev/block/" << major(st.st_dev) << ":" << minor(st.st_dev);
      prefix = s.str();
    }
    else
    {
      return boost::none;
    }
    std::string attr_path = prefix + "/queue/rotational";
    std::ifstream f(attr_path, std::ios_base::in);
    if(not f.is_open())
    {
      attr_path = prefix + "/../queue/rotational";
      f.open(attr_path, std::ios_base::in);
      if(not f.is_open())
      {
          return boost::none;
      }
    }
    unsigned short val = 0xdead;
    f >> val;
    if(not f.fail())
    {
      return (val == 1);
    }
    return boost::none;
#else
    return boost::none;
#endif
  }

  namespace
  {
    boost::mutex max_concurrency_lock;
    unsigned max_concurrency = boost::thread::hardware_concurrency();
  }

  void set_max_concurrency(unsigned n)
  {
    if (n < 1)
      n = boost::thread::hardware_concurrency();
    unsigned hwc = boost::thread::hardware_concurrency();
    if (n > hwc)
      n = hwc;
    boost::lock_guard<boost::mutex> lock(max_concurrency_lock);
    max_concurrency = n;
  }

  unsigned get_max_concurrency()
  {
    boost::lock_guard<boost::mutex> lock(max_concurrency_lock);
    return max_concurrency;
  }

  bool is_local_address(const std::string &address)
  {
    // always assume Tor/I2P addresses to be untrusted by default
    if (boost::ends_with(address, ".onion") || boost::ends_with(address, ".i2p"))
    {
      MDEBUG("Address '" << address << "' is Tor/I2P, non local");
      return false;
    }

    // extract host
    epee::net_utils::http::url_content u_c;
    if (!epee::net_utils::parse_url(address, u_c))
    {
      MWARNING("Failed to determine whether address '" << address << "' is local, assuming not");
      return false;
    }
    if (u_c.host.empty())
    {
      MWARNING("Failed to determine whether address '" << address << "' is local, assuming not");
      return false;
    }

    // resolve to IP
    boost::asio::io_service io_service;
    boost::asio::ip::tcp::resolver resolver(io_service);
    boost::asio::ip::tcp::resolver::query query(u_c.host, "");
    boost::asio::ip::tcp::resolver::iterator i = resolver.resolve(query);
    while (i != boost::asio::ip::tcp::resolver::iterator())
    {
      const boost::asio::ip::tcp::endpoint &ep = *i;
      if (ep.address().is_loopback())
      {
        MDEBUG("Address '" << address << "' is local");
        return true;
      }
      ++i;
    }

    MDEBUG("Address '" << address << "' is not local");
    return false;
  }
  int vercmp(const char *v0, const char *v1)
  {
    std::vector<std::string> f0, f1;
    boost::split(f0, v0, boost::is_any_of(".-"));
    boost::split(f1, v1, boost::is_any_of(".-"));
    for (size_t i = 0; i < std::max(f0.size(), f1.size()); ++i) {
      if (i >= f0.size())
        return -1;
      if (i >= f1.size())
        return 1;
      int f0i = atoi(f0[i].c_str()), f1i = atoi(f1[i].c_str());
      int n = f0i - f1i;
      if (n)
        return n;
    }
    return 0;
  }

  bool sha256sum(const uint8_t *data, size_t len, crypto::hash &hash)
  {
    SHA256_CTX ctx;
    if (!SHA256_Init(&ctx))
      return false;
    if (!SHA256_Update(&ctx, data, len))
      return false;
    if (!SHA256_Final((unsigned char*)hash.data, &ctx))
      return false;
    return true;
  }

  bool sha256sum(const std::string &filename, crypto::hash &hash)
  {
    if (!epee::file_io_utils::is_file_exist(filename))
      return false;
    std::ifstream f;
    f.exceptions(std::ifstream::failbit | std::ifstream::badbit);
    f.open(filename, std::ios_base::binary | std::ios_base::in | std::ios::ate);
    if (!f)
      return false;
    std::ifstream::pos_type file_size = f.tellg();
    SHA256_CTX ctx;
    if (!SHA256_Init(&ctx))
      return false;
    size_t size_left = file_size;
    f.seekg(0, std::ios::beg);
    while (size_left)
    {
      char buf[4096];
      std::ifstream::pos_type read_size = size_left > sizeof(buf) ? sizeof(buf) : size_left;
      f.read(buf, read_size);
      if (!f || !f.good())
        return false;
      if (!SHA256_Update(&ctx, buf, read_size))
        return false;
      size_left -= read_size;
    }
    f.close();
    if (!SHA256_Final((unsigned char*)hash.data, &ctx))
      return false;
    return true;
  }

  boost::optional<std::pair<uint32_t, uint32_t>> parse_subaddress_lookahead(const std::string& str)
  {
    auto pos = str.find(":");
    bool r = pos != std::string::npos;
    uint32_t major;
    r = r && epee::string_tools::get_xtype_from_string(major, str.substr(0, pos));
    uint32_t minor;
    r = r && epee::string_tools::get_xtype_from_string(minor, str.substr(pos + 1));
    if (r)
    {
      return std::make_pair(major, minor);
    }
    else
    {
      return {};
    }
  }

#ifdef _WIN32
  std::string input_line_win()
  {
    HANDLE hConIn = CreateFileW(L"CONIN$", GENERIC_READ | GENERIC_WRITE, FILE_SHARE_READ | FILE_SHARE_WRITE, nullptr, OPEN_EXISTING, 0, nullptr);
    DWORD oldMode;

    FlushConsoleInputBuffer(hConIn);
    GetConsoleMode(hConIn, &oldMode);
    SetConsoleMode(hConIn, ENABLE_LINE_INPUT | ENABLE_ECHO_INPUT | ENABLE_PROCESSED_INPUT);

    wchar_t buffer[1024];
    DWORD read;

    ReadConsoleW(hConIn, buffer, sizeof(buffer)/sizeof(wchar_t)-1, &read, nullptr);
    buffer[read] = 0;

    SetConsoleMode(hConIn, oldMode);
    CloseHandle(hConIn);
  
    int size_needed = WideCharToMultiByte(CP_UTF8, 0, buffer, -1, NULL, 0, NULL, NULL);
    std::string buf(size_needed, '\0');
    WideCharToMultiByte(CP_UTF8, 0, buffer, -1, &buf[0], size_needed, NULL, NULL);
    buf.pop_back(); //size_needed includes null that we needed to have space for
    return buf;
  }
#endif

  void closefrom(int fd)
  {
#if defined __FreeBSD__ || defined __OpenBSD__ || defined __NetBSD__ || defined __DragonFly__
    ::closefrom(fd);
#else
#if defined __GLIBC__
    const int sc_open_max =  sysconf(_SC_OPEN_MAX);
    const int MAX_FDS = std::min(65536, sc_open_max);
#else
    const int MAX_FDS = 65536;
#endif
    while (fd < MAX_FDS)
    {
      close(fd);
      ++fd;
    }
#endif
  }

  std::string get_human_readable_timestamp(uint64_t ts)
  {
    char buffer[64];
    if (ts < 1234567890)
      return "<unknown>";
    time_t tt = ts;
    struct tm tm;
    epee::misc_utils::get_gmt_time(tt, tm);
    strftime(buffer, sizeof(buffer), "%Y-%m-%d %H:%M:%S UTC", &tm);
    return std::string(buffer);
  }

  std::string get_human_readable_timespan(std::chrono::seconds seconds)
  {
    uint64_t ts = seconds.count();
    if (ts < 60)
      return std::to_string(ts) + tr(" seconds");
    if (ts < 3600)
      return std::to_string((uint64_t)(ts / 60)) + tr(" minutes");
    if (ts < 3600 * 24)
      return std::to_string((uint64_t)(ts / 3600)) + tr(" hours");
    if (ts < 3600 * 24 * 30.5)
      return std::to_string((uint64_t)(ts / (3600 * 24))) + tr(" days");
    if (ts < 3600 * 24 * 365.25)
      return std::to_string((uint64_t)(ts / (3600 * 24 * 30.5))) + tr(" months");
    return tr("a long time");
  }

  std::string get_human_readable_bytes(uint64_t bytes)
  {
    struct byte_map
    {
        const char* const format;
        const std::uint64_t bytes;
    };

    static constexpr const byte_map sizes[] =
    {
        {"%.0f B", 1000},
        {"%.2f KB", 1000 * 1000},
        {"%.2f MB", std::uint64_t(1000) * 1000 * 1000},
        {"%.2f GB", std::uint64_t(1000) * 1000 * 1000 * 1000},
        {"%.2f TB", std::uint64_t(1000) * 1000 * 1000 * 1000 * 1000}
    };

    struct bytes_less
    {
        bool operator()(const byte_map& lhs, const byte_map& rhs) const noexcept
        {
            return lhs.bytes < rhs.bytes;
        }
    };

    const auto size = std::upper_bound(
        std::begin(sizes), std::end(sizes) - 1, byte_map{"", bytes}, bytes_less{}
    );
    const std::uint64_t divisor = size->bytes / 1000;
    return (boost::format(size->format) % (double(bytes) / divisor)).str();
  }

<<<<<<< HEAD
  std::string lowercase_ascii_string(std::string src)
  {
    for (char &ch : src)
      if (ch >= 'A' && ch <= 'Z') ch = ch + ('a' - 'A');
    return src;
  }
=======
  void clear_screen()
  {
    std::cout << "\033[2K" << std::flush; // clear whole line
    std::cout << "\033c" << std::flush; // clear current screen and scrollback
    std::cout << "\033[2J" << std::flush; // clear current screen only, scrollback is still around
    std::cout << "\033[3J" << std::flush; // does nothing, should clear current screen and scrollback
    std::cout << "\033[1;1H" << std::flush; // move cursor top/left
    std::cout << "\r                                                \r" << std::flush; // erase odd chars if the ANSI codes were printed raw
#ifdef _WIN32
    COORD coord{0, 0};
    CONSOLE_SCREEN_BUFFER_INFO csbi;
    HANDLE h = GetStdHandle(STD_OUTPUT_HANDLE);
    if (GetConsoleScreenBufferInfo(h, &csbi))
    {
      DWORD cbConSize = csbi.dwSize.X * csbi.dwSize.Y, w;
      FillConsoleOutputCharacter(h, (TCHAR)' ', cbConSize, coord, &w);
      if (GetConsoleScreenBufferInfo(h, &csbi))
        FillConsoleOutputAttribute(h, csbi.wAttributes, cbConSize, coord, &w);
      SetConsoleCursorPosition(h, coord);
    }
#endif
  }

  std::pair<std::string, size_t> get_string_prefix_by_width(const std::string &s, size_t columns)
  {
    std::string sc = "";
    size_t avail = s.size();
    const char *ptr = s.data();
    wint_t cp = 0;
    int bytes = 1;
    size_t sw = 0;
    char wbuf[8], *wptr;
    while (avail--)
    {
      if ((*ptr & 0x80) == 0)
      {
        cp = *ptr++;
        bytes = 1;
      }
      else if ((*ptr & 0xe0) == 0xc0)
      {
        if (avail < 1)
        {
          MERROR("Invalid UTF-8");
          return std::make_pair(s, s.size());
        }
        cp = (*ptr++ & 0x1f) << 6;
        cp |= *ptr++ & 0x3f;
        --avail;
        bytes = 2;
      }
      else if ((*ptr & 0xf0) == 0xe0)
      {
        if (avail < 2)
        {
          MERROR("Invalid UTF-8");
          return std::make_pair(s, s.size());
        }
        cp = (*ptr++ & 0xf) << 12;
        cp |= (*ptr++ & 0x3f) << 6;
        cp |= *ptr++ & 0x3f;
        avail -= 2;
        bytes = 3;
      }
      else if ((*ptr & 0xf8) == 0xf0)
      {
        if (avail < 3)
        {
          MERROR("Invalid UTF-8");
          return std::make_pair(s, s.size());
        }
        cp = (*ptr++ & 0x7) << 18;
        cp |= (*ptr++ & 0x3f) << 12;
        cp |= (*ptr++ & 0x3f) << 6;
        cp |= *ptr++ & 0x3f;
        avail -= 3;
        bytes = 4;
      }
      else
      {
        MERROR("Invalid UTF-8");
        return std::make_pair(s, s.size());
      }

      wptr = wbuf;
      switch (bytes)
      {
        case 1: *wptr++ = cp; break;
        case 2: *wptr++ = 0xc0 | (cp >> 6); *wptr++ = 0x80 | (cp & 0x3f); break;
        case 3: *wptr++ = 0xe0 | (cp >> 12); *wptr++ = 0x80 | ((cp >> 6) & 0x3f); *wptr++ = 0x80 | (cp & 0x3f); break;
        case 4: *wptr++ = 0xf0 | (cp >> 18); *wptr++ = 0x80 | ((cp >> 12) & 0x3f); *wptr++ = 0x80 | ((cp >> 6) & 0x3f); *wptr++ = 0x80 | (cp & 0x3f); break;
        default: MERROR("Invalid UTF-8"); return std::make_pair(s, s.size());
      }
      *wptr = 0;
      sc += std::string(wbuf, bytes);
#ifdef _WIN32
      int cpw = 1; // Guess who does not implement wcwidth
#else
      int cpw = wcwidth(cp);
#endif
      if (cpw > 0)
      {
        if (cpw > (int)columns)
          break;
        columns -= cpw;
        sw += cpw;
      }
      cp = 0;
      bytes = 1;
    }
    return std::make_pair(sc, sw);
  }

  size_t get_string_width(const std::string &s)
  {
    return get_string_prefix_by_width(s, 999999999).second;
  };

  std::vector<std::pair<std::string, size_t>> split_string_by_width(const std::string &s, size_t columns)
  {
    std::vector<std::string> words;
    std::vector<std::pair<std::string, size_t>> lines;
    boost::split(words, s, boost::is_any_of(" "), boost::token_compress_on);
    // split large "words"
    for (size_t i = 0; i < words.size(); ++i)
    {
      for (;;)
      {
        std::string prefix = get_string_prefix_by_width(words[i], columns).first;
        if (prefix == words[i])
          break;
        words[i] = words[i].substr(prefix.size());
        words.insert(words.begin() + i, prefix);
      }
    }

    lines.push_back(std::make_pair("", 0));
    while (!words.empty())
    {
      const size_t word_len = get_string_width(words.front());
      size_t line_len = get_string_width(lines.back().first);
      if (line_len > 0 && line_len + 1 + word_len > columns)
      {
        lines.push_back(std::make_pair("", 0));
        line_len = 0;
      }
      if (line_len > 0)
      {
        lines.back().first += " ";
        lines.back().second++;
      }
      lines.back().first += words.front();
      lines.back().second += word_len;
      words.erase(words.begin());
    }
    return lines;
  }

>>>>>>> 23547e6e
}<|MERGE_RESOLUTION|>--- conflicted
+++ resolved
@@ -828,21 +828,20 @@
     return (boost::format(size->format) % (double(bytes) / divisor)).str();
   }
 
-<<<<<<< HEAD
   std::string lowercase_ascii_string(std::string src)
   {
     for (char &ch : src)
       if (ch >= 'A' && ch <= 'Z') ch = ch + ('a' - 'A');
     return src;
   }
-=======
+
   void clear_screen()
   {
-    std::cout << "\033[2K" << std::flush; // clear whole line
-    std::cout << "\033c" << std::flush; // clear current screen and scrollback
-    std::cout << "\033[2J" << std::flush; // clear current screen only, scrollback is still around
-    std::cout << "\033[3J" << std::flush; // does nothing, should clear current screen and scrollback
-    std::cout << "\033[1;1H" << std::flush; // move cursor top/left
+    std::cout << "\033[2K"; // clear whole line
+    std::cout << "\033c";   // clear current screen and scrollback
+    std::cout << "\033[2J"; // clear current screen only, scrollback is still around
+    std::cout << "\033[3J"; // does nothing, should clear current screen and scrollback
+    std::cout << "\033[1;1H"; // move cursor top/left
     std::cout << "\r                                                \r" << std::flush; // erase odd chars if the ANSI codes were printed raw
 #ifdef _WIN32
     COORD coord{0, 0};
@@ -858,141 +857,4 @@
     }
 #endif
   }
-
-  std::pair<std::string, size_t> get_string_prefix_by_width(const std::string &s, size_t columns)
-  {
-    std::string sc = "";
-    size_t avail = s.size();
-    const char *ptr = s.data();
-    wint_t cp = 0;
-    int bytes = 1;
-    size_t sw = 0;
-    char wbuf[8], *wptr;
-    while (avail--)
-    {
-      if ((*ptr & 0x80) == 0)
-      {
-        cp = *ptr++;
-        bytes = 1;
-      }
-      else if ((*ptr & 0xe0) == 0xc0)
-      {
-        if (avail < 1)
-        {
-          MERROR("Invalid UTF-8");
-          return std::make_pair(s, s.size());
-        }
-        cp = (*ptr++ & 0x1f) << 6;
-        cp |= *ptr++ & 0x3f;
-        --avail;
-        bytes = 2;
-      }
-      else if ((*ptr & 0xf0) == 0xe0)
-      {
-        if (avail < 2)
-        {
-          MERROR("Invalid UTF-8");
-          return std::make_pair(s, s.size());
-        }
-        cp = (*ptr++ & 0xf) << 12;
-        cp |= (*ptr++ & 0x3f) << 6;
-        cp |= *ptr++ & 0x3f;
-        avail -= 2;
-        bytes = 3;
-      }
-      else if ((*ptr & 0xf8) == 0xf0)
-      {
-        if (avail < 3)
-        {
-          MERROR("Invalid UTF-8");
-          return std::make_pair(s, s.size());
-        }
-        cp = (*ptr++ & 0x7) << 18;
-        cp |= (*ptr++ & 0x3f) << 12;
-        cp |= (*ptr++ & 0x3f) << 6;
-        cp |= *ptr++ & 0x3f;
-        avail -= 3;
-        bytes = 4;
-      }
-      else
-      {
-        MERROR("Invalid UTF-8");
-        return std::make_pair(s, s.size());
-      }
-
-      wptr = wbuf;
-      switch (bytes)
-      {
-        case 1: *wptr++ = cp; break;
-        case 2: *wptr++ = 0xc0 | (cp >> 6); *wptr++ = 0x80 | (cp & 0x3f); break;
-        case 3: *wptr++ = 0xe0 | (cp >> 12); *wptr++ = 0x80 | ((cp >> 6) & 0x3f); *wptr++ = 0x80 | (cp & 0x3f); break;
-        case 4: *wptr++ = 0xf0 | (cp >> 18); *wptr++ = 0x80 | ((cp >> 12) & 0x3f); *wptr++ = 0x80 | ((cp >> 6) & 0x3f); *wptr++ = 0x80 | (cp & 0x3f); break;
-        default: MERROR("Invalid UTF-8"); return std::make_pair(s, s.size());
-      }
-      *wptr = 0;
-      sc += std::string(wbuf, bytes);
-#ifdef _WIN32
-      int cpw = 1; // Guess who does not implement wcwidth
-#else
-      int cpw = wcwidth(cp);
-#endif
-      if (cpw > 0)
-      {
-        if (cpw > (int)columns)
-          break;
-        columns -= cpw;
-        sw += cpw;
-      }
-      cp = 0;
-      bytes = 1;
-    }
-    return std::make_pair(sc, sw);
-  }
-
-  size_t get_string_width(const std::string &s)
-  {
-    return get_string_prefix_by_width(s, 999999999).second;
-  };
-
-  std::vector<std::pair<std::string, size_t>> split_string_by_width(const std::string &s, size_t columns)
-  {
-    std::vector<std::string> words;
-    std::vector<std::pair<std::string, size_t>> lines;
-    boost::split(words, s, boost::is_any_of(" "), boost::token_compress_on);
-    // split large "words"
-    for (size_t i = 0; i < words.size(); ++i)
-    {
-      for (;;)
-      {
-        std::string prefix = get_string_prefix_by_width(words[i], columns).first;
-        if (prefix == words[i])
-          break;
-        words[i] = words[i].substr(prefix.size());
-        words.insert(words.begin() + i, prefix);
-      }
-    }
-
-    lines.push_back(std::make_pair("", 0));
-    while (!words.empty())
-    {
-      const size_t word_len = get_string_width(words.front());
-      size_t line_len = get_string_width(lines.back().first);
-      if (line_len > 0 && line_len + 1 + word_len > columns)
-      {
-        lines.push_back(std::make_pair("", 0));
-        line_len = 0;
-      }
-      if (line_len > 0)
-      {
-        lines.back().first += " ";
-        lines.back().second++;
-      }
-      lines.back().first += words.front();
-      lines.back().second += word_len;
-      words.erase(words.begin());
-    }
-    return lines;
-  }
-
->>>>>>> 23547e6e
 }