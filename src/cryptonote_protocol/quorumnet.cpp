// Copyright (c) 2019-2020, The Loki Project
//
// All rights reserved.
//
// Redistribution and use in source and binary forms, with or without modification, are
// permitted provided that the following conditions are met:
//
// 1. Redistributions of source code must retain the above copyright notice, this list of
//    conditions and the following disclaimer.
//
// 2. Redistributions in binary form must reproduce the above copyright notice, this list
//    of conditions and the following disclaimer in the documentation and/or other
//    materials provided with the distribution.
//
// 3. Neither the name of the copyright holder nor the names of its contributors may be
//    used to endorse or promote products derived from this software without specific
//    prior written permission.
//
// THIS SOFTWARE IS PROVIDED BY THE COPYRIGHT HOLDERS AND CONTRIBUTORS "AS IS" AND ANY
// EXPRESS OR IMPLIED WARRANTIES, INCLUDING, BUT NOT LIMITED TO, THE IMPLIED WARRANTIES OF
// MERCHANTABILITY AND FITNESS FOR A PARTICULAR PURPOSE ARE DISCLAIMED. IN NO EVENT SHALL
// THE COPYRIGHT HOLDER OR CONTRIBUTORS BE LIABLE FOR ANY DIRECT, INDIRECT, INCIDENTAL,
// SPECIAL, EXEMPLARY, OR CONSEQUENTIAL DAMAGES (INCLUDING, BUT NOT LIMITED TO,
// PROCUREMENT OF SUBSTITUTE GOODS OR SERVICES; LOSS OF USE, DATA, OR PROFITS; OR BUSINESS
// INTERRUPTION) HOWEVER CAUSED AND ON ANY THEORY OF LIABILITY, WHETHER IN CONTRACT,
// STRICT LIABILITY, OR TORT (INCLUDING NEGLIGENCE OR OTHERWISE) ARISING IN ANY WAY OUT OF
// THE USE OF THIS SOFTWARE, EVEN IF ADVISED OF THE POSSIBILITY OF SUCH DAMAGE.

#include "quorumnet.h"
#include "cryptonote_core/cryptonote_core.h"
#include "cryptonote_core/service_node_voting.h"
#include "cryptonote_core/service_node_rules.h"
#include "cryptonote_core/tx_blink.h"
#include "cryptonote_core/tx_pool.h"
#include "cryptonote_core/pulse.h"
#include "quorumnet_conn_matrix.h"
#include "cryptonote_config.h"
#include "common/random.h"

#include <lokimq/lokimq.h>
#include <lokimq/hex.h>
#include <shared_mutex>
#include <iterator>

#undef LOKI_DEFAULT_LOG_CATEGORY
#define LOKI_DEFAULT_LOG_CATEGORY "qnet"

namespace quorumnet {

namespace {

using namespace service_nodes;
using namespace lokimq;

using blink_tx = cryptonote::blink_tx;

constexpr auto NUM_BLINK_QUORUMS = tools::enum_count<blink_tx::subquorum>;
static_assert(std::is_same<const uint8_t, decltype(NUM_BLINK_QUORUMS)>(), "unexpected underlying blink quorum count type");

using quorum_array = std::array<std::shared_ptr<const service_nodes::quorum>, NUM_BLINK_QUORUMS>;

using pending_signature = std::tuple<bool, uint8_t, int, crypto::signature>; // approval, subquorum, subquorum position, signature

struct pending_signature_hash {
    size_t operator()(const pending_signature &s) const { return std::get<uint8_t>(s) + std::hash<crypto::signature>{}(std::get<crypto::signature>(s)); }
};

using pending_signature_set = std::unordered_set<pending_signature, pending_signature_hash>;

struct QnetState {
    cryptonote::core &core;
    LokiMQ &lmq{core.get_lmq()};

    // Track submitted blink txes here; unlike the blinks stored in the mempool we store these ones
    // more liberally to track submitted blinks, even if unsigned/unacceptable, while the mempool
    // only stores approved blinks.
    std::shared_mutex mutex;

    struct blink_metadata {
        std::shared_ptr<blink_tx> btxptr;
        pending_signature_set pending_sigs;
        ConnectionID reply_conn;
        uint64_t reply_tag = 0;
    };
    // { height => { txhash => {blink_tx,conn,reply}, ... }, ... }
    std::map<uint64_t, std::unordered_map<crypto::hash, blink_metadata>> blinks;

    // FIXME:
    //std::chrono::steady_clock::time_point last_blink_cleanup = std::chrono::steady_clock::now();

    std::mutex pulse_message_queue_mutex;
    std::condition_variable pulse_message_queue_cv;
    std::queue<pulse::message> pulse_message_queue;

    QnetState(cryptonote::core &core) : core{core} {}

    static QnetState &from(void* obj) {
        assert(obj);
        return *reinterpret_cast<QnetState*>(obj);
    }
};

template <typename T>
std::string get_data_as_string(const T &key) {
    static_assert(std::is_trivial<T>(), "cannot safely copy non-trivial class to string");
    return {reinterpret_cast<const char *>(&key), sizeof(key)};
}

crypto::x25519_public_key x25519_from_string(std::string_view pubkey) {
    crypto::x25519_public_key x25519_pub = crypto::x25519_public_key::null();
    if (pubkey.size() == sizeof(crypto::x25519_public_key))
        std::memcpy(x25519_pub.data, pubkey.data(), pubkey.size());
    return x25519_pub;
}

void setup_endpoints(cryptonote::core& core, void* obj);

void *new_qnetstate(cryptonote::core& core) {
    return new QnetState(core);
}

void delete_qnetstate(void *&obj) {
    auto* qnet = static_cast<QnetState*>(obj);
    delete qnet;
    obj = nullptr;
}


template <typename E>
#ifdef __GNUG__
[[gnu::warn_unused_result]]
#endif
E get_enum(const bt_dict &d, const std::string &key) {
    E result = static_cast<E>(get_int<std::underlying_type_t<E>>(d.at(key)));
    if (result < E::_count)
        return result;
    throw std::invalid_argument("invalid enum value for field " + key);
}

struct prepared_relay_destinations
{
  std::string x25519_string;
  std::string connect_string;
};

// Relay data to a random subset of the quorum up to num_peers. If the sender is
// a validator in the quorum, prefer peer_info to get a fully connected relay
// with redundancy.
// Returns the number of peers it actually prepared relay destinations.
template <typename It>
std::vector<prepared_relay_destinations>
peer_prepare_relay_to_quorum_subset(cryptonote::core &core, It quorum_begin, It quorum_end, size_t num_peers) {
    // Lookup the x25519 and ZMQ connection string for all possible blink recipients so that we
    // know where to send it to, and so that we can immediately exclude SNs that aren't active
    // anymore.
    std::unordered_set<crypto::public_key> candidates;
    for (auto it = quorum_begin; it != quorum_end; it++)
      candidates.insert((*it)->validators.begin(), (*it)->validators.end());

    MDEBUG("Have " << candidates.size() << " SN candidates");

    std::vector<std::tuple<std::string, std::string, decltype(proof_info{}.version)>> remotes; // {x25519 pubkey, connect string, version}
    remotes.reserve(candidates.size());
    core.get_service_node_list().for_each_service_node_info_and_proof(candidates.begin(), candidates.end(),
        [&remotes](const auto &pubkey, const auto &info, const auto &proof) {
            if (!info.is_active()) {
                MTRACE("Not include inactive node " << pubkey);
                return;
            }
            if (!proof.pubkey_x25519 || !proof.quorumnet_port || !proof.public_ip) {
                MTRACE("Not including node " << pubkey << ": missing x25519(" << to_hex(get_data_as_string(proof.pubkey_x25519)) << "), "
                        "public_ip(" << epee::string_tools::get_ip_string_from_int32(proof.public_ip) << "), or qnet port(" << proof.quorumnet_port << ")");
                return;
            }
            remotes.emplace_back(get_data_as_string(proof.pubkey_x25519),
                    "tcp://" + epee::string_tools::get_ip_string_from_int32(proof.public_ip) + ":" + std::to_string(proof.quorumnet_port),
                    proof.version);
        });

    // Select 4 random SNs to send the data to, but prefer SNs with newer versions because they may have network fixes.
    MDEBUG("Have " << remotes.size() << " candidates after checking active status and connection details");
    std::vector<size_t> indices(remotes.size());
    std::iota(indices.begin(), indices.end(), 0);
    std::shuffle(indices.begin(), indices.end(), tools::rng);

    // Stable sort by version so that we keep the shuffled order within a version
    using std::get;
    std::stable_sort(indices.begin(), indices.end(), [&remotes](size_t a, size_t b) {
        return get<2>(remotes[a]) > get<2>(remotes[b]); });

    if (indices.size() > num_peers)
        indices.resize(num_peers);

    std::vector<prepared_relay_destinations> result;
    result.reserve(indices.size());

    for (size_t i : indices)
      result.push_back({std::move(get<0>(remotes[i])), std::move(get<1>(remotes[i]))});
    return result;
}

void peer_relay_to_prepared_destinations(cryptonote::core &core, std::vector<prepared_relay_destinations> const &destinations, std::string_view command, std::string &&data)
{
    for (auto const &[x25519_string, connect_string]: destinations) {
        MINFO("Relaying data to " << to_hex(x25519_string) << " @ " << connect_string);
        core.get_lmq().send(x25519_string, command, std::move(data), send_option::hint{connect_string});
    }
}


/// Helper class to calculate and relay to peers of quorums.
///
/// TODO: add a wrapper that caches this so that looking up the same quorum peers within a certain
/// amount of time doesn't need to recalculate.
class peer_info {
public:
    using exclude_set = std::unordered_set<crypto::public_key>;

    /// Maps pubkeys to x25519 pubkeys and zmq connection strings
    std::unordered_map<crypto::public_key, std::pair<crypto::x25519_public_key, std::string>> remotes;
    /// Stores the x25519 string pubkeys to either zmq connection strings (for a "strong"
    /// connection) or empty strings (for an opportunistic "weak" connection).
    std::unordered_map<std::string /*x25519 pubkey*/, std::string /*conn location*/> peers;
    /// The number of strong peers, that is, the count of `peers` that has a non-empty second value.
    /// Will be the same as `peers.count()` if opportunistic connections are disabled.
    int strong_peers;
    /// The caller's positions in the given quorum(s), -1 if not found
    std::vector<int> my_position;
    /// The number of actual positions found in my_position (i.e. the number of elements of
    /// `my_position` not equal to -1).
    int my_position_count;

    /// Singleton wrapper around peer_info
    peer_info(
            QnetState& qnet,
            quorum_type q_type,
            const quorum *quorum,
            bool opportunistic = true,
            exclude_set exclude = {},
            bool include_workers = false
            )
        : peer_info(qnet, q_type, &quorum, &quorum + 1, opportunistic, std::move(exclude), include_workers) {}

    /// Constructs peer information for the given quorums and quorum position of the caller.
    /// \param qnet - the QnetState reference
    /// \param q_type - the type of quorum
    /// \param qbegin, qend - the iterators to a set of pointers (or other deferenceable type) to quorums
    /// \param opportunistic - if true then the peers to relay will also attempt to relay to any
    ///     incoming peers *if* those peers are already connected when the message is relayed.
    /// \param exclude - can be specified as a set of peers that should be excluded from the peer
    ///     list.  Typically for peers that we already know have the relayed information.  This SN's
    ///     pubkey is always added to this exclude list.
    template <typename QuorumIt>
    peer_info(
            QnetState& qnet,
            quorum_type q_type,
            QuorumIt qbegin, QuorumIt qend,
            bool opportunistic = true,
            std::unordered_set<crypto::public_key> exclude = {},
            bool include_workers = false
            )
    : lmq{qnet.lmq} {

        const auto& keys = qnet.core.get_service_keys();
        assert(qnet.core.service_node());
        const auto &my_pubkey = keys.pub;
        exclude.insert(keys.pub);

        // - Find my position(s) in the quorum(s)
        // - Build a list of all other quorum members so we can look them all up at once (i.e. to
        //   lock the required lookup mutex only once).
        my_position_count = 0;
        std::unordered_set<crypto::public_key> need_remotes;
        for (auto qit = qbegin; qit != qend; ++qit) {
            auto &v = (*qit)->validators;
            int my_pos = -1;
            for (size_t i = 0; i < v.size(); i++) {
                if (v[i] == my_pubkey) my_pos = static_cast<int>(i);
                else if (!exclude.count(v[i]))
                    need_remotes.insert(v[i]);
            }
            my_position.push_back(my_pos);
            if (my_pos >= 0) my_position_count++;

            if (include_workers) {
                auto &w = (*qit)->workers;
                for (size_t i = 0; i < w.size(); i++) {
                    if (!exclude.count(w[i])) need_remotes.insert(w[i]);
                }
            }
        }

        // Lookup the x25519 and ZMQ connection string for all peers
        qnet.core.get_service_node_list().for_each_service_node_info_and_proof(need_remotes.begin(), need_remotes.end(),
            [this](const auto &pubkey, const auto &info, const auto &proof) {
              if (info.is_active() && proof.pubkey_x25519 && proof.quorumnet_port && proof.public_ip)
                remotes.emplace(pubkey, std::make_pair(proof.pubkey_x25519,
                    "tcp://" + epee::string_tools::get_ip_string_from_int32(proof.public_ip) + ":" + std::to_string(proof.quorumnet_port)));
            });

        compute_validator_peers(qbegin, qend, opportunistic);

        if (include_workers) {
            for (auto qit = qbegin; qit != qend; ++qit) {
                auto &w = (*qit)->workers;
                for (size_t i = 0; i < w.size(); i++)
                    add_peer(w[i]);
            }
        }
    }

    /// Relays a command and any number of serialized data to everyone we're supposed to relay to
    template <typename... T>
    void relay_to_peers(const std::string_view &cmd, const T &...data) {
        relay_to_peers_impl(cmd, std::array<std::string, sizeof...(T)>{bt_serialize(data)...},
                std::make_index_sequence<sizeof...(T)>{});
    }

private:
    LokiMQ &lmq;

    /// Looks up a pubkey in known remotes and adds it to `peers`.  If strong, it is added with an
    /// address, otherwise it is added with an empty address.  If the element already exists, it
    /// will be updated *if* it the existing entry is weak and `strong` is true, otherwise it will
    /// be left as is.  Returns true if a new entry was created or a weak entry was upgraded.
    bool add_peer(const crypto::public_key &pubkey, bool strong = true) {
        auto it = remotes.find(pubkey);
        if (it != remotes.end()) {
            std::string remote_addr = strong ? it->second.second : ""s;
            auto ins = peers.emplace(get_data_as_string(it->second.first), std::move(remote_addr));
            if (strong && !ins.second && ins.first->second.empty()) {
                ins.first->second = it->second.second;
                strong_peers++;
                return true; // Upgraded weak to strong
            }
            if (strong && ins.second)
                strong_peers++;

            return ins.second;
        }
        return false;
    }

    // Build a map of x25519 keys -> connection strings of all our quorum peers we talk to; the
    // connection string is non-empty only for *strong* peer (i.e. one we should connect to if not
    // already connected) and empty if it's an opportunistic peer (i.e. only send along if we already
    // have a connection).
    template <typename QuorumIt>
    void compute_validator_peers(QuorumIt qbegin, QuorumIt qend, bool opportunistic) {

        // TODO: when we receive a new block, if our quorum starts soon we can tell SNNetwork to
        // pre-connect (to save the time in handshaking when we get an actual blink tx).

        strong_peers = 0;

        size_t i = 0;
        for (QuorumIt qit = qbegin; qit != qend; ++i, ++qit) {
            if (my_position[i] < 0) {
                MTRACE("Not in subquorum " << (i == 0 ? "Q" : "Q'"));
                continue;
            } else {
                MTRACE("I am in subquorum " << (i == 0 ? "Q" : "Q'") << " position " << my_position[i]);
            }

            auto &validators = (*qit)->validators;

            // Relay to all my outgoing targets within the quorum (connecting if not already connected)
            for (int j : quorum_outgoing_conns(my_position[i], validators.size())) {
                if (add_peer(validators[j]))
                    MTRACE("Relaying within subquorum " << (i == 0 ? "Q" : "Q'") << "[" << my_position[i] << "] to [" << j << "] " << validators[j]);
            }

            // Opportunistically relay to all my *incoming* sources within the quorum *if* I already
            // have a connection open with them, but don't open a new connection if I don't.
            for (int j : quorum_incoming_conns(my_position[i], validators.size())) {
                if (add_peer(validators[j], false /*!strong*/))
                    MTRACE("Optional opportunistic relay within quorum " << (i == 0 ? "Q" : "Q'") << "[" << my_position[i] << "] to [" << j << "] " << validators[j]);
            }

            // Now establish strong interconnections between quorums, if we have multiple subquorums
            // (i.e.  blink quorums).
            //
            // If I'm in the last half* of the first quorum then I relay to the first half (roughly) of
            // the next quorum.  i.e. nodes 5-9 in Q send to nodes 0-4 in Q'.  For odd numbers the last
            // position gets left out (e.g. for 9 members total we would have 0-3 talk to 4-7 and no one
            // talks to 8).
            //
            // (* - half here means half the size of the smaller quorum)
            //
            // We also skip this entirely if this SN is in both quorums since then we're already
            // relaying to nodes in the next quorum.  (Ideally we'd do the same if the recipient is in
            // both quorums, but that's harder to figure out and so the special case isn't worth
            // worrying about).
            QuorumIt qnext = std::next(qit);
            if (qnext != qend && my_position[i + 1] < 0) {
                auto &next_validators = (*qnext)->validators;
                int half = std::min<int>(validators.size(), next_validators.size()) / 2;
                if (my_position[i] >= half && my_position[i] < half*2) {
                    int next_pos = my_position[i] - half;
                    bool added = add_peer(next_validators[next_pos]);
                    MTRACE("Inter-quorum relay from Q[" << my_position[i] << "] (me) to Q'[" << next_pos << "] = " << next_validators[next_pos]
                            << (added ? "" : " (skipping; already relaying to that SN)"));
                } else {
                    MTRACE("Q[" << my_position[i] << "] is not a Q -> Q' inter-quorum relay position");
                }
            } else if (qnext != qend) {
                MTRACE("Not doing inter-quorum relaying because I am in both quorums (Q[" << my_position[i] << "], Q'[" << my_position[i+1] << "])");
            }

            // Exactly the same connections as above, but in reverse: the first half of Q' sends to
            // the second half of Q.  Typically this will end up reusing an already open connection,
            // but if there isn't such an open connection then we establish a new one.
            if (qit != qbegin && my_position[i - 1] < 0) {
                auto &prev_validators = (*std::prev(qit))->validators;
                int half = std::min<int>(validators.size(), prev_validators.size()) / 2;
                if (my_position[i] < half) {
                    int prev_pos = half + my_position[i];
                    bool added = add_peer(prev_validators[prev_pos]);
                    MTRACE("Inter-quorum relay from Q'[" << my_position[i] << "] (me) to Q[" << prev_pos << "] = " << prev_validators[prev_pos]
                            << (added ? "" : " (already relaying to that SN)"));
                } else {
                    MTRACE("Q'[" << my_position[i] << "] is not a Q' -> Q inter-quorum relay position");
                }
            } else if (qit != qbegin) {
                MTRACE("Not doing inter-quorum relaying because I am in both quorums (Q[" << my_position[i-1] << "], Q'[" << my_position[i] << "])");
            }
        }
    }

    /// Relays a command and pre-serialized data to everyone we're supposed to relay to
    template<size_t N, size_t... I>
    void relay_to_peers_impl(const std::string_view &cmd, std::array<std::string, N> relay_data, std::index_sequence<I...>) {
        for (auto &peer : peers) {
            MTRACE("Relaying " << cmd << " to peer " << to_hex(peer.first) << (peer.second.empty() ? " (if connected)"s : " @ " + peer.second));
            if (peer.second.empty())
                lmq.send(peer.first, cmd, relay_data[I]..., send_option::optional{});
            else
                lmq.send(peer.first, cmd, relay_data[I]..., send_option::hint{peer.second});
        }
    }

};


bt_dict serialize_vote(const quorum_vote_t &vote) {
    bt_dict result{
        {"v", vote.version},
        {"t", static_cast<uint8_t>(vote.type)},
        {"h", vote.block_height},
        {"g", static_cast<uint8_t>(vote.group)},
        {"i", vote.index_in_group},
        {"s", get_data_as_string(vote.signature)},
    };
    if (vote.type == quorum_type::checkpointing)
        result["bh"] = std::string{vote.checkpoint.block_hash.data, sizeof(crypto::hash)};
    else {
        result["wi"] = vote.state_change.worker_index;
        result["sc"] = static_cast<std::underlying_type_t<new_state>>(vote.state_change.state);
    }
    return result;
}

quorum_vote_t deserialize_vote(std::string_view v) {
    const auto &d = bt_deserialize<bt_dict>(v); // throws if not a bt_dict
    quorum_vote_t vote;
    vote.version = get_int<uint8_t>(d.at("v"));
    vote.type = get_enum<quorum_type>(d, "t");
    vote.block_height = get_int<uint64_t>(d.at("h"));
    vote.group = get_enum<quorum_group>(d, "g");
    if (vote.group == quorum_group::invalid) throw std::invalid_argument("invalid vote group");
    vote.index_in_group = get_int<uint16_t>(d.at("i"));
    auto &sig = std::get<std::string>(d.at("s"));
    if (sig.size() != sizeof(vote.signature)) throw std::invalid_argument("invalid vote signature size");
    std::memcpy(&vote.signature, sig.data(), sizeof(vote.signature));
    if (vote.type == quorum_type::checkpointing) {
        auto &bh = std::get<std::string>(d.at("bh"));
        if (bh.size() != sizeof(vote.checkpoint.block_hash.data)) throw std::invalid_argument("invalid vote checkpoint block hash");
        std::memcpy(vote.checkpoint.block_hash.data, bh.data(), sizeof(vote.checkpoint.block_hash.data));
    } else {
        vote.state_change.worker_index = get_int<uint16_t>(d.at("wi"));
        vote.state_change.state = get_enum<new_state>(d, "sc");
    }

    return vote;
}

void relay_obligation_votes(void *obj, const std::vector<service_nodes::quorum_vote_t> &votes) {
    auto &qnet = QnetState::from(obj);

    const auto& my_keys = qnet.core.get_service_keys();
    assert(qnet.core.service_node());

    MDEBUG("Starting relay of " << votes.size() << " votes");
    std::vector<service_nodes::quorum_vote_t> relayed_votes;
    relayed_votes.reserve(votes.size());
    for (auto &vote : votes) {
        if (vote.type != quorum_type::obligations) {
            MERROR("Internal logic error: quorumnet asked to relay a " << vote.type << " vote, but should only be called with obligations votes");
            continue;
        }

        auto quorum = qnet.core.get_service_node_list().get_quorum(vote.type, vote.block_height);
        if (!quorum) {
            MWARNING("Unable to relay vote: no " << vote.type << " quorum available for height " << vote.block_height);
            continue;
        }

        auto &quorum_voters = quorum->validators;
        if (quorum_voters.size() < service_nodes::min_votes_for_quorum_type(vote.type)) {
            MWARNING("Invalid vote relay: " << vote.type << " quorum @ height " << vote.block_height <<
                    " does not have enough validators (" << quorum_voters.size() << ") to reach the minimum required votes ("
                    << service_nodes::min_votes_for_quorum_type(vote.type) << ")");
            continue;
        }

        peer_info pinfo{qnet, vote.type, quorum.get()};
        if (!pinfo.my_position_count) {
            MWARNING("Invalid vote relay: vote to relay does not include this service node");
            continue;
        }

        pinfo.relay_to_peers("quorum.vote_ob", serialize_vote(vote));
        relayed_votes.push_back(vote);
    }
    MDEBUG("Relayed " << relayed_votes.size() << " votes");
    qnet.core.set_service_node_votes_relayed(relayed_votes);
}

void handle_obligation_vote(Message& m, QnetState& qnet) {
    MDEBUG("Received a relayed obligation vote from " << to_hex(m.conn.pubkey()));

    if (m.data.size() != 1) {
        MINFO("Ignoring vote: expected 1 data part, not " << m.data.size());
        return;
    }

    try {
        std::vector<quorum_vote_t> vvote;
        vvote.push_back(deserialize_vote(m.data[0]));
        auto& vote = vvote.back();

        if (vote.type != quorum_type::obligations) {
            MWARNING("Received invalid non-obligations vote via quorumnet; ignoring");
            return;
        }
        if (vote.block_height > qnet.core.get_current_blockchain_height()) {
            MDEBUG("Ignoring vote: block height " << vote.block_height << " is too high");
            return;
        }

        cryptonote::vote_verification_context vvc{};
        qnet.core.add_service_node_vote(vote, vvc);
        if (vvc.m_verification_failed)
        {
            MWARNING("Vote verification failed; ignoring vote");
            return;
        }

        if (vvc.m_added_to_pool)
            relay_obligation_votes(&qnet, std::move(vvote));
    }
    catch (const std::exception &e) {
        MWARNING("Deserialization of vote from " << to_hex(m.conn.pubkey()) << " failed: " << e.what());
    }
}

/// Gets an integer value out of a bt_dict, if present and fits (i.e. get_int<> succeeds); if not
/// present or conversion falls, returns `fallback`.
template <typename I>
std::enable_if_t<std::is_integral<I>::value, I> get_or(bt_dict &d, const std::string &key, I fallback) {
    auto it = d.find(key);
    if (it != d.end()) {
        try { return get_int<I>(it->second); }
        catch (...) {}
    }
    return fallback;
}

// Obtains the blink quorums, verifies that they are of an acceptable size, and verifies the given
// input quorum checksum matches the computed checksum for the quorums (if provided), otherwise sets
// the given output checksum (if provided) to the calculated value.  Throws std::runtime_error on
// failure.
quorum_array get_blink_quorums(uint64_t blink_height, const service_node_list &snl, const uint64_t *input_checksum, uint64_t *output_checksum = nullptr) {
    // We currently just use two quorums, Q and Q' in the whitepaper, but this code is designed to
    // work fine with more quorums (but don't use a single subquorum; that could only be secure or
    // reliable but not both).
    quorum_array result;

    uint64_t local_checksum = 0;
    for (uint8_t qi = 0; qi < NUM_BLINK_QUORUMS; qi++) {
        auto height = blink_tx::quorum_height(blink_height, static_cast<blink_tx::subquorum>(qi));
        if (!height)
            throw std::runtime_error("too early in blockchain to create a quorum");
        result[qi] = snl.get_quorum(quorum_type::blink, height);
        if (!result[qi])
            throw std::runtime_error("failed to obtain a blink quorum");
        auto &v = result[qi]->validators;
        if (v.size() < BLINK_MIN_VOTES || v.size() > BLINK_SUBQUORUM_SIZE)
            throw std::runtime_error("not enough blink nodes to form a quorum");
        local_checksum += quorum_checksum(v, qi * BLINK_SUBQUORUM_SIZE);
    }
    MTRACE("Verified enough active blink nodes for a quorum; quorum checksum: " << local_checksum);

    if (input_checksum) {
        if (*input_checksum != local_checksum)
            throw std::runtime_error("wrong quorum checksum: expected " + std::to_string(local_checksum) + ", received " + std::to_string(*input_checksum));

        MTRACE("Blink quorum checksum matched");
    }
    if (output_checksum)
        *output_checksum = local_checksum;

    return result;
}

// Used when debugging is enabled to print known signatures.
// Prints [x x x ...] [x x x ...] for the quorums where each "x" is either "A" for an approval
// signature, "R" for a rejection signature, or "-" for no signature.
std::string debug_known_signatures(blink_tx &btx, quorum_array &blink_quorums) {
    std::ostringstream os;
    bool first = true;
    for (uint8_t qi = 0; qi < blink_quorums.size(); qi++) {
        if (qi > 0) os << ' ';
        os << '[';
        const auto q = static_cast<blink_tx::subquorum>(qi);
        const int slots = blink_quorums[qi]->validators.size();
        for (int i = 0; i < slots; i++) {
            if (i > 0) os << ' ';
            auto st = btx.get_signature_status(q, i);
            os << (st == blink_tx::signature_status::approved ? 'A' : st == blink_tx::signature_status::rejected ? 'R' : '-');
        }
        os << ']';
    }
    return os.str();
}


/// Processes blink signatures; called immediately upon receiving a signature if we know about the
/// tx; otherwise signatures are stored until we learn about the tx and then processed.
void process_blink_signatures(QnetState &qnet, const std::shared_ptr<blink_tx> &btxptr, quorum_array &blink_quorums, uint64_t quorum_checksum, std::list<pending_signature> &&signatures,
        uint64_t reply_tag, // > 0 if we are expected to send a status update if it becomes accepted/rejected
        ConnectionID reply_conn, // who we are supposed to send the status update to
        const std::string &received_from = ""s /* x25519 of the peer that sent this, if available (to avoid trying to pointlessly relay back to them) */) {

    auto &btx = *btxptr;

    // First check values and discard any signatures for positions we already have.
    {
        auto lock = btx.shared_lock(); // Don't take out a heavier unique lock until later when we are sure we need
        for (auto it = signatures.begin(); it != signatures.end(); ) {
            auto &pending = *it;
            auto &qi = std::get<uint8_t>(pending);
            auto &position = std::get<int>(pending);

            auto subquorum = static_cast<blink_tx::subquorum>(qi);
            auto &validators = blink_quorums[qi]->validators;

            if (position < 0 || position >= (int) validators.size()) {
                MWARNING("Invalid blink signature: subquorum position is invalid");
                it = signatures.erase(it);
            } else if (btx.get_signature_status(subquorum, position) != blink_tx::signature_status::none) {
                it = signatures.erase(it);
            } else {
                ++it;
            }
        }
    }
    if (signatures.empty())
        return;

    // Now check and discard any invalid signatures (we can do this without holding a lock)
    for (auto it = signatures.begin(); it != signatures.end(); ) {
        auto &pending = *it;
        auto &approval = std::get<bool>(pending);
        auto &qi = std::get<uint8_t>(pending);
        auto &position = std::get<int>(pending);
        auto &signature = std::get<crypto::signature>(pending);

        auto subquorum = static_cast<blink_tx::subquorum>(qi);
        auto &validators = blink_quorums[qi]->validators;

        if (!crypto::check_signature(btx.hash(approval), validators[position], signature)) {
            MWARNING("Invalid blink signature: signature verification failed");
            it = signatures.erase(it);
            continue;
        }
        ++it;
    }

    if (signatures.empty())
        return;

    bool became_approved = false, became_rejected = false;
    {
        auto lock = btx.unique_lock();

        bool already_approved = btx.approved(),
             already_rejected = !already_approved && btx.rejected();

        MTRACE("Before recording new signatures I have existing signatures: " << debug_known_signatures(btx, blink_quorums));

        // Now actually add them (and do one last check on them)
        for (auto it = signatures.begin(); it != signatures.end(); ) {
            auto &pending = *it;
            auto &approval = std::get<bool>(pending);
            auto &qi = std::get<uint8_t>(pending);
            auto &position = std::get<int>(pending);
            auto &signature = std::get<crypto::signature>(pending);

            auto subquorum = static_cast<blink_tx::subquorum>(qi);
            auto &validators = blink_quorums[qi]->validators;

            if (btx.add_prechecked_signature(subquorum, position, approval, signature)) {
                MDEBUG("Validated and stored " << (approval ? "approval" : "rejection") << " signature for tx " << btx.get_txhash() << ", subquorum " << int{qi} << ", position " << position);
                ++it;
            }
            else {
                // Signature already present, which means it got added between the check above and now
                // by another thread.
                it = signatures.erase(it);
            }
        }

        if (!signatures.empty()) {
            MDEBUG("Updated signatures; now have signatures: " << debug_known_signatures(btx, blink_quorums));

            if (!already_approved && !already_rejected) {
                if (btx.approved()) {
                    became_approved = true;
                } else if (btx.rejected()) {
                    became_rejected = true;
                }
            }
        }
    }

    if (became_approved) {
        MINFO("Accumulated enough signatures for blink tx: enabling tx relay");
        auto &pool = qnet.core.get_pool();
        {
            auto lock = pool.blink_unique_lock();
            pool.add_existing_blink(btxptr);
        }
        pool.set_relayable({{btx.get_txhash()}});
        qnet.core.relay_txpool_transactions();
    }

    if (signatures.empty())
        return;

    peer_info::exclude_set relay_exclude;
    if (!received_from.empty()) {
        auto pubkey = qnet.core.get_service_node_list().get_pubkey_from_x25519(x25519_from_string(received_from));
        if (pubkey)
            relay_exclude.insert(std::move(pubkey));
    }

    // We added new signatures that we didn't have before, so relay those signatures to blink peers
    peer_info pinfo{qnet, quorum_type::blink, blink_quorums.begin(), blink_quorums.end(), true /*opportunistic*/,
        std::move(relay_exclude)};

    MDEBUG("Relaying " << signatures.size() << " blink signatures to " << pinfo.strong_peers << " (strong) + " <<
            (pinfo.peers.size() - pinfo.strong_peers) << " (opportunistic) blink peers");

    bt_list i_list, p_list, r_list, s_list;
    for (auto &s : signatures) {
        i_list.emplace_back(std::get<uint8_t>(s));
        p_list.emplace_back(std::get<int>(s));
        r_list.emplace_back(std::get<bool>(s));
        s_list.emplace_back(get_data_as_string(std::get<crypto::signature>(s)));
    }

    bt_dict blink_sign_data{
        {"h", btx.height},
        {"#", get_data_as_string(btx.get_txhash())},
        {"q", quorum_checksum},
        {"i", std::move(i_list)},
        {"p", std::move(p_list)},
        {"r", std::move(r_list)},
        {"s", std::move(s_list)},
    };

    pinfo.relay_to_peers("quorum.blink_sign", blink_sign_data);

    MTRACE("Done blink signature relay");

    if (reply_tag && reply_conn) {
        if (became_approved) {
            MINFO("Blink tx became approved; sending result back to originating node");
            qnet.lmq.send(reply_conn, "bl.good", bt_serialize(bt_dict{{"!", reply_tag}}), send_option::optional{});
        } else if (became_rejected) {
            MINFO("Blink tx became rejected; sending result back to originating node");
            qnet.lmq.send(reply_conn, "bl.bad", bt_serialize(bt_dict{{"!", reply_tag}}), send_option::optional{});
        }
    }
}



/// A "blink" message is used to submit a blink tx from a node to members of the blink quorum and
/// also used to relay the blink tx between quorum members.  Fields are:
///
///     "!" - Non-zero positive integer value for a connecting node; we include the tag in any
///           response if present so that the initiator can associate the response to the request.
///           If there is no tag then there will be no success/error response.  Only included in
///           node-to-SN submission but not SN-to-SN relaying (which doesn't return a response
///           message).
///
///     "h" - Blink authorization height for the transaction.  Must be within 2 of the current
///           height for the tx to be accepted.  Mandatory.
///
///     "q" - checksum of blink quorum members.  Mandatory, and must match the receiving SN's
///           locally computed checksum of blink quorum members.
///
///     "t" - the serialized transaction data.
///
///     "#" - precomputed tx hash.  This much match the actual hash of the transaction (the blink
///           submission will fail immediately if it does not).
///
void handle_blink(lokimq::Message& m, QnetState& qnet) {
    // TODO: if someone sends an invalid tx (i.e. one that doesn't get to the distribution stage)
    // then put a timeout on that IP during which new submissions from them are dropped for a short
    // time.
    // If an incoming connection:
    // - We can refuse new connections from that IP in the ZAP handler
    // - We can (somewhat hackily) disconnect by getting the raw fd via the SRCFD property of the
    //   message and close it.
    // If an outgoing connection - refuse reconnections via ZAP and just close it.

    MDEBUG("Received a blink tx from " << (m.conn.sn() ? "SN " : "non-SN ") << to_hex(m.conn.pubkey()));

    assert(qnet.core.service_node());
    if (!qnet.core.service_node())
        return;
    const auto& keys = qnet.core.get_service_keys();

    if (m.data.size() != 1) {
        MINFO("Rejecting blink message: expected one data entry not " << m.data.size());
        // No valid data and so no reply tag; we can't send a response
        return;
    }
    auto data = bt_deserialize<bt_dict>(m.data[0]);

    auto tag = get_or<uint64_t>(data, "!", 0);

    auto hf_version = qnet.core.get_blockchain_storage().get_current_hard_fork_version();
    if (hf_version < HF_VERSION_BLINK) {
        MWARNING("Rejecting blink message: blink is not available for hardfork " << (int) hf_version);
        if (tag)
            m.send_back("bl.nostart", bt_serialize(bt_dict{{"!", tag}, {"e", "Invalid blink authorization height"sv}}));
        return;
    }

    // verify that height is within-2 of current height
    auto blink_height = get_int<uint64_t>(data.at("h"));
    auto local_height = qnet.core.get_current_blockchain_height();

    if (blink_height < local_height - 2) {
        MINFO("Rejecting blink tx because blink auth height is too low (" << blink_height << " vs. " << local_height << ")");
        if (tag)
            m.send_back("bl.nostart", bt_serialize(bt_dict{{"!", tag}, {"e", "Invalid blink authorization height"sv}}));
        return;
    } else if (blink_height > local_height + 2) {
        // TODO: if within some threshold (maybe 5-10?) we could hold it and process it once we are
        // within 2.
        MINFO("Rejecting blink tx because blink auth height is too high (" << blink_height << " vs. " << local_height << ")");
        if (tag)
            m.send_back("bl.nostart", bt_serialize(bt_dict{{"!", tag}, {"e", "Invalid blink authorization height"sv}}));
        return;
    }
    MTRACE("Blink tx auth height " << blink_height << " is valid (local height is " << local_height << ")");

    auto t_it = data.find("t");
    if (t_it == data.end()) {
        MINFO("Rejecting blink tx: no tx data included in request");
        if (tag)
            m.send_back("bl.nostart", bt_serialize(bt_dict{{"!", tag}, {"e", "No transaction included in blink request"sv}}));
        return;
    }
    const std::string &tx_data = std::get<std::string>(t_it->second);
    MTRACE("Blink tx data is " << tx_data.size() << " bytes");

    // "hash" is optional -- it lets us short-circuit processing the tx if we've already seen it,
    // and is added internally by SN-to-SN forwards but not the original submitter.  We don't trust
    // the hash if we haven't seen it before -- this is only used to skip propagation and
    // validation.
    crypto::hash tx_hash;
    auto &tx_hash_str = std::get<std::string>(data.at("#"));
    bool already_approved = false, already_rejected = false;
    if (tx_hash_str.size() == sizeof(crypto::hash)) {
        std::memcpy(tx_hash.data, tx_hash_str.data(), sizeof(crypto::hash));
        std::shared_lock lock{qnet.mutex};
        auto bit = qnet.blinks.find(blink_height);
        if (bit != qnet.blinks.end()) {
            auto &umap = bit->second;
            auto it = umap.find(tx_hash);
            if (it != umap.end() && it->second.btxptr) {
                if (tag) {
                    // This is a direct blink submission, not a quorum-relayed submission
                    already_approved = it->second.btxptr->approved();
                    already_rejected = !already_approved && it->second.btxptr->rejected();
                    if (already_approved || already_rejected) {
                        // Quorum approved/rejected the tx before we received the submitted blink,
                        // reply with a bl.good/bl.bad immediately (done below, outside the lock).
                        MINFO("Submitted blink tx already " << (already_approved ? "approved" : "rejected") <<
                                "; sending result back to originating node");
                    } else {
                        // We've already seen it but are still waiting on more signatures to
                        // determine the result, so stash the tag & pubkey in the metadata to delay
                        // the reply until a signature comes in that flips it to approved/rejected
                        // status.
                        it->second.reply_tag = tag;
                        it->second.reply_conn = m.conn;
                        return;
                    }
                } else {
                    MDEBUG("Already seen and forwarded this blink tx, ignoring it.");
                    return;
                }
            }
        }
        MTRACE("Blink tx hash: " << to_hex(tx_hash.data));
    } else {
        MINFO("Rejecting blink tx: invalid tx hash included in request");
        if (tag)
            m.send_back("bl.nostart", bt_serialize(bt_dict{{"!", tag}, {"e", "Invalid transaction hash"s}}));
        return;
    }

    if (already_approved || already_rejected) {
        m.send_back(already_approved ? "bl.good" : "bl.bad", bt_serialize(bt_dict{{"!", tag}}), send_option::optional{});
        return;
    }

    quorum_array blink_quorums;
    uint64_t checksum = get_int<uint64_t>(data.at("q"));
    try {
        blink_quorums = get_blink_quorums(blink_height, qnet.core.get_service_node_list(), &checksum);
    } catch (const std::runtime_error &e) {
        MINFO("Rejecting blink tx: " << e.what());
        if (tag)
            m.send_back("bl.nostart", bt_serialize(bt_dict{{"!", tag}, {"e", "Unable to retrieve blink quorum: "s + e.what()}}));
        return;
    }

    peer_info pinfo{qnet, quorum_type::blink, blink_quorums.begin(), blink_quorums.end(), true /*opportunistic*/,
        {qnet.core.get_service_node_list().get_pubkey_from_x25519(x25519_from_string(m.conn.pubkey()))} // exclude the peer that just sent it to us
        };

    if (pinfo.my_position_count > 0)
        MTRACE("Found this SN in " << pinfo.my_position_count << " subquorums");
    else {
        MINFO("Rejecting blink tx: this service node is not a member of the blink quorum!");
        if (tag)
            m.send_back("bl.nostart", bt_serialize(bt_dict{{"!", tag}, {"e", "Blink tx relayed to non-blink quorum member"sv}}));
        return;
    }

    auto btxptr = std::make_shared<blink_tx>(blink_height);
    auto &btx = *btxptr;
    auto &tx = std::get<cryptonote::transaction>(btx.tx);
    // If any quorums are too small set the extra spaces to rejected (this also checks that no
    // quorums are too big).
    for (size_t qi = 0; qi < blink_quorums.size(); qi++)
        btx.limit_signatures(static_cast<blink_tx::subquorum>(qi), blink_quorums[qi]->validators.size());

    {
        crypto::hash tx_hash_actual;
        if (!cryptonote::parse_and_validate_tx_from_blob(tx_data, tx, tx_hash_actual)) {
            MINFO("Rejecting blink tx: failed to parse transaction data");
            if (tag)
                m.send_back("bl.nostart", bt_serialize(bt_dict{{"!", tag}, {"e", "Failed to parse transaction data"sv}}));
            return;
        }
        MTRACE("Successfully parsed transaction data");

        if (tx_hash != tx_hash_actual) {
            MINFO("Rejecting blink tx: submitted tx hash " << tx_hash << " did not match actual tx hash " << tx_hash_actual);
            if (tag)
                m.send_back("bl.nostart", bt_serialize(bt_dict{{"!", tag}, {"e", "Invalid transaction hash"sv}}));
            return;
        } else {
            MTRACE("Pre-computed tx hash matches actual tx hash");
        }
    }

    // Abort if we don't have at least one strong peer to send it to.  This can only happen if it's
    // a brand new SN (not just restarted!) that hasn't received uptime proofs before.
    if (!pinfo.strong_peers) {
        MWARNING("Could not find connection info for any blink quorum peers.  Aborting blink tx");
        if (tag)
            m.send_back("bl.nostart", bt_serialize(bt_dict{{"!", tag}, {"e", "No quorum peers are currently reachable"sv}}));
        return;
    }

    // See if we've already handled this blink tx, and if not, store it.  Also check for any pending
    // signatures for this blink tx that we received or processed before we got here with this tx.
    std::list<pending_signature> signatures;
    {
        std::unique_lock lock{qnet.mutex};
        auto &bl_info = qnet.blinks[blink_height][tx_hash];
        if (bl_info.btxptr) {
            MDEBUG("Already seen and forwarded this blink tx, ignoring it.");
            return;
        }
        bl_info.btxptr = btxptr;
        for (auto &sig : bl_info.pending_sigs)
            signatures.push_back(std::move(sig));
        bl_info.pending_sigs.clear();
        if (tag > 0) {
            bl_info.reply_tag = tag;
            bl_info.reply_conn = m.conn;
        }
    }
    MTRACE("Accepted new blink tx for verification");

    // The submission looks good.  We distribute it first, *before* we start verifying the actual tx
    // details, for two reasons: we want other quorum members to start verifying ASAP, and we want
    // to propagate to peers even if the things below fail on this node (because our peers might
    // succeed).  We test the bits *above*, however, because if they fail we won't agree on the
    // right quorum to send it to.
    //
    // FIXME - am I 100% sure I want to do the above?  Verifying the TX would cut off being able to
    // induce a node to broadcast a junk TX to other quorum members.


    {
        bt_dict blink_data{
            {"h", blink_height},
            {"q", checksum},
            {"t", tx_data},
            {"#", tx_hash_str},
        };
        MDEBUG("Relaying blink tx to " << pinfo.strong_peers << " strong and " << (pinfo.peers.size() - pinfo.strong_peers) << " opportunistic blink peers");
        pinfo.relay_to_peers("blink.submit", blink_data);
    }

    // Anything past this point always results in a success or failure signature getting sent to peers

    // Check tx for validity
    bool approved;
    auto min = tx.get_min_version_for_hf(hf_version),
         max = tx.get_max_version_for_hf(hf_version);
    if (tx.version < min || tx.version > max) {
        approved = false;
        MINFO("Blink TX " << tx_hash << " rejected because TX version " << tx.version << " invalid: TX version not between " << min << " and " << max);
    } else {
        bool already_in_mempool;
        cryptonote::tx_verification_context tvc = {};
        approved = qnet.core.get_pool().add_new_blink(btxptr, tvc, already_in_mempool);

        MINFO("Blink TX " << tx_hash << (approved ? " approved and added to mempool" : " rejected"));
        if (!approved)
            MDEBUG("TX rejected because: " << print_tx_verification_context(tvc));
    }

    auto hash_to_sign = btx.hash(approved);
    crypto::signature sig;
    generate_signature(hash_to_sign, keys.pub, keys.key, sig);

    // Now that we have the blink tx stored we can add our signature *and* any other pending
    // signatures we are holding onto, then blast the entire thing to our peers.
    for (uint8_t qi = 0; qi < NUM_BLINK_QUORUMS; qi++)
        if (pinfo.my_position[qi] >= 0)
            signatures.emplace_back(approved, qi, pinfo.my_position[qi], sig);

    process_blink_signatures(qnet, btxptr, blink_quorums, checksum, std::move(signatures), tag, m.conn.pubkey());
}

template <typename Consume>
void extract_signature_values(bt_dict_consumer& data, std::string_view key, std::list<pending_signature>& signatures, Consume consume) {
    if (!data.skip_until(key)) throw std::invalid_argument("Invalid blink signature data: missing required field '" + std::string{key} + "'");
    auto list = data.consume_list_consumer();
    auto it = signatures.begin();
    for (; !list.is_finished(); ++it) {
        if (it == signatures.end()) throw std::invalid_argument("Invalid blink signature data: " + std::string{key} + " size > i size");
        std::get<decltype(consume(list))>(*it) = consume(list);
    }
    if (it != signatures.end()) throw std::invalid_argument("Invalid blink signature data: " + std::string{key} + " size < i size");
}

crypto::signature convert_string_view_bytes_to_signature(std::string_view sig_str)
{
  if (sig_str.size() != sizeof(crypto::signature))
      throw std::invalid_argument("Invalid signature data size: " + std::to_string(sig_str.size()));

  crypto::signature result;
  std::memcpy(&result, sig_str.data(), sizeof(crypto::signature));
  if (!result) throw std::invalid_argument("Invalid signature data: null signature given");

  return result;
}

/// A "blink_sign" message is used to relay signatures from one quorum member to other members.
/// Fields are:
///
///     "h" - Blink authorization height of the signature.
///
///     "#" - tx hash of the transaction.
///
///     "q" - checksum of blink quorum members.  Mandatory, and must match the receiving SN's
///           locally computed checksum of blink quorum members.
///
///     "i" - list of quorum indices, i.e. 0 for the base quorum, 1 for the future quorum
///
///     "p" - list of quorum positions
///
///     "r" - list of blink signature results (0 if rejected, 1 if approved)
///
///     "s" - list of blink signatures
///
/// Each of "i", "p", "r", and "s" must be exactly the same length; each element at a position in
/// each list corresponds to the values at the same position of the other lists.
///
/// Signatures will be forwarded if new; known signatures will be ignored.
void handle_blink_signature(Message& m, QnetState& qnet) {
    MDEBUG("Received a blink tx signature from SN " << to_hex(m.conn.pubkey()));

    if (m.data.size() != 1)
        throw std::runtime_error("Rejecting blink signature: expected one data entry not " + std::to_string(m.data.size()));

    // Note: this dict_consumer processes in ASCII-order.  Also worth noting is that we skip over
    // unknown values here (which could be helpful if we want to add fields in the future).
    bt_dict_consumer data{m.data[0]};

    // # - hash (32 bytes)
    if (!data.skip_until("#")) throw std::invalid_argument("Invalid blink signature data: missing required field '#'");
    auto hash_str = data.consume_string_view();
    if (hash_str.size() != sizeof(crypto::hash))
        throw std::invalid_argument("Invalid blink signature data: invalid tx hash");
    crypto::hash tx_hash;
    std::memcpy(tx_hash.data, hash_str.data(), sizeof(crypto::hash));

    // h - height
    if (!data.skip_until("h")) throw std::invalid_argument("Invalid blink signature data: missing required field 'h'");
    uint64_t blink_height = data.consume_integer<uint64_t>();
    if (!blink_height) throw std::invalid_argument("Invalid blink signature data: height cannot be 0");


    std::list<pending_signature> signatures;

    // i - list of quorum indices
    if (!data.skip_until("i")) throw std::invalid_argument("Invalid blink signature data: missing required field 'i'");
    auto quorum_indices = data.consume_list_consumer();
    while (!quorum_indices.is_finished()) {
        uint8_t q = quorum_indices.consume_integer<uint8_t>();
        if (q >= NUM_BLINK_QUORUMS)
            throw std::invalid_argument("Invalid blink signature data: invalid quorum index " + std::to_string(q));
        signatures.emplace_back();
        std::get<uint8_t>(signatures.back()) = q;
    }

    // p - list of quorum positions
    extract_signature_values(data, "p", signatures, [](bt_list_consumer& l) {
        int pos = l.consume_integer<int>();
        if (pos < 0 || pos >= BLINK_SUBQUORUM_SIZE) // This is only input validation: it might actually have to be smaller depending on the actual quorum (we check later)
            throw std::invalid_argument("Invalid blink signature data: invalid quorum position " + std::to_string(pos));
        return pos;
    });

    // q - quorum membership checksum
    if (!data.skip_until("q")) throw std::invalid_argument("Invalid blink signature data: missing required field 'q'");
    // Before 7.1.8 we get a int64_t on the wire, using 2s-complement representation when the value
    // is a uint64_t that exceeds the max of an int64_t so, if negative, pull it off and static cast
    // it back (the static_cast assumes a 2s-complement architecture which isn't technically
    // guaranteed until C++20, but is pretty much universal).
    static_assert(sizeof(int64_t) == sizeof(uint64_t) && static_cast<uint64_t>(int64_t{-1}) == ~uint64_t{0},
            "Non 2s-complement architecture not supported"); // Just in case
    uint64_t checksum = data.is_negative_integer()
        ? static_cast<uint64_t>(data.consume_integer<int64_t>())
        : data.consume_integer<uint64_t>(); // If not negative, read as uint64_t (so that we allow large positive uint64_t's on the wire)

    // r - list of 1/0 results (1 = approved, 0 = rejected)
    extract_signature_values(data, "r", signatures, [](bt_list_consumer& l) { return l.consume_integer<bool>(); });

    // s - list of 64-byte signatures
    extract_signature_values(data, "s", signatures, [](bt_list_consumer& l) {
        return convert_string_view_bytes_to_signature(l.consume_string_view());
    });

    auto blink_quorums = get_blink_quorums(blink_height, qnet.core.get_service_node_list(), &checksum); // throws if bad quorum or checksum mismatch

    uint64_t reply_tag = 0;
    ConnectionID reply_conn;
    std::shared_ptr<blink_tx> btxptr;
    auto find_blink = [&]() {
        auto height_it = qnet.blinks.find(blink_height);
        if (height_it == qnet.blinks.end())
            return;
        auto &blinks_at_height = height_it->second;
        auto it = blinks_at_height.find(tx_hash);
        if (it == blinks_at_height.end())
            return;
        auto &b_meta = it->second;
        btxptr = b_meta.btxptr;
        reply_tag = b_meta.reply_tag;
        reply_conn = b_meta.reply_conn;
    };

    {
        // Most of the time we'll already know about the blink and don't need a unique lock to
        // extract info we need.  If we fail, we'll stash the signature to be processed when we get
        // the blink tx itself.
        std::shared_lock lock{qnet.mutex};
        find_blink();
    }

    if (!btxptr) {
        std::unique_lock lock{qnet.mutex};
        // We probably don't have it, so want to stash the signature until we received it.  There's
        // a chance, however, that another thread processed it while we were waiting for this
        // exclusive mutex, so check it again before we stash a delayed signature.
        find_blink();
        if (!btxptr) {
            MINFO("Blink tx not found in local blink cache; delaying signature verification");
            auto &delayed = qnet.blinks[blink_height][tx_hash].pending_sigs;
            for (auto &sig : signatures)
                delayed.insert(std::move(sig));
            return;
        }
    }

    MINFO("Found blink tx in local blink cache");

    process_blink_signatures(qnet, btxptr, blink_quorums, checksum, std::move(signatures), reply_tag, reply_conn, m.conn.pubkey());
}


using blink_response = std::pair<cryptonote::blink_result, std::string>;
struct blink_result_data {
    crypto::hash hash;
    std::promise<blink_response> promise;
    std::chrono::high_resolution_clock::time_point expiry;
    int remote_count;
    std::atomic<int> nostart_count{0};
};
std::unordered_map<uint64_t, blink_result_data> pending_blink_results;
std::shared_mutex pending_blink_result_mutex;

// Sanity check against runaway active pending blink submissions
constexpr size_t MAX_ACTIVE_PROMISES = 1000;

std::future<std::pair<cryptonote::blink_result, std::string>> send_blink(cryptonote::core& core, const std::string &tx_blob) {
    std::promise<std::pair<cryptonote::blink_result, std::string>> promise;
    auto future = promise.get_future();
    cryptonote::transaction tx;
    crypto::hash tx_hash;

    uint64_t blink_tag = 0;
    blink_result_data *brd = nullptr;

    if (!cryptonote::parse_and_validate_tx_from_blob(tx_blob, tx, tx_hash)) {
        promise.set_value(std::make_pair(cryptonote::blink_result::rejected, "Could not parse transaction data"));
    } else {
        auto now = std::chrono::high_resolution_clock::now();
        bool found = false;
        std::unique_lock lock{pending_blink_result_mutex};
        for (auto it = pending_blink_results.begin(); it != pending_blink_results.end(); ) {
            auto &b_results = it->second;
            if (b_results.expiry < now) {
                try { b_results.promise.set_value(std::make_pair(cryptonote::blink_result::timeout, "Blink quorum timeout")); }
                catch (const std::future_error &) { /* ignore */ }
                it = pending_blink_results.erase(it);
            } else {
                if (!found && b_results.hash == tx_hash)
                    found = true;
                ++it;
            }
        }
        if (found) {
            promise.set_value(std::make_pair(cryptonote::blink_result::rejected, "Transaction was already submitted"));
        } else if (pending_blink_results.size() >= MAX_ACTIVE_PROMISES) {
            promise.set_value(std::make_pair(cryptonote::blink_result::rejected, "Node is busy, try again later"));
        } else {
            while (!brd) {
                // Choose an unused tag randomly so that the blink tag value doesn't give anything away
                blink_tag = tools::rng();
                if (blink_tag == 0 || pending_blink_results.count(blink_tag) > 0) continue;
                brd = &pending_blink_results[blink_tag];
                brd->hash = tx_hash;
                brd->promise = std::move(promise);
                brd->expiry = std::chrono::high_resolution_clock::now() + 30s;
            }
        }
    }

    if (!blink_tag) return future;

    try {
        uint64_t height = core.get_current_blockchain_height();
        uint64_t checksum;
        auto quorums = get_blink_quorums(height, core.get_service_node_list(), nullptr, &checksum);

        std::string data = bt_serialize<bt_dict>({
            {"!", blink_tag},
            {"#", get_data_as_string(tx_hash)},
            {"h", height},
            {"q", checksum},
            {"t", tx_blob}
        });

        auto destinations = peer_prepare_relay_to_quorum_subset(core, quorums.begin(), quorums.end(), 4 /*num_peers*/);
        brd->remote_count = destinations.size();
        peer_relay_to_prepared_destinations(core, destinations, "blink.submit"sv, std::move(data));

    } catch (...) {
        std::unique_lock lock{pending_blink_result_mutex};
        auto it = pending_blink_results.find(blink_tag); // Look up again because `brd` might have been deleted
        if (it != pending_blink_results.end()) {
            try {
                it->second.promise.set_exception(std::current_exception());
            } catch (const std::future_error &) { /* ignore */ }
        }
    }

    return future;
}

void common_blink_response(uint64_t tag, cryptonote::blink_result res, std::string msg, bool nostart = false) {
    bool promise_set = false;
    {
        std::shared_lock lock{pending_blink_result_mutex};
        auto it = pending_blink_results.find(tag);
        if (it == pending_blink_results.end())
            return; // Already handled, or obsolete

        auto &pbr = it->second;
        bool forward_response;
        if (nostart) {
            // On a bl.nostart response wait until we have confirmation from a majority of the nodes
            // we sent to because it could be a local blink quorum node error.
            int count = ++pbr.nostart_count;
            forward_response = count > pbr.remote_count / 2;
        } else {
            // Otherwise on bl.good or bl.bad response we immediately send it back.  In theory a
            // service node could lie about this, but there's nothing actually at risk other than a
            // false confirmation message returned to the sender which will get resolved at the next
            // refresh (the recipient verifies blink signatures and isn't affected).
            forward_response = true;
        }
        if (forward_response) {
            try {
                pbr.promise.set_value(std::make_pair(res, msg));
                promise_set = true;
            }
            catch (const std::future_error &) { /* ignore */ }
        }
    }
    if (promise_set) {
        std::unique_lock lock{pending_blink_result_mutex};
        pending_blink_results.erase(tag);
    }
}

/// bl.nostart is sent back to the submitter when the tx doesn't get far enough to be distributed
/// among the quorum because of some failure (bad height, parse failure, etc.)  It includes:
///
///     ! - the tag as included in the submission
///     e - an error message
///
/// It's possible for some nodes to accept and others to refuse, so we don't actually set the
/// promise unless we get a nostart response from a majority of the remotes.
void handle_blink_not_started(Message& m) {
    if (m.data.size() != 1) {
        MERROR("Bad blink not started response: expected one data entry not " << m.data.size());
        return;
    }
    auto data = bt_deserialize<bt_dict>(m.data[0]);
    auto tag = get_int<uint64_t>(data.at("!"));
    auto& error = std::get<std::string>(data.at("e"));

    MINFO("Received no-start blink response: " << error);

    common_blink_response(tag, cryptonote::blink_result::rejected, std::move(error), true /*nostart*/);
}
/// bl.bad gets returned once we know enough of the blink quorum has rejected the result to make it
/// unequivocal that it has been rejected.  We require a failure response from a majority of the
/// remotes before setting the promise.
///
///     ! - the tag as included in the submission
///
void handle_blink_failure(Message &m) {
    if (m.data.size() != 1) {
        MERROR("Blink failure message not understood: expected one data entry not " << m.data.size());
        return;
    }
    auto data = bt_deserialize<bt_dict>(m.data[0]);
    auto tag = get_int<uint64_t>(data.at("!"));

    // TODO - we ought to be able to signal an error message *sometimes*, e.g. if one of the remotes
    // we sent it to rejected it then that remote can reply with a message.  That gets a bit
    // complicated, though, in terms of maintaining internal state (since the bl.bad is sent on
    // signature receipt, not at rejection time), so for now we don't include it.
    //auto &error = std::get<std::string>(data.at("e"));

    MINFO("Received blink failure response");

    common_blink_response(tag, cryptonote::blink_result::rejected, "Transaction rejected by quorum"s);
}

/// bl.good gets returned once we know enough of the blink quorum has accepted the result to make it
/// valid.  We require a good response from a majority of the remotes before setting the promise.
///
///     ! - the tag as included in the submission
///
void handle_blink_success(Message& m) {
    if (m.data.size() != 1) {
        MERROR("Blink success message not understood: expected one data entry not " << m.data.size());
        return;
    }
    auto data = bt_deserialize<bt_dict>(m.data[0]);
    auto tag = get_int<uint64_t>(data.at("!"));

    MINFO("Received blink success response");

    common_blink_response(tag, cryptonote::blink_result::accepted, ""s);
}

//
// Pulse
//

// NOTE: Common header fields in pulse::message (quorum position, round,
// signature) are tagged lexicographically sorted with the header to allow
// sequentially parsing out the header data in one shot.

const std::string PULSE_TAG_QUORUM_POSITION   = "q";
const std::string PULSE_TAG_BLOCK_ROUND       = "r";
const std::string PULSE_TAG_SIGNATURE         = "s";

// Extra fields are intentionally given tags after the common header fields.
const std::string PULSE_TAG_BLOCK_TEMPLATE        = "t";
const std::string PULSE_TAG_VALIDATOR_BITSET      = "u";
const std::string PULSE_TAG_RANDOM_VALUE          = "v";
const std::string PULSE_TAG_RANDOM_VALUE_HASH     = "x";
const std::string PULSE_TAG_FINAL_BLOCK_SIGNATURE = "z";

const std::string PULSE_CMD_CATEGORY               = "pulse";
const std::string PULSE_CMD_VALIDATOR_BITSET       = "validator_bitset";
const std::string PULSE_CMD_VALIDATOR_BIT          = "validator_bit";
const std::string PULSE_CMD_BLOCK_TEMPLATE         = "block_template";
const std::string PULSE_CMD_RANDOM_VALUE_HASH      = "random_value_hash";
const std::string PULSE_CMD_RANDOM_VALUE           = "random_value";
const std::string PULSE_CMD_SIGNED_BLOCK           = "signed_block";
const std::string PULSE_CMD_SEND_VALIDATOR_BITSET  = PULSE_CMD_CATEGORY + "." + PULSE_CMD_VALIDATOR_BITSET;
const std::string PULSE_CMD_SEND_VALIDATOR_BIT     = PULSE_CMD_CATEGORY + "." + PULSE_CMD_VALIDATOR_BIT;
const std::string PULSE_CMD_SEND_BLOCK_TEMPLATE    = PULSE_CMD_CATEGORY + "." + PULSE_CMD_BLOCK_TEMPLATE;
const std::string PULSE_CMD_SEND_RANDOM_VALUE_HASH = PULSE_CMD_CATEGORY + "." + PULSE_CMD_RANDOM_VALUE_HASH;
const std::string PULSE_CMD_SEND_RANDOM_VALUE      = PULSE_CMD_CATEGORY + "." + PULSE_CMD_RANDOM_VALUE;
const std::string PULSE_CMD_SEND_SIGNED_BLOCK      = PULSE_CMD_CATEGORY + "." + PULSE_CMD_SIGNED_BLOCK;

void pulse_relay_message_to_quorum(void *self, pulse::message const &msg, service_nodes::quorum const &quorum, bool block_producer)
{
  peer_info::exclude_set relay_exclude;

  bool include_block_producer = false;
  std::string_view command    = {};

  bt_dict data                = {};
  data[PULSE_TAG_SIGNATURE]   = tools::view_guts(msg.signature);
  data[PULSE_TAG_BLOCK_ROUND] = msg.round;

  if (msg.type == pulse::message_type::block_template)
  {
    command                        = PULSE_CMD_SEND_BLOCK_TEMPLATE;
    data[PULSE_TAG_BLOCK_TEMPLATE] = msg.block_template.blob;
  }
  else
  {
    data[PULSE_TAG_QUORUM_POSITION] = msg.quorum_position;

    switch(msg.type)
    {
      case pulse::message_type::invalid:
        assert("Invalid Code Path" == nullptr);
        break;

      case pulse::message_type::signed_block:
      {
        command = PULSE_CMD_SEND_SIGNED_BLOCK;
        data[PULSE_TAG_FINAL_BLOCK_SIGNATURE] = tools::view_guts(msg.signed_block.signature_of_final_block_hash);
      }
      break;

      case pulse::message_type::block_template: break;

      case pulse::message_type::handshake: /* FALLTHRU */
      case pulse::message_type::handshake_bitset:
      {
        assert(msg.quorum_position < quorum.validators.size());

        include_block_producer = msg.type == pulse::message_type::handshake_bitset;
        relay_exclude.insert(quorum.validators[msg.quorum_position]);

        if (msg.type == pulse::message_type::handshake)
        {
          command = PULSE_CMD_SEND_VALIDATOR_BIT;
        }
        else
        {
          assert(msg.type == pulse::message_type::handshake_bitset);
          command = PULSE_CMD_SEND_VALIDATOR_BITSET;
          data[PULSE_TAG_VALIDATOR_BITSET] = msg.handshakes.validator_bitset;
        }
      }
      break;

      case pulse::message_type::random_value_hash:
      {
        command = PULSE_CMD_SEND_RANDOM_VALUE_HASH;
        data[PULSE_TAG_RANDOM_VALUE_HASH] = tools::view_guts(msg.random_value_hash.hash);
      }
      break;

      case pulse::message_type::random_value:
      {
        command = PULSE_CMD_SEND_RANDOM_VALUE;
        data[PULSE_TAG_RANDOM_VALUE] = tools::view_guts(msg.random_value.value);
      }
      break;
    }
  }


  auto &qnet = QnetState::from(self);
  if (block_producer)
  {
    service_nodes::quorum const *quorum_ptr = &quorum;
    auto destinations = peer_prepare_relay_to_quorum_subset(qnet.core, &quorum_ptr, &quorum_ptr + 1, 4 /*num_peers*/);
    peer_relay_to_prepared_destinations(qnet.core, destinations, command, bt_serialize(data));
  }
  else
  {
    peer_info peer_list{qnet,
                        quorum_type::pulse,
                        &quorum,
                        true /*opportunistic*/,
                        std::move(relay_exclude),
                        include_block_producer /*include_workers*/};
    peer_list.relay_to_peers(command, data);
  }
}

pulse::message pulse_parse_msg_header_fields(pulse::message_type type, bt_dict_consumer &data, std::string_view error_prefix)
{
  pulse::message result = {};
  result.type           = type;

  if (type != pulse::message_type::block_template)
  {
    if (auto const &tag = PULSE_TAG_QUORUM_POSITION; data.skip_until(tag))
      result.quorum_position = data.consume_integer<int>();
    else
      throw std::invalid_argument(std::string(error_prefix) + tag + "'");
  }

  if (auto const &tag = PULSE_TAG_BLOCK_ROUND; data.skip_until(tag))
    result.round = data.consume_integer<uint8_t>();
  else
    throw std::invalid_argument(std::string(error_prefix) + tag + "'");

  if (auto const &tag = PULSE_TAG_SIGNATURE; data.skip_until(tag)) {
    auto sig_str     = data.consume_string_view();
    result.signature = convert_string_view_bytes_to_signature(sig_str);
  } else {
    throw std::invalid_argument(std::string(error_prefix) + tag + "'");
  }

  return result;
}

// Invoked when daemon has received a participation handshake message via
// QuorumNet from another validator, either forwarded or originating from that
// node. The message is added to the Pulse message queue and validating the
// contents of the message is left to the caller.
void handle_pulse_participation_bit_or_bitset(Message &m, QnetState& qnet, bool bitset)
{
  if (m.data.size() != 1)
      throw std::runtime_error("Rejecting pulse participation "s + (bitset ? "bitset" : "handshake") + ": expected one data entry not " + std::to_string(m.data.size()));

  std::string_view const INVALID_ARG_PREFIX = bitset ? "Invalid pulse validator bitset: missing required field '"sv
                                                     : "Invalid pulse validator bit: missing required field '"sv;
  bt_dict_consumer data{m.data[0]};
  auto type          = (bitset) ? pulse::message_type::handshake_bitset : pulse::message_type::handshake;
  pulse::message msg = pulse_parse_msg_header_fields(type, data, INVALID_ARG_PREFIX);

  if (bitset)
  {
    if (auto const &tag = PULSE_TAG_VALIDATOR_BITSET; data.skip_until(tag))
      msg.handshakes.validator_bitset = data.consume_integer<uint16_t>();
    else
      throw std::invalid_argument(std::string(INVALID_ARG_PREFIX) + tag + "'");
  }

  qnet.lmq.job([&qnet, data = std::move(msg)]() { pulse::handle_message(&qnet, data); }, qnet.core.pulse_thread_id());
}

void handle_pulse_block_template(Message &m, QnetState &qnet)
{
  if (m.data.size() != 1)
      throw std::runtime_error("Rejecting pulse block template expected one data entry not "s + std::to_string(m.data.size()));

  bt_dict_consumer data{m.data[0]};
  std::string_view constexpr INVALID_ARG_PREFIX = "Invalid pulse block template: missing required field '"sv;
  pulse::message msg = pulse_parse_msg_header_fields(pulse::message_type::block_template, data, INVALID_ARG_PREFIX);

  if (auto const &tag = PULSE_TAG_BLOCK_TEMPLATE; data.skip_until(tag))
    msg.block_template.blob = data.consume_string_view();
  else
    throw std::invalid_argument(std::string(INVALID_ARG_PREFIX) + tag + "'");

  qnet.lmq.job([&qnet, data = std::move(msg)]() { pulse::handle_message(&qnet, data); }, qnet.core.pulse_thread_id());
}

void handle_pulse_random_value_hash(Message &m, QnetState &qnet)
{
  if (m.data.size() != 1)
      throw std::runtime_error("Rejecting pulse random value hash expected one data entry not "s + std::to_string(m.data.size()));

  bt_dict_consumer data{m.data[0]};

  std::string_view constexpr INVALID_ARG_PREFIX = "Invalid pulse random value hash: missing required field '"sv;
  pulse::message msg = pulse_parse_msg_header_fields(pulse::message_type::random_value_hash, data, INVALID_ARG_PREFIX);

  if (auto const &tag = PULSE_TAG_RANDOM_VALUE_HASH; data.skip_until(tag)) {
    auto str = data.consume_string_view();
    if (str.size() != sizeof(msg.random_value_hash.hash))
      throw std::invalid_argument("Invalid hash data size: " + std::to_string(str.size()));

    std::memcpy(msg.random_value_hash.hash.data, str.data(), str.size());
  } else {
    throw std::invalid_argument(std::string(INVALID_ARG_PREFIX) + tag + "'");
  }

  qnet.lmq.job([&qnet, data = std::move(msg)]() { pulse::handle_message(&qnet, data); }, qnet.core.pulse_thread_id());
}

void handle_pulse_random_value(Message &m, QnetState &qnet)
{
  if (m.data.size() != 1)
      throw std::runtime_error("Rejecting pulse random value expected one data entry not "s + std::to_string(m.data.size()));

  std::string_view constexpr INVALID_ARG_PREFIX = "Invalid pulse random value: missing required field '"sv;
  bt_dict_consumer data{m.data[0]};

  pulse::message msg = pulse_parse_msg_header_fields(pulse::message_type::random_value, data, INVALID_ARG_PREFIX);
  if (auto const &tag = PULSE_TAG_RANDOM_VALUE; data.skip_until(tag)) {
    auto str = data.consume_string_view();
    if (str.size() != sizeof(msg.random_value.value.data))
      throw std::invalid_argument("Invalid data size: " + std::to_string(str.size()));
    std::memcpy(msg.random_value.value.data, str.data(), str.size());
  } else {
    throw std::invalid_argument(std::string(INVALID_ARG_PREFIX) + tag + "'");
  }

  qnet.lmq.job([&qnet, data = std::move(msg)]() { pulse::handle_message(&qnet, data); }, qnet.core.pulse_thread_id());
}

void handle_pulse_signed_block(Message &m, QnetState &qnet)
{
  if (m.data.size() != 1)
      throw std::runtime_error("Rejecting pulse signed block expected one data entry not "s + std::to_string(m.data.size()));

  std::string_view constexpr INVALID_ARG_PREFIX = "Invalid pulse signed block: missing required field '"sv;
  bt_dict_consumer data{m.data[0]};
  pulse::message msg = pulse_parse_msg_header_fields(pulse::message_type::signed_block, data, INVALID_ARG_PREFIX);

  if (auto const &tag = PULSE_TAG_FINAL_BLOCK_SIGNATURE; data.skip_until(tag)) {
    auto sig_str                                   = data.consume_string_view();
    msg.signed_block.signature_of_final_block_hash = convert_string_view_bytes_to_signature(sig_str);
  } else {
    throw std::invalid_argument("Invalid pulse signed block: missing required field '"s + tag + "'");
  }

  qnet.lmq.job([&qnet, data = std::move(msg)]() { pulse::handle_message(&qnet, data); }, qnet.core.pulse_thread_id());
}

} // end empty namespace


/// Sets the cryptonote::quorumnet_* function pointers (allowing core to avoid linking to
/// cryptonote_protocol).  Called from daemon/daemon.cpp.  Also registers quorum command callbacks.
void init_core_callbacks() {
    cryptonote::quorumnet_new = new_qnetstate;
    cryptonote::quorumnet_init = setup_endpoints;
    cryptonote::quorumnet_delete = delete_qnetstate;
    cryptonote::quorumnet_relay_obligation_votes = relay_obligation_votes;
    cryptonote::quorumnet_send_blink = send_blink;
    cryptonote::quorumnet_pulse_relay_message_to_quorum = pulse_relay_message_to_quorum;
}

namespace {
void setup_endpoints(cryptonote::core& core, void* obj) {
    auto& lmq = core.get_lmq();

    if (core.service_node()) {
        if (!obj)
            throw std::logic_error{"qnet initialization failure: quorumnet_new must be called for service node operation"};
        auto& qnet = QnetState::from(obj);
        // quorum.*: commands between quorum members, requires that both side of the connection is a SN
        lmq.add_category("quorum", Access{AuthLevel::none, true /*remote sn*/, true /*local sn*/}, 2 /*reserved threads*/)
            // Receives an obligation vote
            .add_command("vote_ob", [&qnet](Message& m) { handle_obligation_vote(m, qnet); })
            // Receives blink tx signatures or rejections between quorum members (either original or
            // forwarded).  These are propagated by the receiver if new
            .add_command("blink_sign", [&qnet](Message& m) { handle_blink_signature(m, qnet); })
            ;

        // blink.*: commands sent to blink quorum members from anyone (e.g. blink submission)
        lmq.add_category("blink", Access{AuthLevel::none, false /*remote sn*/, true /*local sn*/}, 1 /*reserved thread*/)
            // Receives a new blink tx submission from an external node, or forward from other quorum
            // members who received it from an external node.
            .add_command("submit", [&qnet](Message& m) { handle_blink(m, qnet); })
            ;
<<<<<<< HEAD
=======

        lmq.add_category(PULSE_CMD_CATEGORY, Access{AuthLevel::none, true /*remote sn*/, true /*local sn*/}, 1 /*reserved thread*/)
            .add_command(PULSE_CMD_VALIDATOR_BIT, [&qnet](Message& m) { handle_pulse_participation_bit_or_bitset(m, qnet, false /*bitset*/); })
            .add_command(PULSE_CMD_VALIDATOR_BITSET, [&qnet](Message& m) { handle_pulse_participation_bit_or_bitset(m, qnet, true /*bitset*/); })
            .add_command(PULSE_CMD_BLOCK_TEMPLATE, [&qnet](Message& m) { handle_pulse_block_template(m, qnet); })
            .add_command(PULSE_CMD_RANDOM_VALUE_HASH, [&qnet](Message& m) { handle_pulse_random_value_hash(m, qnet); })
            .add_command(PULSE_CMD_RANDOM_VALUE, [&qnet](Message& m) { handle_pulse_random_value(m, qnet); })
            .add_command(PULSE_CMD_SIGNED_BLOCK, [&qnet](Message& m) { handle_pulse_signed_block(m, qnet); })
            ;
>>>>>>> 686faefc
    }

    // bl.*: responses to blinks sent from quorum members back to the node who submitted the blink
    lmq.add_category("bl", Access{AuthLevel::none, true /*remote sn*/, false /*local sn*/})
        // Message sent back to the blink initiator that the transaction was NOT relayed, either
        // because the height was invalid or the quorum checksum failed.  This is only sent by the
        // entry point service nodes into the quorum to let it know the tx verification has not
        // started from that node.  It does not necessarily indicate a failure unless all entry
        // point attempts return the same.
        .add_command("nostart", handle_blink_not_started)
        // Message send back from the entry SNs back to the initiator that the Blink tx has been
        // rejected: that is, enough signed rejections have occured that the Blink tx cannot be
        // accepted.
        .add_command("bad", handle_blink_failure)
        // Sends a message from the entry SNs back to the initiator that the Blink tx has been
        // accepted and validated and is being broadcast to the network.
        .add_command("good", handle_blink_success)
        ;

    // Compatibility aliases.  No longer used since 7.1.4, but can still be received from previous
    // 7.1.x nodes.
    // Transition plan:
    // 8.1.0: keep the aliases (so the 7.1.x nodes still using them can talk to 8.x), but don't use
    // them anymore.
    // 8.x.1 (i.e. the first post-hard-fork release): remove the aliases since no 7.1.x nodes will
    // be left.

    lmq.add_command_alias("vote_ob", "quorum.vote_ob");
    lmq.add_command_alias("blink_sign", "quorum.blink_sign");
    lmq.add_command_alias("blink", "blink.submit");
    lmq.add_command_alias("bl_nostart", "bl.nostart");
    lmq.add_command_alias("bl_bad", "bl.bad");
    lmq.add_command_alias("bl_good", "bl.good");
}
}

}<|MERGE_RESOLUTION|>--- conflicted
+++ resolved
@@ -1712,8 +1712,6 @@
             // members who received it from an external node.
             .add_command("submit", [&qnet](Message& m) { handle_blink(m, qnet); })
             ;
-<<<<<<< HEAD
-=======
 
         lmq.add_category(PULSE_CMD_CATEGORY, Access{AuthLevel::none, true /*remote sn*/, true /*local sn*/}, 1 /*reserved thread*/)
             .add_command(PULSE_CMD_VALIDATOR_BIT, [&qnet](Message& m) { handle_pulse_participation_bit_or_bitset(m, qnet, false /*bitset*/); })
@@ -1723,7 +1721,6 @@
             .add_command(PULSE_CMD_RANDOM_VALUE, [&qnet](Message& m) { handle_pulse_random_value(m, qnet); })
             .add_command(PULSE_CMD_SIGNED_BLOCK, [&qnet](Message& m) { handle_pulse_signed_block(m, qnet); })
             ;
->>>>>>> 686faefc
     }
 
     // bl.*: responses to blinks sent from quorum members back to the node who submitted the blink
