// Copyright (c) 2014-2019, The Monero Project
// Copyright (c)      2018, The Loki Project
//
// All rights reserved.
//
// Redistribution and use in source and binary forms, with or without modification, are
// permitted provided that the following conditions are met:
//
// 1. Redistributions of source code must retain the above copyright notice, this list of
//    conditions and the following disclaimer.
//
// 2. Redistributions in binary form must reproduce the above copyright notice, this list
//    of conditions and the following disclaimer in the documentation and/or other
//    materials provided with the distribution.
//
// 3. Neither the name of the copyright holder nor the names of its contributors may be
//    used to endorse or promote products derived from this software without specific
//    prior written permission.
//
// THIS SOFTWARE IS PROVIDED BY THE COPYRIGHT HOLDERS AND CONTRIBUTORS "AS IS" AND ANY
// EXPRESS OR IMPLIED WARRANTIES, INCLUDING, BUT NOT LIMITED TO, THE IMPLIED WARRANTIES OF
// MERCHANTABILITY AND FITNESS FOR A PARTICULAR PURPOSE ARE DISCLAIMED. IN NO EVENT SHALL
// THE COPYRIGHT HOLDER OR CONTRIBUTORS BE LIABLE FOR ANY DIRECT, INDIRECT, INCIDENTAL,
// SPECIAL, EXEMPLARY, OR CONSEQUENTIAL DAMAGES (INCLUDING, BUT NOT LIMITED TO,
// PROCUREMENT OF SUBSTITUTE GOODS OR SERVICES; LOSS OF USE, DATA, OR PROFITS; OR BUSINESS
// INTERRUPTION) HOWEVER CAUSED AND ON ANY THEORY OF LIABILITY, WHETHER IN CONTRACT,
// STRICT LIABILITY, OR TORT (INCLUDING NEGLIGENCE OR OTHERWISE) ARISING IN ANY WAY OUT OF
// THE USE OF THIS SOFTWARE, EVEN IF ADVISED OF THE POSSIBILITY OF SUCH DAMAGE.
//
// Parts of this file are originally copyright (c) 2012-2013 The Cryptonote developers

#include "checkpoints.h"

#include "common/dns_utils.h"
#include "string_tools.h"
#include "storages/portable_storage_template_helper.h" // epee json include
#include "serialization/keyvalue_serialization.h"
#include "cryptonote_core/service_node_rules.h"
#include <vector>
#include "syncobj.h"
<<<<<<< HEAD
=======
#include "blockchain_db/blockchain_db.h"
>>>>>>> e90cab06

using namespace epee;

#include "common/loki_integration_test_hooks.h"
#include "common/loki.h"

#undef LOKI_DEFAULT_LOG_CATEGORY
#define LOKI_DEFAULT_LOG_CATEGORY "checkpoints"

namespace cryptonote
{
  height_to_hash const HARDCODED_MAINNET_CHECKPOINTS[] =
  {
    {0,      "08ff156d993012b0bdf2816c4bee47c9bbc7930593b70ee02574edddf15ee933"},
    {1,      "647997953a5ea9b5ab329c2291d4cbb08eed587c287e451eeeb2c79bab9b940f"},
    {10,     "4a7cd8b9bff380d48d6f3533a5e0509f8589cc77d18218b3f7218846e77738fc"},
    {100,    "01b8d33a50713ff837f8ad7146021b8e3060e0316b5e4afc407e46cdb50b6760"},
    {1000,   "5e3b0a1f931885bc0ab1d6ecdc625816576feae29e2f9ac94c5ccdbedb1465ac"},
    {86535,  "52b7c5a60b97bf1efbf0d63a0aa1a313e8f0abe4627eb354b0c5a73cb1f4391e"},
    {97407,  "504af73abbaba85a14ddc16634658bf4dcc241dc288b1eaad09e216836b71023"},
    {98552,  "2058d5c675bd91284f4996435593499c9ab84a5a0f569f57a86cde2e815e57da"},
    {144650, "a1ab207afc790675070ecd7aac874eb0691eb6349ea37c44f8f58697a5d6cbc4"},
  };

<<<<<<< HEAD
  /**
   * @brief struct for loading many checkpoints from json
   */
  struct t_hash_json {
    std::vector<t_hashline> hashlines; //!< the checkpoint lines from the file
        BEGIN_KV_SERIALIZE_MAP()
          KV_SERIALIZE(hashlines)
        END_KV_SERIALIZE_MAP()
  };

  //---------------------------------------------------------------------------
  bool checkpoints::add_checkpoint(uint64_t height, const std::string& hash_str)
  {
    crypto::hash h = crypto::null_hash;
    bool r         = epee::string_tools::hex_to_pod(hash_str, h);
    CHECK_AND_ASSERT_MES(r, false, "Failed to parse checkpoint hash string into binary representation!");

    CRITICAL_REGION_LOCAL(m_lock);
    if (m_points.count(height)) // return false if adding at a height we already have AND the hash is different
    {
      checkpoint_t const &checkpoint = m_points[height];
      crypto::hash const &curr_hash  = checkpoint.block_hash;
      CHECK_AND_ASSERT_MES(h == curr_hash, false, "Checkpoint at given height already exists, and hash for new checkpoint was different!");
    }
    else
    {
      checkpoint_t checkpoint = {};
      checkpoint.type         = checkpoint_type::predefined_or_dns;
      checkpoint.block_hash   = h;
      m_points[height]        = checkpoint;
    }

    return true;
  }
  //---------------------------------------------------------------------------
  static bool add_vote_if_unique(checkpoint_t &checkpoint, service_nodes::checkpoint_vote const &vote)
  {
    CHECK_AND_ASSERT_MES(checkpoint.block_hash == vote.block_hash,
                         false,
                         "Developer error: Add vote if unique should only be called when the vote hash and checkpoint hash match");

    // TODO(doyle): Factor this out, a similar function exists in service node deregister
    CHECK_AND_ASSERT_MES(vote.voters_quorum_index < service_nodes::QUORUM_SIZE,
                         false,
                         "Vote is indexing out of bounds");

    const auto signature_it = std::find_if(checkpoint.signatures.begin(), checkpoint.signatures.end(), [&vote](service_nodes::voter_to_signature const &check) {
      return vote.voters_quorum_index == check.quorum_index;
    });

    if (signature_it == checkpoint.signatures.end())
    {
      service_nodes::voter_to_signature new_voter_to_signature = {};
      new_voter_to_signature.quorum_index                      = vote.voters_quorum_index;
      new_voter_to_signature.signature                         = vote.signature;
      checkpoint.signatures.push_back(new_voter_to_signature);
      return true;
    }

    return false;
  }
  //---------------------------------------------------------------------------
  bool checkpoints::add_checkpoint_vote(service_nodes::checkpoint_vote const &vote)
  {
   // TODO(doyle): Always accept votes. Later on, we should only accept votes up
   // to a certain point, so that eventually once a certain number of blocks
   // have transpired, we can go through all our "seen" votes and deregister
   // anyone who has not participated in voting by that point.

#if 0
    uint64_t newest_checkpoint_height = get_max_height();
    if (vote.block_height < newest_checkpoint_height)
      return true;
#endif

    CRITICAL_REGION_LOCAL(m_lock);
    std::array<int, service_nodes::QUORUM_SIZE> unique_vote_set = {};
    auto pre_existing_checkpoint_it = m_points.find(vote.block_height);
    if (pre_existing_checkpoint_it != m_points.end())
    {
      checkpoint_t &checkpoint = pre_existing_checkpoint_it->second;
      if (checkpoint.type == checkpoint_type::predefined_or_dns)
        return true;

      if (checkpoint.block_hash == vote.block_hash)
      {
        bool added = add_vote_if_unique(checkpoint, vote);
        return added;
      }

      for (service_nodes::voter_to_signature const &vote_to_sig : checkpoint.signatures)
      {
        if (vote_to_sig.quorum_index > unique_vote_set.size()) // TODO(doyle): Sanity check, remove once universal vote verifying function is written
          return false;
        ++unique_vote_set[vote_to_sig.quorum_index];
      }

    }

    // TODO(doyle): Double work. Factor into a generic vote checker as we already have one in service node deregister
    std::vector<checkpoint_t> &candidate_checkpoints    = m_staging_points[vote.block_height];
    std::vector<checkpoint_t>::iterator curr_checkpoint = candidate_checkpoints.end();
    for (auto it = candidate_checkpoints.begin(); it != candidate_checkpoints.end(); it++)
    {
      checkpoint_t const &checkpoint = *it;
      if (checkpoint.block_hash == vote.block_hash)
        curr_checkpoint = it;

      for (service_nodes::voter_to_signature const &vote_to_sig : checkpoint.signatures)
      {
        if (vote_to_sig.quorum_index > unique_vote_set.size())
          return false;

        if (++unique_vote_set[vote_to_sig.quorum_index] > 1)
        {
          // NOTE: Voter is trying to vote twice
          return false;
        }
      }
    }

    if (curr_checkpoint == candidate_checkpoints.end())
    {
      checkpoint_t new_checkpoint = {};
      new_checkpoint.type         = checkpoint_type::service_node;
      new_checkpoint.block_hash   = vote.block_hash;
      candidate_checkpoints.push_back(new_checkpoint);
      curr_checkpoint = (candidate_checkpoints.end() - 1);
    }

    if (add_vote_if_unique(*curr_checkpoint, vote))
    {
      if (curr_checkpoint->signatures.size() > service_nodes::MIN_VOTES_TO_CHECKPOINT) // TODO(doyle): Quorum SuperMajority variable
      {
        m_points[vote.block_height]   = *curr_checkpoint;
        candidate_checkpoints.erase(curr_checkpoint);
      }
    }

    return true;
  }
  //---------------------------------------------------------------------------
  bool checkpoints::is_in_checkpoint_zone(uint64_t height) const
  {
    return !m_points.empty() && (height <= (--m_points.end())->first);
=======
  crypto::hash get_newest_hardcoded_checkpoint(cryptonote::network_type nettype, uint64_t *height)
  {
    crypto::hash result = crypto::null_hash;
    *height = 0;
    if (nettype != MAINNET)
      return result;

    uint64_t last_index         = loki::array_count(HARDCODED_MAINNET_CHECKPOINTS) - 1;
    height_to_hash const &entry = HARDCODED_MAINNET_CHECKPOINTS[last_index];

    if (epee::string_tools::hex_to_pod(entry.hash, result))
      *height = entry.height;

    return result;
  }

  bool load_checkpoints_from_json(const std::string &json_hashfile_fullpath, std::vector<height_to_hash> &checkpoint_hashes)
  {
    boost::system::error_code errcode;
    if (! (boost::filesystem::exists(json_hashfile_fullpath, errcode)))
    {
      LOG_PRINT_L1("Blockchain checkpoints file not found");
      return true;
    }

    height_to_hash_json hashes;
    if (!epee::serialization::load_t_from_json_file(hashes, json_hashfile_fullpath))
    {
      MERROR("Error loading checkpoints from " << json_hashfile_fullpath);
      return false;
    }

    checkpoint_hashes = std::move(hashes.hashlines);
    return true;
  }

  static bool get_checkpoint_from_db_safe(BlockchainDB const *db, uint64_t height, checkpoint_t &checkpoint)
  {
    try
    {
      return db->get_block_checkpoint(height, checkpoint);
    }
    catch (const std::exception &e)
    {
      MERROR("Get block checkpoint from DB failed at height: " << height << ", what = " << e.what());
      return false;
    }
  }

  static bool update_checkpoint_in_db_safe(BlockchainDB *db, checkpoint_t &checkpoint)
  {
    try
    {
      db->update_block_checkpoint(checkpoint);
    }
    catch (const std::exception& e)
    {
      MERROR("Failed to add checkpoint with hash: " << checkpoint.block_hash << " at height: " << checkpoint.height << ", what = " << e.what());
      return false;
    }

    return true;
>>>>>>> e90cab06
  }

  //---------------------------------------------------------------------------
<<<<<<< HEAD
  bool checkpoints::check_block(uint64_t height, const crypto::hash& h, bool* is_a_checkpoint) const
  {
    auto it = m_points.find(height);
    bool found  = (it != m_points.end());
    if (is_a_checkpoint) *is_a_checkpoint = found;

    if(!found)
      return true;

    checkpoint_t const &checkpoint = it->second;
    bool result = checkpoint.block_hash == h;
    if (result) MINFO   ("CHECKPOINT PASSED FOR HEIGHT " << height << " " << h);
    else        MWARNING("CHECKPOINT FAILED FOR HEIGHT " << height << ". EXPECTED HASH " << checkpoint.block_hash << "FETCHED HASH: " << h);
    return result;
  }
  //---------------------------------------------------------------------------
  bool checkpoints::is_alternative_block_allowed(uint64_t blockchain_height, uint64_t block_height) const
=======
  bool checkpoints::add_checkpoint(uint64_t height, const std::string& hash_str)
  {
    crypto::hash h = crypto::null_hash;
    bool r         = epee::string_tools::hex_to_pod(hash_str, h);
    CHECK_AND_ASSERT_MES(r, false, "Failed to parse checkpoint hash string into binary representation!");

    checkpoint_t checkpoint = {};
    if (get_checkpoint_from_db_safe(m_db, height, checkpoint))
    {
      crypto::hash const &curr_hash = checkpoint.block_hash;
      CHECK_AND_ASSERT_MES(h == curr_hash, false, "Checkpoint at given height already exists, and hash for new checkpoint was different!");
    }
    else
    {
      checkpoint.height       = height;
      checkpoint.type         = checkpoint_type::hardcoded;
      checkpoint.block_hash   = h;
      r = update_checkpoint_in_db_safe(m_db, checkpoint);
    }

    return r;
  }
  //---------------------------------------------------------------------------
  static bool add_vote_if_unique(checkpoint_t &checkpoint, service_nodes::checkpoint_vote const &vote)
>>>>>>> e90cab06
  {
    CHECK_AND_ASSERT_MES(checkpoint.block_hash == vote.block_hash,
                         false,
                         "Developer error: Add vote if unique should only be called when the vote hash and checkpoint hash match");

<<<<<<< HEAD
    CRITICAL_REGION_LOCAL(m_lock);
    std::map<uint64_t, checkpoint_t>::const_iterator it = m_points.upper_bound(blockchain_height);
    if (it == m_points.begin()) // Is blockchain_height before the first checkpoint?
=======
    // TODO(doyle): Factor this out, a similar function exists in service node deregister
    CHECK_AND_ASSERT_MES(vote.voters_quorum_index < service_nodes::QUORUM_SIZE,
                         false,
                         "Vote is indexing out of bounds");

    const auto signature_it = std::find_if(checkpoint.signatures.begin(), checkpoint.signatures.end(), [&vote](service_nodes::voter_to_signature const &check) {
      return vote.voters_quorum_index == check.quorum_index;
    });

    if (signature_it == checkpoint.signatures.end())
    {
      service_nodes::voter_to_signature new_voter_to_signature = {};
      new_voter_to_signature.quorum_index                      = vote.voters_quorum_index;
      new_voter_to_signature.signature                         = vote.signature;
      checkpoint.signatures.push_back(new_voter_to_signature);
>>>>>>> e90cab06
      return true;
    }

<<<<<<< HEAD
    --it; // move the iterator to the first checkpoint that is <= my height
    uint64_t sentinel_reorg_height = it->first;
    if (it->second.type == checkpoint_type::service_node)
    {
      // NOTE: The current checkpoint is a service node checkpoint. Go back
      // 1 checkpoint, which will either be another service node checkpoint or
      // a predefined one.

      // If it's a service node checkpoint, this is the 2nd newest checkpoint,
      // so we can't reorg past that height. If it's predefined, that's ok as
      // well, we can't reorg past that height so irrespective, always accept
      // the height of this next checkpoint.
      if (it == m_points.begin())
      {
        return true; // NOTE: Only one service node checkpoint recorded, we can override this checkpoint.
      }
      else
      {
        --it;
        sentinel_reorg_height = it->first;
      }
    }

    bool result = sentinel_reorg_height < block_height;
    return result;
  }
  //---------------------------------------------------------------------------
  uint64_t checkpoints::get_max_height() const
  {
    uint64_t result = 0;
    if (m_points.size() > 0)
    {
      auto last_it = m_points.rbegin();
      result = last_it->first;
    }

    return result;
  }
  //---------------------------------------------------------------------------
  bool checkpoints::check_for_conflicts(const checkpoints& other) const
  {
    for (auto& pt : other.get_points())
=======
    return false;
  }
  //---------------------------------------------------------------------------
  bool checkpoints::add_checkpoint_vote(service_nodes::checkpoint_vote const &vote)
  {
   // TODO(doyle): Always accept votes. Later on, we should only accept votes up
   // to a certain point, so that eventually once a certain number of blocks
   // have transpired, we can go through all our "seen" votes and deregister
   // anyone who has not participated in voting by that point.

#if 0
    uint64_t newest_checkpoint_height = get_max_height();
    if (vote.block_height < newest_checkpoint_height)
      return true;
#endif

    // TODO(doyle): Double work. Factor into a generic vote checker as we already have one in service node deregister
    std::array<int, service_nodes::QUORUM_SIZE> unique_vote_set = {};
    std::vector<checkpoint_t> &candidate_checkpoints            = m_staging_points[vote.block_height];
    std::vector<checkpoint_t>::iterator curr_checkpoint         = candidate_checkpoints.end();
    for (auto it = candidate_checkpoints.begin(); it != candidate_checkpoints.end(); it++)
>>>>>>> e90cab06
    {
      checkpoint_t const &checkpoint = *it;
      if (checkpoint.block_hash == vote.block_hash)
        curr_checkpoint = it;

      for (service_nodes::voter_to_signature const &vote_to_sig : checkpoint.signatures)
      {
<<<<<<< HEAD
        checkpoint_t const &our_checkpoint   = m_points.at(pt.first);
        checkpoint_t const &their_checkpoint = pt.second;
        CHECK_AND_ASSERT_MES(our_checkpoint.block_hash == their_checkpoint.block_hash, false, "Checkpoint at given height already exists, and hash for new checkpoint was different!");
=======
        if (vote_to_sig.quorum_index > unique_vote_set.size())
          return false;

        if (++unique_vote_set[vote_to_sig.quorum_index] > 1)
        {
          // NOTE: Voter is trying to vote twice
          return false;
        }
>>>>>>> e90cab06
      }
    }

    if (curr_checkpoint == candidate_checkpoints.end())
    {
      checkpoint_t new_checkpoint = {};
      new_checkpoint.height       = vote.block_height;
      new_checkpoint.type         = checkpoint_type::service_node;
      new_checkpoint.block_hash   = vote.block_hash;
      candidate_checkpoints.push_back(new_checkpoint);
      curr_checkpoint = (candidate_checkpoints.end() - 1);
    }

    if (add_vote_if_unique(*curr_checkpoint, vote))
    {
      if (curr_checkpoint->signatures.size() > service_nodes::MIN_VOTES_TO_CHECKPOINT)
      {
        update_checkpoint_in_db_safe(m_db, *curr_checkpoint);
      }
    }

    return true;
  }
  //---------------------------------------------------------------------------
  bool checkpoints::is_in_checkpoint_zone(uint64_t height) const
  {
    uint64_t top_checkpoint_height = 0;
    checkpoint_t top_checkpoint;
    if (m_db->get_top_checkpoint(top_checkpoint))
      top_checkpoint_height = top_checkpoint.height;

    return height <= top_checkpoint_height;
  }
  //---------------------------------------------------------------------------
  bool checkpoints::check_block(uint64_t height, const crypto::hash& h, bool* is_a_checkpoint) const
  {
    checkpoint_t checkpoint;
    bool found = get_checkpoint_from_db_safe(m_db, height, checkpoint);
    if (is_a_checkpoint) *is_a_checkpoint = found;

    if(!found)
      return true;

    bool result = checkpoint.block_hash == h;
    if (result) MINFO   ("CHECKPOINT PASSED FOR HEIGHT " << height << " " << h);
    else        MWARNING("CHECKPOINT FAILED FOR HEIGHT " << height << ". EXPECTED HASH " << checkpoint.block_hash << "FETCHED HASH: " << h);
    return result;
  }
  //---------------------------------------------------------------------------
  bool checkpoints::is_alternative_block_allowed(uint64_t blockchain_height, uint64_t block_height) const
  {
    if (0 == block_height)
      return false;

    size_t num_desired_checkpoints = 2;
    std::vector<checkpoint_t> checkpoints = m_db->get_checkpoints_range(blockchain_height, 0, num_desired_checkpoints);

    if (checkpoints.size() == 0) // No checkpoints recorded yet for blocks preceeding blockchain_height
      return true;

    uint64_t sentinel_reorg_height = 0;
    if (checkpoints[0].type == checkpoint_type::service_node) // checkpoint[0] is the first closest checkpoint that is <= my height
    {
      // NOTE: The current checkpoint is a service node checkpoint. Go back
      // 1 checkpoint, which will either be another service node checkpoint or
      // a predefined one.
      if (checkpoints.size() == 1)
      {
        return true; // NOTE: Only one service node checkpoint recorded, we can override this checkpoint.
      }
      else
      {
        // If it's a service node checkpoint, this is the 2nd newest checkpoint,
        // so we can't reorg past that height. If it's predefined, that's ok as
        // well, we can't reorg past that height so irrespective, always accept
        // the height of this next checkpoint.
        sentinel_reorg_height = checkpoints[1].height;
      }
    }
    else
    {
<<<<<<< HEAD
      uint64_t height;
      height = it->height;
      if (height <= prev_max_height) {
        LOG_PRINT_L1("ignoring checkpoint height " << height);
      } else {
        std::string blockhash = it->hash;
        LOG_PRINT_L1("Adding checkpoint height " << height << ", hash=" << blockhash);
        ADD_CHECKPOINT(height, blockhash);
      }
      ++it;
=======
      sentinel_reorg_height = checkpoints[0].height;
>>>>>>> e90cab06
    }

    bool result = sentinel_reorg_height < block_height;
    return result;
  }
<<<<<<< HEAD
=======
  //---------------------------------------------------------------------------
  uint64_t checkpoints::get_max_height() const
  {
    uint64_t result = 0;
    checkpoint_t top_checkpoint;
    if (m_db->get_top_checkpoint(top_checkpoint))
      result = top_checkpoint.height;

    return result;
  }
  //---------------------------------------------------------------------------
  bool checkpoints::init(network_type nettype, struct BlockchainDB *db)
  {
    *this = {};
    m_db = db;

    m_db->block_txn_start();
    epee::misc_utils::auto_scope_leave_caller scope_exit_handler = epee::misc_utils::create_scope_leave_handler([&](){m_db->block_txn_stop();});
#if !defined(LOKI_ENABLE_INTEGRATION_TEST_HOOKS)
    if (nettype == MAINNET)
    {
      for (size_t i = 0; i < loki::array_count(HARDCODED_MAINNET_CHECKPOINTS); ++i)
      {
        height_to_hash const &checkpoint = HARDCODED_MAINNET_CHECKPOINTS[i];
        ADD_CHECKPOINT(checkpoint.height, checkpoint.hash);
      }
    }
#endif

    return true;
  }

>>>>>>> e90cab06
}
<|MERGE_RESOLUTION|>--- conflicted
+++ resolved
@@ -38,10 +38,7 @@
 #include "cryptonote_core/service_node_rules.h"
 #include <vector>
 #include "syncobj.h"
-<<<<<<< HEAD
-=======
 #include "blockchain_db/blockchain_db.h"
->>>>>>> e90cab06
 
 using namespace epee;
 
@@ -66,16 +63,69 @@
     {144650, "a1ab207afc790675070ecd7aac874eb0691eb6349ea37c44f8f58697a5d6cbc4"},
   };
 
-<<<<<<< HEAD
-  /**
-   * @brief struct for loading many checkpoints from json
-   */
-  struct t_hash_json {
-    std::vector<t_hashline> hashlines; //!< the checkpoint lines from the file
-        BEGIN_KV_SERIALIZE_MAP()
-          KV_SERIALIZE(hashlines)
-        END_KV_SERIALIZE_MAP()
-  };
+  crypto::hash get_newest_hardcoded_checkpoint(cryptonote::network_type nettype, uint64_t *height)
+  {
+    crypto::hash result = crypto::null_hash;
+    *height = 0;
+    if (nettype != MAINNET)
+      return result;
+
+    uint64_t last_index         = loki::array_count(HARDCODED_MAINNET_CHECKPOINTS) - 1;
+    height_to_hash const &entry = HARDCODED_MAINNET_CHECKPOINTS[last_index];
+
+    if (epee::string_tools::hex_to_pod(entry.hash, result))
+      *height = entry.height;
+
+    return result;
+  }
+
+  bool load_checkpoints_from_json(const std::string &json_hashfile_fullpath, std::vector<height_to_hash> &checkpoint_hashes)
+  {
+    boost::system::error_code errcode;
+    if (! (boost::filesystem::exists(json_hashfile_fullpath, errcode)))
+    {
+      LOG_PRINT_L1("Blockchain checkpoints file not found");
+      return true;
+    }
+
+    height_to_hash_json hashes;
+    if (!epee::serialization::load_t_from_json_file(hashes, json_hashfile_fullpath))
+    {
+      MERROR("Error loading checkpoints from " << json_hashfile_fullpath);
+      return false;
+    }
+
+    checkpoint_hashes = std::move(hashes.hashlines);
+    return true;
+  }
+
+  static bool get_checkpoint_from_db_safe(BlockchainDB const *db, uint64_t height, checkpoint_t &checkpoint)
+  {
+    try
+    {
+      return db->get_block_checkpoint(height, checkpoint);
+    }
+    catch (const std::exception &e)
+    {
+      MERROR("Get block checkpoint from DB failed at height: " << height << ", what = " << e.what());
+      return false;
+    }
+  }
+
+  static bool update_checkpoint_in_db_safe(BlockchainDB *db, checkpoint_t &checkpoint)
+  {
+    try
+    {
+      db->update_block_checkpoint(checkpoint);
+    }
+    catch (const std::exception& e)
+    {
+      MERROR("Failed to add checkpoint with hash: " << checkpoint.block_hash << " at height: " << checkpoint.height << ", what = " << e.what());
+      return false;
+    }
+
+    return true;
+  }
 
   //---------------------------------------------------------------------------
   bool checkpoints::add_checkpoint(uint64_t height, const std::string& hash_str)
@@ -84,22 +134,21 @@
     bool r         = epee::string_tools::hex_to_pod(hash_str, h);
     CHECK_AND_ASSERT_MES(r, false, "Failed to parse checkpoint hash string into binary representation!");
 
-    CRITICAL_REGION_LOCAL(m_lock);
-    if (m_points.count(height)) // return false if adding at a height we already have AND the hash is different
-    {
-      checkpoint_t const &checkpoint = m_points[height];
-      crypto::hash const &curr_hash  = checkpoint.block_hash;
+    checkpoint_t checkpoint = {};
+    if (get_checkpoint_from_db_safe(m_db, height, checkpoint))
+    {
+      crypto::hash const &curr_hash = checkpoint.block_hash;
       CHECK_AND_ASSERT_MES(h == curr_hash, false, "Checkpoint at given height already exists, and hash for new checkpoint was different!");
     }
     else
     {
-      checkpoint_t checkpoint = {};
-      checkpoint.type         = checkpoint_type::predefined_or_dns;
+      checkpoint.height       = height;
+      checkpoint.type         = checkpoint_type::hardcoded;
       checkpoint.block_hash   = h;
-      m_points[height]        = checkpoint;
-    }
-
-    return true;
+      r = update_checkpoint_in_db_safe(m_db, checkpoint);
+    }
+
+    return r;
   }
   //---------------------------------------------------------------------------
   static bool add_vote_if_unique(checkpoint_t &checkpoint, service_nodes::checkpoint_vote const &vote)
@@ -142,33 +191,10 @@
       return true;
 #endif
 
-    CRITICAL_REGION_LOCAL(m_lock);
+    // TODO(doyle): Double work. Factor into a generic vote checker as we already have one in service node deregister
     std::array<int, service_nodes::QUORUM_SIZE> unique_vote_set = {};
-    auto pre_existing_checkpoint_it = m_points.find(vote.block_height);
-    if (pre_existing_checkpoint_it != m_points.end())
-    {
-      checkpoint_t &checkpoint = pre_existing_checkpoint_it->second;
-      if (checkpoint.type == checkpoint_type::predefined_or_dns)
-        return true;
-
-      if (checkpoint.block_hash == vote.block_hash)
-      {
-        bool added = add_vote_if_unique(checkpoint, vote);
-        return added;
-      }
-
-      for (service_nodes::voter_to_signature const &vote_to_sig : checkpoint.signatures)
-      {
-        if (vote_to_sig.quorum_index > unique_vote_set.size()) // TODO(doyle): Sanity check, remove once universal vote verifying function is written
-          return false;
-        ++unique_vote_set[vote_to_sig.quorum_index];
-      }
-
-    }
-
-    // TODO(doyle): Double work. Factor into a generic vote checker as we already have one in service node deregister
-    std::vector<checkpoint_t> &candidate_checkpoints    = m_staging_points[vote.block_height];
-    std::vector<checkpoint_t>::iterator curr_checkpoint = candidate_checkpoints.end();
+    std::vector<checkpoint_t> &candidate_checkpoints            = m_staging_points[vote.block_height];
+    std::vector<checkpoint_t>::iterator curr_checkpoint         = candidate_checkpoints.end();
     for (auto it = candidate_checkpoints.begin(); it != candidate_checkpoints.end(); it++)
     {
       checkpoint_t const &checkpoint = *it;
@@ -185,260 +211,6 @@
           // NOTE: Voter is trying to vote twice
           return false;
         }
-      }
-    }
-
-    if (curr_checkpoint == candidate_checkpoints.end())
-    {
-      checkpoint_t new_checkpoint = {};
-      new_checkpoint.type         = checkpoint_type::service_node;
-      new_checkpoint.block_hash   = vote.block_hash;
-      candidate_checkpoints.push_back(new_checkpoint);
-      curr_checkpoint = (candidate_checkpoints.end() - 1);
-    }
-
-    if (add_vote_if_unique(*curr_checkpoint, vote))
-    {
-      if (curr_checkpoint->signatures.size() > service_nodes::MIN_VOTES_TO_CHECKPOINT) // TODO(doyle): Quorum SuperMajority variable
-      {
-        m_points[vote.block_height]   = *curr_checkpoint;
-        candidate_checkpoints.erase(curr_checkpoint);
-      }
-    }
-
-    return true;
-  }
-  //---------------------------------------------------------------------------
-  bool checkpoints::is_in_checkpoint_zone(uint64_t height) const
-  {
-    return !m_points.empty() && (height <= (--m_points.end())->first);
-=======
-  crypto::hash get_newest_hardcoded_checkpoint(cryptonote::network_type nettype, uint64_t *height)
-  {
-    crypto::hash result = crypto::null_hash;
-    *height = 0;
-    if (nettype != MAINNET)
-      return result;
-
-    uint64_t last_index         = loki::array_count(HARDCODED_MAINNET_CHECKPOINTS) - 1;
-    height_to_hash const &entry = HARDCODED_MAINNET_CHECKPOINTS[last_index];
-
-    if (epee::string_tools::hex_to_pod(entry.hash, result))
-      *height = entry.height;
-
-    return result;
-  }
-
-  bool load_checkpoints_from_json(const std::string &json_hashfile_fullpath, std::vector<height_to_hash> &checkpoint_hashes)
-  {
-    boost::system::error_code errcode;
-    if (! (boost::filesystem::exists(json_hashfile_fullpath, errcode)))
-    {
-      LOG_PRINT_L1("Blockchain checkpoints file not found");
-      return true;
-    }
-
-    height_to_hash_json hashes;
-    if (!epee::serialization::load_t_from_json_file(hashes, json_hashfile_fullpath))
-    {
-      MERROR("Error loading checkpoints from " << json_hashfile_fullpath);
-      return false;
-    }
-
-    checkpoint_hashes = std::move(hashes.hashlines);
-    return true;
-  }
-
-  static bool get_checkpoint_from_db_safe(BlockchainDB const *db, uint64_t height, checkpoint_t &checkpoint)
-  {
-    try
-    {
-      return db->get_block_checkpoint(height, checkpoint);
-    }
-    catch (const std::exception &e)
-    {
-      MERROR("Get block checkpoint from DB failed at height: " << height << ", what = " << e.what());
-      return false;
-    }
-  }
-
-  static bool update_checkpoint_in_db_safe(BlockchainDB *db, checkpoint_t &checkpoint)
-  {
-    try
-    {
-      db->update_block_checkpoint(checkpoint);
-    }
-    catch (const std::exception& e)
-    {
-      MERROR("Failed to add checkpoint with hash: " << checkpoint.block_hash << " at height: " << checkpoint.height << ", what = " << e.what());
-      return false;
-    }
-
-    return true;
->>>>>>> e90cab06
-  }
-
-  //---------------------------------------------------------------------------
-<<<<<<< HEAD
-  bool checkpoints::check_block(uint64_t height, const crypto::hash& h, bool* is_a_checkpoint) const
-  {
-    auto it = m_points.find(height);
-    bool found  = (it != m_points.end());
-    if (is_a_checkpoint) *is_a_checkpoint = found;
-
-    if(!found)
-      return true;
-
-    checkpoint_t const &checkpoint = it->second;
-    bool result = checkpoint.block_hash == h;
-    if (result) MINFO   ("CHECKPOINT PASSED FOR HEIGHT " << height << " " << h);
-    else        MWARNING("CHECKPOINT FAILED FOR HEIGHT " << height << ". EXPECTED HASH " << checkpoint.block_hash << "FETCHED HASH: " << h);
-    return result;
-  }
-  //---------------------------------------------------------------------------
-  bool checkpoints::is_alternative_block_allowed(uint64_t blockchain_height, uint64_t block_height) const
-=======
-  bool checkpoints::add_checkpoint(uint64_t height, const std::string& hash_str)
-  {
-    crypto::hash h = crypto::null_hash;
-    bool r         = epee::string_tools::hex_to_pod(hash_str, h);
-    CHECK_AND_ASSERT_MES(r, false, "Failed to parse checkpoint hash string into binary representation!");
-
-    checkpoint_t checkpoint = {};
-    if (get_checkpoint_from_db_safe(m_db, height, checkpoint))
-    {
-      crypto::hash const &curr_hash = checkpoint.block_hash;
-      CHECK_AND_ASSERT_MES(h == curr_hash, false, "Checkpoint at given height already exists, and hash for new checkpoint was different!");
-    }
-    else
-    {
-      checkpoint.height       = height;
-      checkpoint.type         = checkpoint_type::hardcoded;
-      checkpoint.block_hash   = h;
-      r = update_checkpoint_in_db_safe(m_db, checkpoint);
-    }
-
-    return r;
-  }
-  //---------------------------------------------------------------------------
-  static bool add_vote_if_unique(checkpoint_t &checkpoint, service_nodes::checkpoint_vote const &vote)
->>>>>>> e90cab06
-  {
-    CHECK_AND_ASSERT_MES(checkpoint.block_hash == vote.block_hash,
-                         false,
-                         "Developer error: Add vote if unique should only be called when the vote hash and checkpoint hash match");
-
-<<<<<<< HEAD
-    CRITICAL_REGION_LOCAL(m_lock);
-    std::map<uint64_t, checkpoint_t>::const_iterator it = m_points.upper_bound(blockchain_height);
-    if (it == m_points.begin()) // Is blockchain_height before the first checkpoint?
-=======
-    // TODO(doyle): Factor this out, a similar function exists in service node deregister
-    CHECK_AND_ASSERT_MES(vote.voters_quorum_index < service_nodes::QUORUM_SIZE,
-                         false,
-                         "Vote is indexing out of bounds");
-
-    const auto signature_it = std::find_if(checkpoint.signatures.begin(), checkpoint.signatures.end(), [&vote](service_nodes::voter_to_signature const &check) {
-      return vote.voters_quorum_index == check.quorum_index;
-    });
-
-    if (signature_it == checkpoint.signatures.end())
-    {
-      service_nodes::voter_to_signature new_voter_to_signature = {};
-      new_voter_to_signature.quorum_index                      = vote.voters_quorum_index;
-      new_voter_to_signature.signature                         = vote.signature;
-      checkpoint.signatures.push_back(new_voter_to_signature);
->>>>>>> e90cab06
-      return true;
-    }
-
-<<<<<<< HEAD
-    --it; // move the iterator to the first checkpoint that is <= my height
-    uint64_t sentinel_reorg_height = it->first;
-    if (it->second.type == checkpoint_type::service_node)
-    {
-      // NOTE: The current checkpoint is a service node checkpoint. Go back
-      // 1 checkpoint, which will either be another service node checkpoint or
-      // a predefined one.
-
-      // If it's a service node checkpoint, this is the 2nd newest checkpoint,
-      // so we can't reorg past that height. If it's predefined, that's ok as
-      // well, we can't reorg past that height so irrespective, always accept
-      // the height of this next checkpoint.
-      if (it == m_points.begin())
-      {
-        return true; // NOTE: Only one service node checkpoint recorded, we can override this checkpoint.
-      }
-      else
-      {
-        --it;
-        sentinel_reorg_height = it->first;
-      }
-    }
-
-    bool result = sentinel_reorg_height < block_height;
-    return result;
-  }
-  //---------------------------------------------------------------------------
-  uint64_t checkpoints::get_max_height() const
-  {
-    uint64_t result = 0;
-    if (m_points.size() > 0)
-    {
-      auto last_it = m_points.rbegin();
-      result = last_it->first;
-    }
-
-    return result;
-  }
-  //---------------------------------------------------------------------------
-  bool checkpoints::check_for_conflicts(const checkpoints& other) const
-  {
-    for (auto& pt : other.get_points())
-=======
-    return false;
-  }
-  //---------------------------------------------------------------------------
-  bool checkpoints::add_checkpoint_vote(service_nodes::checkpoint_vote const &vote)
-  {
-   // TODO(doyle): Always accept votes. Later on, we should only accept votes up
-   // to a certain point, so that eventually once a certain number of blocks
-   // have transpired, we can go through all our "seen" votes and deregister
-   // anyone who has not participated in voting by that point.
-
-#if 0
-    uint64_t newest_checkpoint_height = get_max_height();
-    if (vote.block_height < newest_checkpoint_height)
-      return true;
-#endif
-
-    // TODO(doyle): Double work. Factor into a generic vote checker as we already have one in service node deregister
-    std::array<int, service_nodes::QUORUM_SIZE> unique_vote_set = {};
-    std::vector<checkpoint_t> &candidate_checkpoints            = m_staging_points[vote.block_height];
-    std::vector<checkpoint_t>::iterator curr_checkpoint         = candidate_checkpoints.end();
-    for (auto it = candidate_checkpoints.begin(); it != candidate_checkpoints.end(); it++)
->>>>>>> e90cab06
-    {
-      checkpoint_t const &checkpoint = *it;
-      if (checkpoint.block_hash == vote.block_hash)
-        curr_checkpoint = it;
-
-      for (service_nodes::voter_to_signature const &vote_to_sig : checkpoint.signatures)
-      {
-<<<<<<< HEAD
-        checkpoint_t const &our_checkpoint   = m_points.at(pt.first);
-        checkpoint_t const &their_checkpoint = pt.second;
-        CHECK_AND_ASSERT_MES(our_checkpoint.block_hash == their_checkpoint.block_hash, false, "Checkpoint at given height already exists, and hash for new checkpoint was different!");
-=======
-        if (vote_to_sig.quorum_index > unique_vote_set.size())
-          return false;
-
-        if (++unique_vote_set[vote_to_sig.quorum_index] > 1)
-        {
-          // NOTE: Voter is trying to vote twice
-          return false;
-        }
->>>>>>> e90cab06
       }
     }
 
@@ -520,27 +292,12 @@
     }
     else
     {
-<<<<<<< HEAD
-      uint64_t height;
-      height = it->height;
-      if (height <= prev_max_height) {
-        LOG_PRINT_L1("ignoring checkpoint height " << height);
-      } else {
-        std::string blockhash = it->hash;
-        LOG_PRINT_L1("Adding checkpoint height " << height << ", hash=" << blockhash);
-        ADD_CHECKPOINT(height, blockhash);
-      }
-      ++it;
-=======
       sentinel_reorg_height = checkpoints[0].height;
->>>>>>> e90cab06
     }
 
     bool result = sentinel_reorg_height < block_height;
     return result;
   }
-<<<<<<< HEAD
-=======
   //---------------------------------------------------------------------------
   uint64_t checkpoints::get_max_height() const
   {
@@ -573,5 +330,4 @@
     return true;
   }
 
->>>>>>> e90cab06
 }
