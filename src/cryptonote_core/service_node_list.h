--- conflicted
+++ resolved
@@ -346,14 +346,7 @@
     void clear(bool delete_db_entry = false);
     bool load();
 
-<<<<<<< HEAD
-    using block_height = uint64_t;
-
     mutable boost::recursive_mutex m_sn_mutex;
-
-=======
-    mutable boost::recursive_mutex m_sn_mutex;
->>>>>>> 3a7b6b59
     std::unordered_map<crypto::public_key, service_node_info> m_service_nodes_infos;
     std::list<std::unique_ptr<rollback_event>> m_rollback_events;
     cryptonote::Blockchain& m_blockchain;
