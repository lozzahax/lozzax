// Copyright (c) 2014-2018, The Monero Project
// 
// All rights reserved.
// 
// Redistribution and use in source and binary forms, with or without modification, are
// permitted provided that the following conditions are met:
// 
// 1. Redistributions of source code must retain the above copyright notice, this list of
//    conditions and the following disclaimer.
// 
// 2. Redistributions in binary form must reproduce the above copyright notice, this list
//    of conditions and the following disclaimer in the documentation and/or other
//    materials provided with the distribution.
// 
// 3. Neither the name of the copyright holder nor the names of its contributors may be
//    used to endorse or promote products derived from this software without specific
//    prior written permission.
// 
// THIS SOFTWARE IS PROVIDED BY THE COPYRIGHT HOLDERS AND CONTRIBUTORS "AS IS" AND ANY
// EXPRESS OR IMPLIED WARRANTIES, INCLUDING, BUT NOT LIMITED TO, THE IMPLIED WARRANTIES OF
// MERCHANTABILITY AND FITNESS FOR A PARTICULAR PURPOSE ARE DISCLAIMED. IN NO EVENT SHALL
// THE COPYRIGHT HOLDER OR CONTRIBUTORS BE LIABLE FOR ANY DIRECT, INDIRECT, INCIDENTAL,
// SPECIAL, EXEMPLARY, OR CONSEQUENTIAL DAMAGES (INCLUDING, BUT NOT LIMITED TO,
// PROCUREMENT OF SUBSTITUTE GOODS OR SERVICES; LOSS OF USE, DATA, OR PROFITS; OR BUSINESS
// INTERRUPTION) HOWEVER CAUSED AND ON ANY THEORY OF LIABILITY, WHETHER IN CONTRACT,
// STRICT LIABILITY, OR TORT (INCLUDING NEGLIGENCE OR OTHERWISE) ARISING IN ANY WAY OUT OF
// THE USE OF THIS SOFTWARE, EVEN IF ADVISED OF THE POSSIBILITY OF SUCH DAMAGE.
// 
// Parts of this file are originally copyright (c) 2012-2013 The Cryptonote developers

#pragma once
#include "cryptonote_basic/cryptonote_format_utils.h"
#include <boost/serialization/vector.hpp>
#include <boost/serialization/utility.hpp>
#include "ringct/rctOps.h"

namespace cryptonote
{
  //---------------------------------------------------------------
<<<<<<< HEAD
  bool construct_miner_tx(
      size_t height,
      size_t median_size,
      uint64_t already_generated_coins,
      size_t current_block_size,
      uint64_t fee,
      const account_public_address &miner_address,
      transaction& tx,
      const blobdata& extra_nonce = blobdata(),
      uint8_t hard_fork_version = 1,
      network_type nettype = MAINNET,
      const crypto::public_key& service_node_key = crypto::null_pkey,
      const std::vector<std::pair<account_public_address, uint64_t>>& service_node_info={ std::pair<account_public_address, uint64_t>({ crypto::null_pkey, crypto::null_pkey }, STAKING_PORTIONS) }
  );

  keypair get_deterministic_keypair_from_height(uint64_t height);

  uint64_t get_portion_of_reward(uint64_t portions, uint64_t total_service_node_reward);

  uint64_t get_governance_reward(uint64_t height, uint64_t base_reward);
  uint64_t get_service_node_reward(uint64_t height, uint64_t base_reward, int hard_fork_version);

  bool get_deterministic_output_key(const account_public_address& address, const keypair& tx_key, size_t output_index, crypto::public_key& output_key);

  bool validate_governance_reward_key(uint64_t height, const std::string& governance_wallet_address_str, size_t output_index, const crypto::public_key& output_key, const cryptonote::network_type nettype);
=======
  bool construct_miner_tx(size_t height, size_t median_weight, uint64_t already_generated_coins, size_t current_block_weight, uint64_t fee, const account_public_address &miner_address, transaction& tx, const blobdata& extra_nonce = blobdata(), size_t max_outs = 999, uint8_t hard_fork_version = 1);
>>>>>>> 5ffb2ff9

  struct tx_source_entry
  {
    typedef std::pair<uint64_t, rct::ctkey> output_entry;

    std::vector<output_entry> outputs;  //index + key + optional ringct commitment
    size_t real_output;                 //index in outputs vector of real output_entry
    crypto::public_key real_out_tx_key; //incoming real tx public key
    std::vector<crypto::public_key> real_out_additional_tx_keys; //incoming real tx additional public keys
    size_t real_output_in_tx_index;     //index in transaction outputs vector
    uint64_t amount;                    //money
    bool rct;                           //true if the output is rct
    rct::key mask;                      //ringct amount mask
    rct::multisig_kLRki multisig_kLRki; //multisig info

    void push_output(uint64_t idx, const crypto::public_key &k, uint64_t amount) { outputs.push_back(std::make_pair(idx, rct::ctkey({rct::pk2rct(k), rct::zeroCommit(amount)}))); }

    BEGIN_SERIALIZE_OBJECT()
      FIELD(outputs)
      FIELD(real_output)
      FIELD(real_out_tx_key)
      FIELD(real_out_additional_tx_keys)
      FIELD(real_output_in_tx_index)
      FIELD(amount)
      FIELD(rct)
      FIELD(mask)
      FIELD(multisig_kLRki)

      if (real_output >= outputs.size())
        return false;
    END_SERIALIZE()
  };

  struct tx_destination_entry
  {
    uint64_t amount;                    //money
    account_public_address addr;        //destination address
    bool is_subaddress;

    tx_destination_entry() : amount(0), addr(AUTO_VAL_INIT(addr)), is_subaddress(false) { }
    tx_destination_entry(uint64_t a, const account_public_address &ad, bool is_subaddress) : amount(a), addr(ad), is_subaddress(is_subaddress) { }

    bool operator==(const tx_destination_entry& other) const
    {
      return amount == other.amount && addr == other.addr;
    }

    BEGIN_SERIALIZE_OBJECT()
      VARINT_FIELD(amount)
      FIELD(addr)
      FIELD(is_subaddress)
    END_SERIALIZE()
  };

  //---------------------------------------------------------------
  crypto::public_key get_destination_view_key_pub(const std::vector<tx_destination_entry> &destinations, const boost::optional<cryptonote::tx_destination_entry>& change_addr);
  bool construct_tx(const account_keys& sender_account_keys, std::vector<tx_source_entry> &sources, const std::vector<tx_destination_entry>& destinations, const boost::optional<cryptonote::tx_destination_entry>& change_addr, std::vector<uint8_t> extra, transaction& tx, uint64_t unlock_time, bool is_staking = false, bool per_output_unlock = false);
  bool construct_tx_with_tx_key(const account_keys& sender_account_keys, const std::unordered_map<crypto::public_key, subaddress_index>& subaddresses, std::vector<tx_source_entry>& sources, std::vector<tx_destination_entry>& destinations, const boost::optional<cryptonote::tx_destination_entry>& change_addr, std::vector<uint8_t> extra, transaction& tx, uint64_t unlock_time, const crypto::secret_key &tx_key, const std::vector<crypto::secret_key> &additional_tx_keys, bool rct = false, rct::RangeProofType range_proof_type = rct::RangeProofBorromean, rct::multisig_out *msout = NULL, bool per_output_unlock = false, bool shuffle_outs = true);
  bool construct_tx_and_get_tx_key(const account_keys& sender_account_keys, const std::unordered_map<crypto::public_key, subaddress_index>& subaddresses, std::vector<tx_source_entry>& sources, std::vector<tx_destination_entry>& destinations, const boost::optional<cryptonote::tx_destination_entry>& change_addr, std::vector<uint8_t> extra, transaction& tx, uint64_t unlock_time, crypto::secret_key &tx_key, std::vector<crypto::secret_key> &additional_tx_keys, bool rct = false, rct::RangeProofType range_proof_type = rct::RangeProofBorromean, rct::multisig_out *msout = NULL, bool is_staking_tx = false, bool per_output_unlock = false);

  bool generate_genesis_block(
      block& bl
    , std::string const & genesis_tx
    , uint32_t nonce
    );

}

BOOST_CLASS_VERSION(cryptonote::tx_source_entry, 1)
BOOST_CLASS_VERSION(cryptonote::tx_destination_entry, 1)

namespace boost
{
  namespace serialization
  {
    template <class Archive>
    inline void serialize(Archive &a, cryptonote::tx_source_entry &x, const boost::serialization::version_type ver)
    {
      a & x.outputs;
      a & x.real_output;
      a & x.real_out_tx_key;
      a & x.real_output_in_tx_index;
      a & x.amount;
      a & x.rct;
      a & x.mask;
      if (ver < 1)
        return;
      a & x.multisig_kLRki;
      a & x.real_out_additional_tx_keys;
    }

    template <class Archive>
    inline void serialize(Archive& a, cryptonote::tx_destination_entry& x, const boost::serialization::version_type ver)
    {
      a & x.amount;
      a & x.addr;
      if (ver < 1)
        return;
      a & x.is_subaddress;
    }
  }
}<|MERGE_RESOLUTION|>--- conflicted
+++ resolved
@@ -37,12 +37,11 @@
 namespace cryptonote
 {
   //---------------------------------------------------------------
-<<<<<<< HEAD
   bool construct_miner_tx(
       size_t height,
-      size_t median_size,
+      size_t median_weight,
       uint64_t already_generated_coins,
-      size_t current_block_size,
+      size_t current_block_weight,
       uint64_t fee,
       const account_public_address &miner_address,
       transaction& tx,
@@ -63,9 +62,6 @@
   bool get_deterministic_output_key(const account_public_address& address, const keypair& tx_key, size_t output_index, crypto::public_key& output_key);
 
   bool validate_governance_reward_key(uint64_t height, const std::string& governance_wallet_address_str, size_t output_index, const crypto::public_key& output_key, const cryptonote::network_type nettype);
-=======
-  bool construct_miner_tx(size_t height, size_t median_weight, uint64_t already_generated_coins, size_t current_block_weight, uint64_t fee, const account_public_address &miner_address, transaction& tx, const blobdata& extra_nonce = blobdata(), size_t max_outs = 999, uint8_t hard_fork_version = 1);
->>>>>>> 5ffb2ff9
 
   struct tx_source_entry
   {
