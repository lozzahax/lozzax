// Copyright (c) 2014-2019, The Monero Project
// Copyright (c)      2018, The Loki Project
//
// All rights reserved.
//
// Redistribution and use in source and binary forms, with or without modification, are
// permitted provided that the following conditions are met:
//
// 1. Redistributions of source code must retain the above copyright notice, this list of
//    conditions and the following disclaimer.
//
// 2. Redistributions in binary form must reproduce the above copyright notice, this list
//    of conditions and the following disclaimer in the documentation and/or other
//    materials provided with the distribution.
//
// 3. Neither the name of the copyright holder nor the names of its contributors may be
//    used to endorse or promote products derived from this software without specific
//    prior written permission.
//
// THIS SOFTWARE IS PROVIDED BY THE COPYRIGHT HOLDERS AND CONTRIBUTORS "AS IS" AND ANY
// EXPRESS OR IMPLIED WARRANTIES, INCLUDING, BUT NOT LIMITED TO, THE IMPLIED WARRANTIES OF
// MERCHANTABILITY AND FITNESS FOR A PARTICULAR PURPOSE ARE DISCLAIMED. IN NO EVENT SHALL
// THE COPYRIGHT HOLDER OR CONTRIBUTORS BE LIABLE FOR ANY DIRECT, INDIRECT, INCIDENTAL,
// SPECIAL, EXEMPLARY, OR CONSEQUENTIAL DAMAGES (INCLUDING, BUT NOT LIMITED TO,
// PROCUREMENT OF SUBSTITUTE GOODS OR SERVICES; LOSS OF USE, DATA, OR PROFITS; OR BUSINESS
// INTERRUPTION) HOWEVER CAUSED AND ON ANY THEORY OF LIABILITY, WHETHER IN CONTRACT,
// STRICT LIABILITY, OR TORT (INCLUDING NEGLIGENCE OR OTHERWISE) ARISING IN ANY WAY OUT OF
// THE USE OF THIS SOFTWARE, EVEN IF ADVISED OF THE POSSIBILITY OF SUCH DAMAGE.
//
// Parts of this file are originally copyright (c) 2012-2013 The Cryptonote developers

#include <algorithm>
#include <cstdio>
#include <boost/filesystem.hpp>
#include <boost/range/adaptor/reversed.hpp>

#include "common/rules.h"
#include "include_base_utils.h"
#include "cryptonote_basic/cryptonote_basic_impl.h"
#include "cryptonote_core/cryptonote_tx_utils.h"
#include "tx_pool.h"
#include "blockchain.h"
#include "blockchain_db/blockchain_db.h"
#include "cryptonote_basic/cryptonote_boost_serialization.h"
#include "cryptonote_config.h"
#include "cryptonote_core/miner.h"
#include "misc_language.h"
#include "profile_tools.h"
#include "file_io_utils.h"
#include "int-util.h"
#include "common/threadpool.h"
#include "common/boost_serialization_helper.h"
#include "warnings.h"
#include "crypto/hash.h"
#include "cryptonote_core.h"
#include "ringct/rctSigs.h"
#include "common/perf_timer.h"
#include "common/notify.h"
#include "service_node_voting.h"
#include "service_node_list.h"
#include "common/varint.h"
#include "common/pruning.h"
#include "common/lock.h"

#ifdef ENABLE_SYSTEMD
extern "C" {
#  include <systemd/sd-daemon.h>
}
#endif

#undef LOKI_DEFAULT_LOG_CATEGORY
#define LOKI_DEFAULT_LOG_CATEGORY "blockchain"

#define FIND_BLOCKCHAIN_SUPPLEMENT_MAX_SIZE (100*1024*1024) // 100 MB

using namespace crypto;

//#include "serialization/json_archive.h"

/* TODO:
 *  Clean up code:
 *    Possibly change how outputs are referred to/indexed in blockchain and wallets
 *
 */

using namespace cryptonote;
using epee::string_tools::pod_to_hex;

DISABLE_VS_WARNINGS(4267)

#define MERROR_VER(x) MCERROR("verify", x)

// used to overestimate the block reward when estimating a per kB to use
#define BLOCK_REWARD_OVERESTIMATE (10 * 1000000000000)

Blockchain::block_extended_info::block_extended_info(const alt_block_data_t &src, block const &blk, checkpoint_t const *checkpoint)
{
  assert((src.checkpointed) == (checkpoint != nullptr));
  *this                         = {};
  this->bl                      = blk;
  this->checkpointed            = src.checkpointed;
  if (checkpoint) this->checkpoint = *checkpoint;
  this->height                  = src.height;
  this->block_cumulative_weight = src.cumulative_weight;
  this->cumulative_difficulty   = src.cumulative_difficulty;
  this->already_generated_coins = src.already_generated_coins;
}

//------------------------------------------------------------------
Blockchain::Blockchain(tx_memory_pool& tx_pool, service_nodes::service_node_list& service_node_list):
  m_db(), m_tx_pool(tx_pool), m_hardfork(NULL), m_timestamps_and_difficulties_height(0), m_current_block_cumul_weight_limit(0), m_current_block_cumul_weight_median(0),
  m_max_prepare_blocks_threads(4), m_db_sync_on_blocks(true), m_db_sync_threshold(1), m_db_sync_mode(db_async), m_db_default_sync(false), m_fast_sync(true), m_show_time_stats(false), m_sync_counter(0), m_bytes_to_sync(0), m_cancel(false),
  m_long_term_block_weights_window(CRYPTONOTE_LONG_TERM_BLOCK_WEIGHT_WINDOW_SIZE),
  m_long_term_effective_median_block_weight(0),
  m_long_term_block_weights_cache_tip_hash(crypto::null_hash),
  m_long_term_block_weights_cache_rolling_median(CRYPTONOTE_LONG_TERM_BLOCK_WEIGHT_WINDOW_SIZE),
  m_difficulty_for_next_block_top_hash(crypto::null_hash),
  m_difficulty_for_next_block(1),
  m_service_node_list(service_node_list),
  m_btc_valid(false),
  m_batch_success(true),
  m_prepare_height(0)
{
  LOG_PRINT_L3("Blockchain::" << __func__);
}
//------------------------------------------------------------------
Blockchain::~Blockchain()
{
  try { deinit(); }
  catch (const std::exception &e) { /* ignore */ }
}
//------------------------------------------------------------------
bool Blockchain::have_tx(const crypto::hash &id) const
{
  LOG_PRINT_L3("Blockchain::" << __func__);
  // WARNING: this function does not take m_blockchain_lock, and thus should only call read only
  // m_db functions which do not depend on one another (ie, no getheight + gethash(height-1), as
  // well as not accessing class members, even read only (ie, m_invalid_blocks). The caller must
  // lock if it is otherwise needed.
  return m_db->tx_exists(id);
}
//------------------------------------------------------------------
bool Blockchain::have_tx_keyimg_as_spent(const crypto::key_image &key_im) const
{
  LOG_PRINT_L3("Blockchain::" << __func__);
  // WARNING: this function does not take m_blockchain_lock, and thus should only call read only
  // m_db functions which do not depend on one another (ie, no getheight + gethash(height-1), as
  // well as not accessing class members, even read only (ie, m_invalid_blocks). The caller must
  // lock if it is otherwise needed.
  return  m_db->has_key_image(key_im);
}
//------------------------------------------------------------------
// This function makes sure that each "input" in an input (mixins) exists
// and collects the public key for each from the transaction it was included in
// via the visitor passed to it.
template <class visitor_t>
bool Blockchain::scan_outputkeys_for_indexes(const txin_to_key& tx_in_to_key, visitor_t &vis, const crypto::hash &tx_prefix_hash, uint64_t* pmax_related_block_height) const
{
  LOG_PRINT_L3("Blockchain::" << __func__);

  // ND: Disable locking and make method private.
  //auto lock = tools::unique_lock(*this);

  // verify that the input has key offsets (that it exists properly, really)
  if(!tx_in_to_key.key_offsets.size())
    return false;

  // cryptonote_format_utils uses relative offsets for indexing to the global
  // outputs list.  that is to say that absolute offset #2 is absolute offset
  // #1 plus relative offset #2.
  // TODO: Investigate if this is necessary / why this is done.
  std::vector<uint64_t> absolute_offsets = relative_output_offsets_to_absolute(tx_in_to_key.key_offsets);
  std::vector<output_data_t> outputs;

  bool found = false;
  auto it = m_scan_table.find(tx_prefix_hash);
  if (it != m_scan_table.end())
  {
    auto its = it->second.find(tx_in_to_key.k_image);
    if (its != it->second.end())
    {
      outputs = its->second;
      found = true;
    }
  }

  if (!found)
  {
    try
    {
      m_db->get_output_key(epee::span<const uint64_t>(&tx_in_to_key.amount, 1), absolute_offsets, outputs, true);
      if (absolute_offsets.size() != outputs.size())
      {
        MERROR_VER("Output does not exist! amount = " << tx_in_to_key.amount);
        return false;
      }
    }
    catch (...)
    {
      MERROR_VER("Output does not exist! amount = " << tx_in_to_key.amount);
      return false;
    }
  }
  else
  {
    // check for partial results and add the rest if needed;
    if (outputs.size() < absolute_offsets.size() && outputs.size() > 0)
    {
      MDEBUG("Additional outputs needed: " << absolute_offsets.size() - outputs.size());
      std::vector < uint64_t > add_offsets;
      std::vector<output_data_t> add_outputs;
      add_outputs.reserve(absolute_offsets.size() - outputs.size());
      for (size_t i = outputs.size(); i < absolute_offsets.size(); i++)
        add_offsets.push_back(absolute_offsets[i]);
      try
      {
        m_db->get_output_key(epee::span<const uint64_t>(&tx_in_to_key.amount, 1), add_offsets, add_outputs, true);
        if (add_offsets.size() != add_outputs.size())
        {
          MERROR_VER("Output does not exist! amount = " << tx_in_to_key.amount);
          return false;
        }
      }
      catch (...)
      {
        MERROR_VER("Output does not exist! amount = " << tx_in_to_key.amount);
        return false;
      }
      outputs.insert(outputs.end(), add_outputs.begin(), add_outputs.end());
    }
  }

  size_t count = 0;
  for (const uint64_t& i : absolute_offsets)
  {
    try
    {
      output_data_t output_index;
      try
      {
        // get tx hash and output index for output
        if (count < outputs.size())
          output_index = outputs.at(count);
        else
          output_index = m_db->get_output_key(tx_in_to_key.amount, i);

        // call to the passed boost visitor to grab the public key for the output
        if (!vis.handle_output(output_index.unlock_time, output_index.pubkey, output_index.commitment))
        {
          MERROR_VER("Failed to handle_output for output no = " << count << ", with absolute offset " << i);
          return false;
        }
      }
      catch (...)
      {
        MERROR_VER("Output does not exist! amount = " << tx_in_to_key.amount << ", absolute_offset = " << i);
        return false;
      }

      // if on last output and pmax_related_block_height not null pointer
      if(++count == absolute_offsets.size() && pmax_related_block_height)
      {
        // set *pmax_related_block_height to tx block height for this output
        auto h = output_index.height;
        if(*pmax_related_block_height < h)
        {
          *pmax_related_block_height = h;
        }
      }

    }
    catch (const OUTPUT_DNE& e)
    {
      MERROR_VER("Output does not exist: " << e.what());
      return false;
    }
    catch (const TX_DNE& e)
    {
      MERROR_VER("Transaction does not exist: " << e.what());
      return false;
    }

  }

  return true;
}
//------------------------------------------------------------------
uint64_t Blockchain::get_current_blockchain_height() const
{
  LOG_PRINT_L3("Blockchain::" << __func__);
  // WARNING: this function does not take m_blockchain_lock, and thus should only call read only
  // m_db functions which do not depend on one another (ie, no getheight + gethash(height-1), as
  // well as not accessing class members, even read only (ie, m_invalid_blocks). The caller must
  // lock if it is otherwise needed.
  return m_db->height();
}
//------------------------------------------------------------------
bool Blockchain::load_missing_blocks_into_loki_subsystems()
{
  uint64_t const snl_height   = std::max(m_hardfork->get_earliest_ideal_height_for_version(network_version_9_service_nodes), m_service_node_list.height() + 1);
  uint64_t const lns_height   = std::max(m_hardfork->get_earliest_ideal_height_for_version(network_version_15_lns),          m_lns_db.height() + 1);
  uint64_t const end_height   = m_db->height();
  uint64_t const start_height = std::min(end_height, std::min(lns_height, snl_height));

  int64_t const total_blocks = static_cast<int64_t>(end_height) - static_cast<int64_t>(start_height);
  if (total_blocks <= 0) return true;
  if (total_blocks > 1)
    MGINFO("Loading blocks into loki subsystems, scanning blockchain from height: " << start_height << " to: " << end_height << " (snl: " << snl_height << ", lns: " << lns_height << ")");

  using clock                   = std::chrono::steady_clock;
  using work_time               = std::chrono::duration<float>;
  int64_t constexpr BLOCK_COUNT = 1000;
  auto work_start               = clock::now();
  auto scan_start               = work_start;
  work_time lns_duration{}, snl_duration{}, lns_iteration_duration{}, snl_iteration_duration{};

  std::vector<std::pair<cryptonote::blobdata, cryptonote::block>> blocks;
  std::vector<cryptonote::transaction> txs;
  std::vector<crypto::hash> missed_txs;

  for (int64_t block_count = total_blocks,
               index       = 0;
       block_count > 0;
       block_count -= BLOCK_COUNT, index++)
  {
    if (index > 0 && (index % 10 == 0))
    {
      m_service_node_list.store();
      auto duration = work_time{clock::now() - work_start};
      MGINFO("... scanning height " << start_height + (index * BLOCK_COUNT) << " (" << duration.count() << "s) (snl: " << snl_iteration_duration.count() << "s; lns: " << lns_iteration_duration.count() << "s)");
#ifdef ENABLE_SYSTEMD
      // Tell systemd that we're doing something so that it should let us continue starting up
      // (giving us 120s until we have to send the next notification):
      sd_notify(0, ("EXTEND_TIMEOUT_USEC=120000000\nSTATUS=Recanning blockchain; height " + std::to_string(start_height + (index * BLOCK_COUNT))).c_str());
#endif
      work_start = clock::now();

      lns_duration += lns_iteration_duration;
      snl_duration += snl_iteration_duration;
      lns_iteration_duration = snl_iteration_duration = {};
    }

    blocks.clear();
    uint64_t height = start_height + (index * BLOCK_COUNT);
    if (!get_blocks(height, static_cast<uint64_t>(BLOCK_COUNT), blocks))
    {
      LOG_ERROR("Unable to get checkpointed historical blocks for updating loki subsystems");
      return false;
    }

    for (std::pair<cryptonote::blobdata, cryptonote::block> const &pair : blocks)
    {
      cryptonote::block const &blk = pair.second;
      uint64_t block_height        = get_block_height(blk);

      txs.clear();
      missed_txs.clear();
      if (!get_transactions(blk.tx_hashes, txs, missed_txs))
      {
        MERROR("Unable to get transactions for block for updating LNS DB: " << cryptonote::get_block_hash(blk));
        return false;
      }

      if (block_height >= snl_height)
      {
        auto snl_start = clock::now();

        checkpoint_t *checkpoint_ptr = nullptr;
        checkpoint_t checkpoint;
        if (blk.major_version >= cryptonote::network_version_13_enforce_checkpoints && get_checkpoint(block_height, checkpoint))
            checkpoint_ptr = &checkpoint;

        if (!m_service_node_list.block_added(blk, txs, checkpoint_ptr))
        {
          MERROR("Unable to process block for updating service node list: " << cryptonote::get_block_hash(blk));
          return false;
        }
        snl_iteration_duration += clock::now() - snl_start;
      }

      if (m_lns_db.db && (block_height >= lns_height))
      {
        auto lns_start = clock::now();
        if (!m_lns_db.add_block(pair.second, txs))
        {
          MERROR("Unable to process block for updating LNS DB: " << cryptonote::get_block_hash(pair.second));
          return false;
        }
        lns_iteration_duration += clock::now() - lns_start;
      }
    }
  }

  if (total_blocks > 1)
  {
    auto duration = work_time{clock::now() - scan_start};
    MGINFO("Done recalculating loki subsystems (" << duration.count() << "s) (snl: " << snl_duration.count() << "s; lns: " << lns_duration.count() << "s)");
  }

  if (total_blocks > 0)
    m_service_node_list.store();

  return true;
}
//------------------------------------------------------------------
//FIXME: possibly move this into the constructor, to avoid accidentally
//       dereferencing a null BlockchainDB pointer
bool Blockchain::init(BlockchainDB* db, sqlite3 *lns_db, const network_type nettype, bool offline, const cryptonote::test_options *test_options, difficulty_type fixed_difficulty, const GetCheckpointsCallback& get_checkpoints/* = nullptr*/)
{
  LOG_PRINT_L3("Blockchain::" << __func__);

  CHECK_AND_ASSERT_MES(nettype != FAKECHAIN || test_options, false, "fake chain network type used without options");

  auto lock = tools::unique_locks(m_tx_pool, *this);

  if (db == nullptr)
  {
    LOG_ERROR("Attempted to init Blockchain with null DB");
    return false;
  }
  if (!db->is_open())
  {
    LOG_ERROR("Attempted to init Blockchain with unopened DB");
    delete db;
    return false;
  }

  m_db = db;

#if defined(LOKI_ENABLE_INTEGRATION_TEST_HOOKS)
  // NOTE(doyle): Passing in test options in integration mode means we're
  // overriding fork heights for any nettype in our integration tests using
  // a command line argument. So m_nettype should just be nettype. In
  // non-integration test mode passing in test options means you started the
  // daemon with --regtest OR you're running core_tests. So don't run core tests
  // in integration mode or --regtest
  m_nettype = nettype;
#else
  m_nettype = test_options != NULL ? FAKECHAIN : nettype;
#endif

  if (!m_checkpoints.init(m_nettype, m_db))
    throw std::runtime_error("Failed to initialize checkpoints");

  m_offline = offline;
  m_fixed_difficulty = fixed_difficulty;
  if (m_hardfork == nullptr)
    m_hardfork = new HardFork(*db, 7);

  if (test_options) // Fakechain mode or in integration testing mode we're overriding hardfork dates
  {
    for (auto n = 0u; n < test_options->hard_forks.size(); ++n)
    {
      const auto& hf = test_options->hard_forks.at(n);
      m_hardfork->add_fork(hf.first, hf.second, 0, n + 1);
    }
  }
  else
  {
    for (const auto &record : HardFork::get_hardcoded_hard_forks(m_nettype))
    {
      m_hardfork->add_fork(record.version, record.height, record.threshold, record.time);
    }
  }

  m_hardfork->init();

  m_db->set_hard_fork(m_hardfork);

  // if the blockchain is new, add the genesis block
  // this feels kinda kludgy to do it this way, but can be looked at later.
  // TODO: add function to create and store genesis block,
  //       taking testnet into account
  if(!m_db->height())
  {
    MINFO("Blockchain not loaded, generating genesis block.");
    block bl;
    block_verification_context bvc{};
    generate_genesis_block(bl, get_config(m_nettype).GENESIS_TX, get_config(m_nettype).GENESIS_NONCE);
    db_wtxn_guard wtxn_guard(m_db);
    add_new_block(bl, bvc, nullptr /*checkpoint*/);
    CHECK_AND_ASSERT_MES(!bvc.m_verifivation_failed, false, "Failed to add genesis block to blockchain");
  }
  // TODO: if blockchain load successful, verify blockchain against both
  //       hard-coded and runtime-loaded (and enforced) checkpoints.
  else
  {
  }

  if (m_nettype != FAKECHAIN)
  {
    // ensure we fixup anything we found and fix in the future
    m_db->fixup();
  }

  db_rtxn_guard rtxn_guard(m_db);

  // check how far behind we are
  uint64_t top_block_timestamp = m_db->get_top_block_timestamp();
  uint64_t timestamp_diff = time(NULL) - top_block_timestamp;

  // genesis block has no timestamp, could probably change it to have timestamp of 1341378000...
  if(!top_block_timestamp)
    timestamp_diff = time(NULL) - 1341378000;

  // create general purpose async service queue

  m_async_work_idle = std::unique_ptr < boost::asio::io_service::work > (new boost::asio::io_service::work(m_async_service));
  // we only need 1
  m_async_pool.create_thread(boost::bind(&boost::asio::io_service::run, &m_async_service));

#if defined(PER_BLOCK_CHECKPOINT)
  if (m_nettype != FAKECHAIN)
    load_compiled_in_block_hashes(get_checkpoints);
#endif

  MINFO("Blockchain initialized. last block: " << m_db->height() - 1 << ", " << epee::misc_utils::get_time_interval_string(timestamp_diff) << " time ago, current difficulty: " << get_difficulty_for_next_block());

  rtxn_guard.stop();

  uint64_t num_popped_blocks = 0;
  while (!m_db->is_read_only())
  {
    uint64_t top_height;
    const crypto::hash top_id = m_db->top_block_hash(&top_height);
    const block top_block = m_db->get_top_block();
    const uint8_t ideal_hf_version = get_ideal_hard_fork_version(top_height);
    if (ideal_hf_version <= 1 || ideal_hf_version == top_block.major_version)
    {
      if (num_popped_blocks > 0)
        MGINFO("Initial popping done, top block: " << top_id << ", top height: " << top_height << ", block version: " << (uint64_t)top_block.major_version);
      break;
    }
    else
    {
      if (num_popped_blocks == 0)
        MGINFO("Current top block " << top_id << " at height " << top_height << " has version " << (uint64_t)top_block.major_version << " which disagrees with the ideal version " << (uint64_t)ideal_hf_version);
      if (num_popped_blocks % 100 == 0)
        MGINFO("Popping blocks... " << top_height);
      ++num_popped_blocks;
      block popped_block;
      std::vector<transaction> popped_txs;
      try
      {
        m_db->pop_block(popped_block, popped_txs);
      }
      // anything that could cause this to throw is likely catastrophic,
      // so we re-throw
      catch (const std::exception& e)
      {
        MERROR("Error popping block from blockchain: " << e.what());
        throw;
      }
      catch (...)
      {
        MERROR("Error popping block from blockchain, throwing!");
        throw;
      }
    }
  }
  if (num_popped_blocks > 0)
  {
    m_timestamps_and_difficulties_height = 0;
    m_hardfork->reorganize_from_chain_height(get_current_blockchain_height());
    m_tx_pool.on_blockchain_dec();
  }

  if (test_options && test_options->long_term_block_weight_window)
  {
    m_long_term_block_weights_window = test_options->long_term_block_weight_window;
    m_long_term_block_weights_cache_rolling_median = epee::misc_utils::rolling_median_t<uint64_t>(m_long_term_block_weights_window);
  }

  {
    db_txn_guard txn_guard(m_db, m_db->is_read_only());
    if (!update_next_cumulative_weight_limit())
      return false;
  }

  if (lns_db && !m_lns_db.init(this, nettype, lns_db))
  {
    MERROR("LNS failed to initialise");
    return false;
  }

  hook_block_added(m_checkpoints);
  hook_blockchain_detached(m_checkpoints);
  for (InitHook* hook : m_init_hooks)
    hook->init();

  if (!m_db->is_read_only() && !load_missing_blocks_into_loki_subsystems())
  {
    MERROR("Failed to load blocks into loki subsystems");
    return false;
  }

  return true;
}
//------------------------------------------------------------------
bool Blockchain::init(BlockchainDB* db, HardFork*& hf, sqlite3 *lns_db, const network_type nettype, bool offline)
{
  if (hf != nullptr)
    m_hardfork = hf;
  bool res = init(db, lns_db, nettype, offline, NULL);
  if (hf == nullptr)
    hf = m_hardfork;
  return res;
}
//------------------------------------------------------------------
bool Blockchain::store_blockchain()
{
  LOG_PRINT_L3("Blockchain::" << __func__);
  // lock because the rpc_thread command handler also calls this
  auto lock = tools::unique_lock(m_db->m_synchronization_lock);

  TIME_MEASURE_START(save);
  // TODO: make sure sync(if this throws that it is not simply ignored higher
  // up the call stack
  try
  {
    m_db->sync();
  }
  catch (const std::exception& e)
  {
    MERROR(std::string("Error syncing blockchain db: ") + e.what() + "-- shutting down now to prevent issues!");
    throw;
  }
  catch (...)
  {
    MERROR("There was an issue storing the blockchain, shutting down now to prevent issues!");
    throw;
  }

  TIME_MEASURE_FINISH(save);
  if(m_show_time_stats)
    MINFO("Blockchain stored OK, took: " << save << " ms");
  return true;
}
//------------------------------------------------------------------
bool Blockchain::deinit()
{
  LOG_PRINT_L3("Blockchain::" << __func__);

  MTRACE("Stopping blockchain read/write activity");

 // stop async service
  m_async_work_idle.reset();
  m_async_pool.join_all();
  m_async_service.stop();

  // as this should be called if handling a SIGSEGV, need to check
  // if m_db is a NULL pointer (and thus may have caused the illegal
  // memory operation), otherwise we may cause a loop.
  try
  {
    if (m_db)
    {
      m_db->close();
      MTRACE("Local blockchain read/write activity stopped successfully");
    }
  }
  catch (const std::exception& e)
  {
    LOG_ERROR(std::string("Error closing blockchain db: ") + e.what());
  }
  catch (...)
  {
    LOG_ERROR("There was an issue closing/storing the blockchain, shutting down now to prevent issues!");
  }

  delete m_hardfork;
  m_hardfork = NULL;
  delete m_db;
  m_db = NULL;
  return true;
}
//------------------------------------------------------------------
// This function removes blocks from the top of blockchain.
// It starts a batch and calls private method pop_block_from_blockchain().
void Blockchain::pop_blocks(uint64_t nblocks)
{
  uint64_t i = 0;
  auto lock = tools::unique_locks(m_tx_pool, *this);

  bool stop_batch = m_db->batch_start();

  try
  {
    const uint64_t blockchain_height = m_db->height();
    if (blockchain_height > 0)
      nblocks = std::min(nblocks, blockchain_height - 1);

    uint64_t constexpr PERCENT_PER_PROGRESS_UPDATE = 10;
    uint64_t const blocks_per_update               = (nblocks / PERCENT_PER_PROGRESS_UPDATE);

    tools::PerformanceTimer timer;
    for (int progress = 0; i < nblocks; ++i)
    {
      if (nblocks >= BLOCKS_EXPECTED_IN_HOURS(24) && (i != 0 && (i % blocks_per_update == 0)))
      {
        MGINFO("... popping blocks " << (++progress * PERCENT_PER_PROGRESS_UPDATE) << "% completed, height: " << (blockchain_height - i) << " (" << timer.seconds() << "s)");
        timer.reset();
      }

      pop_block_from_blockchain();
    }
  }
  catch (const std::exception& e)
  {
    LOG_ERROR("Error when popping blocks after processing " << i << " blocks: " << e.what());
    if (stop_batch)
      m_db->batch_abort();
    return;
  }

  auto split_height = m_db->height();
  for (BlockchainDetachedHook* hook : m_blockchain_detached_hooks)
    hook->blockchain_detached(split_height, true /*by_pop_blocks*/);
  load_missing_blocks_into_loki_subsystems();

  if (stop_batch)
    m_db->batch_stop();
}
//------------------------------------------------------------------
// This function tells BlockchainDB to remove the top block from the
// blockchain and then returns all transactions (except the miner tx, of course)
// from it to the tx_pool
block Blockchain::pop_block_from_blockchain()
{
  LOG_PRINT_L3("Blockchain::" << __func__);
  auto lock = tools::unique_lock(*this);

  m_timestamps_and_difficulties_height = 0;

  block popped_block;
  std::vector<transaction> popped_txs;

  CHECK_AND_ASSERT_THROW_MES(m_db->height() > 1, "Cannot pop the genesis block");

  try
  {
    m_db->pop_block(popped_block, popped_txs);
  }
  // anything that could cause this to throw is likely catastrophic,
  // so we re-throw
  catch (const std::exception& e)
  {
    LOG_ERROR("Error popping block from blockchain: " << e.what());
    throw;
  }
  catch (...)
  {
    LOG_ERROR("Error popping block from blockchain, throwing!");
    throw;
  }

  // make sure the hard fork object updates its current version
  m_hardfork->on_block_popped(1);
  m_lns_db.block_detach(*this, m_db->height());

  // return transactions from popped block to the tx_pool
  size_t pruned = 0;
  for (transaction& tx : popped_txs)
  {
    if (tx.pruned)
    {
      ++pruned;
      continue;
    }
    if (!is_coinbase(tx))
    {
      cryptonote::tx_verification_context tvc{};

      // FIXME: HardFork
      // Besides the below, popping a block should also remove the last entry
      // in hf_versions.
      uint8_t version = get_ideal_hard_fork_version(m_db->height());

      // We assume that if they were in a block, the transactions are already
      // known to the network as a whole. However, if we had mined that block,
      // that might not be always true. Unlikely though, and always relaying
      // these again might cause a spike of traffic as many nodes re-relay
      // all the transactions in a popped block when a reorg happens.
      bool r = m_tx_pool.add_tx(tx, tvc, tx_pool_options::from_block(), version);
      if (!r)
      {
        LOG_ERROR("Error returning transaction to tx_pool");
      }
    }
  }
  if (pruned)
    MWARNING(pruned << " pruned txes could not be added back to the txpool");

  m_blocks_longhash_table.clear();
  m_scan_table.clear();
  m_blocks_txs_check.clear();

  CHECK_AND_ASSERT_THROW_MES(update_next_cumulative_weight_limit(), "Error updating next cumulative weight limit");
  m_tx_pool.on_blockchain_dec();
  invalidate_block_template_cache();
  return popped_block;
}
//------------------------------------------------------------------
bool Blockchain::reset_and_set_genesis_block(const block& b)
{
  LOG_PRINT_L3("Blockchain::" << __func__);
  auto lock = tools::unique_lock(*this);
  m_timestamps_and_difficulties_height = 0;
  invalidate_block_template_cache();
  m_db->reset();
  m_db->drop_alt_blocks();
  m_hardfork->init();

  for (InitHook* hook : m_init_hooks)
    hook->init();

  db_wtxn_guard wtxn_guard(m_db);
  block_verification_context bvc{};
  add_new_block(b, bvc, nullptr /*checkpoint*/);
  if (!update_next_cumulative_weight_limit())
    return false;
  return bvc.m_added_to_main_chain && !bvc.m_verifivation_failed;
}
//------------------------------------------------------------------
crypto::hash Blockchain::get_tail_id(uint64_t& height) const
{
  LOG_PRINT_L3("Blockchain::" << __func__);
  auto lock = tools::unique_lock(*this);
  return m_db->top_block_hash(&height);
}
//------------------------------------------------------------------
crypto::hash Blockchain::get_tail_id() const
{
  LOG_PRINT_L3("Blockchain::" << __func__);
  // WARNING: this function does not take m_blockchain_lock, and thus should only call read only
  // m_db functions which do not depend on one another (ie, no getheight + gethash(height-1), as
  // well as not accessing class members, even read only (ie, m_invalid_blocks). The caller must
  // lock if it is otherwise needed.
  return m_db->top_block_hash();
}
//------------------------------------------------------------------
/* Builds a list of block hashes representing certain blocks from the blockchain in reverse
 * chronological order; used when synchronizing to verify that a peer's chain matches ours.
 *
 * The blocks chosen for height H, are:
 *   - the most recent 11 (H-1, H-2, ..., H-10, H-11)
 *   - base-2 exponential drop off from there, so: H-13, H-17, H-25, etc... (going down to, at smallest, height 1)
 *   - the genesis block (height 0)
 */
void Blockchain::get_short_chain_history(std::list<crypto::hash>& ids) const
{
  LOG_PRINT_L3("Blockchain::" << __func__);
  auto lock = tools::unique_lock(*this);
  uint64_t sz = m_db->height();
  if(!sz)
    return;

  db_rtxn_guard rtxn_guard(m_db);
  for (uint64_t i = 0, decr = 1, offset = 1; offset < sz; ++i)
  {
    ids.push_back(m_db->get_block_hash_from_height(sz - offset));
    if (i >= 10) decr *= 2;
    offset += decr;
  }
  ids.push_back(m_db->get_block_hash_from_height(0));
}
//------------------------------------------------------------------
crypto::hash Blockchain::get_block_id_by_height(uint64_t height) const
{
  LOG_PRINT_L3("Blockchain::" << __func__);
  // WARNING: this function does not take m_blockchain_lock, and thus should only call read only
  // m_db functions which do not depend on one another (ie, no getheight + gethash(height-1), as
  // well as not accessing class members, even read only (ie, m_invalid_blocks). The caller must
  // lock if it is otherwise needed.
  try
  {
    return m_db->get_block_hash_from_height(height);
  }
  catch (const BLOCK_DNE& e)
  {
  }
  catch (const std::exception& e)
  {
    MERROR(std::string("Something went wrong fetching block hash by height: ") + e.what());
    throw;
  }
  catch (...)
  {
    MERROR(std::string("Something went wrong fetching block hash by height"));
    throw;
  }
  return null_hash;
}
//------------------------------------------------------------------
crypto::hash Blockchain::get_pending_block_id_by_height(uint64_t height) const
{
  if (m_prepare_height && height >= m_prepare_height && height - m_prepare_height < m_prepare_nblocks)
    return (*m_prepare_blocks)[height - m_prepare_height].hash;
  return get_block_id_by_height(height);
}
//------------------------------------------------------------------
bool Blockchain::get_block_by_hash(const crypto::hash &h, block &blk, bool *orphan) const
{
  LOG_PRINT_L3("Blockchain::" << __func__);
  auto lock = tools::unique_lock(*this);

  // try to find block in main chain
  try
  {
    blk = m_db->get_block(h);
    if (orphan)
      *orphan = false;
    return true;
  }
  // try to find block in alternative chain
  catch (const BLOCK_DNE& e)
  {
    alt_block_data_t data;
    cryptonote::blobdata blob;
    if (m_db->get_alt_block(h, &data, &blob, nullptr /*checkpoint*/))
    {
      if (!cryptonote::parse_and_validate_block_from_blob(blob, blk))
      {
        MERROR("Found block " << h << " in alt chain, but failed to parse it");
        throw std::runtime_error("Found block in alt chain, but failed to parse it");
      }
      if (orphan)
        *orphan = true;
      return true;
    }
  }
  catch (const std::exception& e)
  {
    MERROR(std::string("Something went wrong fetching block by hash: ") + e.what());
    throw;
  }
  catch (...)
  {
    MERROR(std::string("Something went wrong fetching block hash by hash"));
    throw;
  }

  return false;
}
//------------------------------------------------------------------
// This function aggregates the cumulative difficulties and timestamps of the
// last DIFFICULTY_BLOCKS_COUNT blocks and passes them to next_difficulty,
// returning the result of that call.  Ignores the genesis block, and can use
// less blocks than desired if there aren't enough.
difficulty_type Blockchain::get_difficulty_for_next_block()
{
  if (m_fixed_difficulty)
  {
    return m_db->height() ? m_fixed_difficulty : 1;
  }

  LOG_PRINT_L3("Blockchain::" << __func__);

  crypto::hash top_hash = get_tail_id();
  {
    auto diff_lock = tools::unique_lock(m_difficulty_lock);
    // we can call this without the blockchain lock, it might just give us
    // something a bit out of date, but that's fine since anything which
    // requires the blockchain lock will have acquired it in the first place,
    // and it will be unlocked only when called from the getinfo RPC
    if (top_hash == m_difficulty_for_next_block_top_hash)
      return m_difficulty_for_next_block;
  }

  auto lock = tools::unique_lock(*this);
  std::vector<uint64_t> timestamps;
  std::vector<difficulty_type> difficulties;
  uint64_t height;
  uint8_t version = get_current_hard_fork_version();
  size_t difficulty_blocks_count = DIFFICULTY_BLOCKS_COUNT_V2;
  top_hash = get_tail_id(height); // get it again now that we have the lock
  ++height; // top block height to blockchain height
  // ND: Speedup
  // 1. Keep a list of the last 735 (or less) blocks that is used to compute difficulty,
  //    then when the next block difficulty is queried, push the latest height data and
  //    pop the oldest one from the list. This only requires 1x read per height instead
  //    of doing 735 (DIFFICULTY_BLOCKS_COUNT).
  if (m_timestamps_and_difficulties_height != 0 && ((height - m_timestamps_and_difficulties_height) == 1) && m_timestamps.size() >= difficulty_blocks_count)
  {
    uint64_t index = height - 1;
    m_timestamps.push_back(m_db->get_block_timestamp(index));
    m_difficulties.push_back(m_db->get_block_cumulative_difficulty(index));

    while (m_timestamps.size() > difficulty_blocks_count)
      m_timestamps.erase(m_timestamps.begin());
    while (m_difficulties.size() > difficulty_blocks_count)
      m_difficulties.erase(m_difficulties.begin());

    m_timestamps_and_difficulties_height = height;
    timestamps = m_timestamps;
    difficulties = m_difficulties;
  }
  else
  {
    uint64_t offset = height - std::min < size_t > (height, static_cast<size_t>(difficulty_blocks_count));
    if (offset == 0)
      ++offset;

    timestamps.clear();
    difficulties.clear();
    if (height > offset)
    {
      timestamps.reserve(height - offset);
      difficulties.reserve(height - offset);
    }
    for (; offset < height; offset++)
    {
      timestamps.push_back(m_db->get_block_timestamp(offset));
      difficulties.push_back(m_db->get_block_cumulative_difficulty(offset));
    }

    m_timestamps_and_difficulties_height = height;
    m_timestamps = timestamps;
    m_difficulties = difficulties;
  }
  size_t target = get_difficulty_target();

  // HF12 switches to RandomX with a likely drastically reduced hashrate versus Turtle, so override
  // difficulty for the first difficulty window blocks:
  uint64_t hf12_height = m_hardfork->get_earliest_ideal_height_for_version(network_version_12_checkpointing);

  difficulty_type diff = next_difficulty_v2(timestamps, difficulties, target, version <= cryptonote::network_version_9_service_nodes,
          height >= hf12_height && height < hf12_height + DIFFICULTY_WINDOW_V2);

  auto diff_lock = tools::unique_lock(m_difficulty_lock);
  m_difficulty_for_next_block_top_hash = top_hash;
  m_difficulty_for_next_block = diff;
  return diff;
}
//------------------------------------------------------------------
std::vector<time_t> Blockchain::get_last_block_timestamps(unsigned int blocks) const
{
  uint64_t height = m_db->height();
  if (blocks > height)
    blocks = height;
  std::vector<time_t> timestamps(blocks);
  while (blocks--)
    timestamps[blocks] = m_db->get_block_timestamp(height - blocks - 1);
  return timestamps;
}
//------------------------------------------------------------------
// This function removes blocks from the blockchain until it gets to the
// position where the blockchain switch started and then re-adds the blocks
// that had been removed.
bool Blockchain::rollback_blockchain_switching(const std::list<block_and_checkpoint>& original_chain, uint64_t rollback_height)
{
  LOG_PRINT_L3("Blockchain::" << __func__);
  auto lock = tools::unique_lock(*this);

  // fail if rollback_height passed is too high
  if (rollback_height > m_db->height())
  {
    return true;
  }

  m_timestamps_and_difficulties_height = 0;

  // remove blocks from blockchain until we get back to where we should be.
  while (m_db->height() != rollback_height)
  {
    pop_block_from_blockchain();
  }

  // Revert all changes from switching to the alt chain before adding the original chain back in
  for (BlockchainDetachedHook* hook : m_blockchain_detached_hooks)
    hook->blockchain_detached(rollback_height, false /*by_pop_blocks*/);
  load_missing_blocks_into_loki_subsystems();

  // make sure the hard fork object updates its current version
  m_hardfork->reorganize_from_chain_height(rollback_height);

  //return back original chain
  for (auto& entry : original_chain)
  {
    block_verification_context bvc{};
    bool r = handle_block_to_main_chain(entry.block, cryptonote::get_block_hash(entry.block), bvc, entry.checkpointed ? &entry.checkpoint : nullptr);
    CHECK_AND_ASSERT_MES(r && bvc.m_added_to_main_chain, false, "PANIC! failed to add (again) block while chain switching during the rollback!");
  }

  m_hardfork->reorganize_from_chain_height(rollback_height);
  MINFO("Rollback to height " << rollback_height << " was successful.");
  if (!original_chain.empty())
  {
    MINFO("Restoration to previous blockchain successful as well.");
  }
  return true;
}
//------------------------------------------------------------------
bool Blockchain::blink_rollback(uint64_t rollback_height)
{
  auto lock = tools::unique_locks(m_tx_pool, *this);
  bool stop_batch = m_db->batch_start();
  MDEBUG("Rolling back to height " << rollback_height);
  bool ret = rollback_blockchain_switching({}, rollback_height);
  if (stop_batch)
    m_db->batch_stop();
  return ret;
}
//------------------------------------------------------------------
// This function attempts to switch to an alternate chain, returning
// boolean based on success therein.
bool Blockchain::switch_to_alternative_blockchain(const std::list<block_extended_info>& alt_chain, bool keep_disconnected_chain)
{
  LOG_PRINT_L3("Blockchain::" << __func__);
  auto lock = tools::unique_lock(*this);

  m_timestamps_and_difficulties_height = 0;

  // if empty alt chain passed (not sure how that could happen), return false
  CHECK_AND_ASSERT_MES(alt_chain.size(), false, "switch_to_alternative_blockchain: empty chain passed");

  // verify that main chain has front of alt chain's parent block
  if (!m_db->block_exists(alt_chain.front().bl.prev_id))
  {
    LOG_ERROR("Attempting to move to an alternate chain, but it doesn't appear to connect to the main chain!");
    return false;
  }

  // pop blocks from the blockchain until the top block is the parent
  // of the front block of the alt chain.
  std::list<block_and_checkpoint> disconnected_chain; // TODO(loki): use a vector and rbegin(), rend() because we don't have push_front
  while (m_db->top_block_hash() != alt_chain.front().bl.prev_id)
  {
    block_and_checkpoint entry = {};
    entry.block                = pop_block_from_blockchain();
    entry.checkpointed         = m_db->get_block_checkpoint(cryptonote::get_block_height(entry.block), entry.checkpoint);
    disconnected_chain.push_front(entry);
  }

  auto split_height = m_db->height();
  for (BlockchainDetachedHook* hook : m_blockchain_detached_hooks)
    hook->blockchain_detached(split_height, false /*by_pop_blocks*/);
  load_missing_blocks_into_loki_subsystems();

  //connecting new alternative chain
  for(auto alt_ch_iter = alt_chain.begin(); alt_ch_iter != alt_chain.end(); alt_ch_iter++)
  {
    const auto &bei = *alt_ch_iter;
    block_verification_context bvc{};

    // add block to main chain
    bool r = handle_block_to_main_chain(bei.bl, cryptonote::get_block_hash(bei.bl), bvc, bei.checkpointed ? &bei.checkpoint : nullptr);

    // if adding block to main chain failed, rollback to previous state and
    // return false
    if(!r || !bvc.m_added_to_main_chain)
    {
      MERROR("Failed to switch to alternative blockchain");
      // rollback_blockchain_switching should be moved to two different
      // functions: rollback and apply_chain, but for now we pretend it is
      // just the latter (because the rollback was done above).
      rollback_blockchain_switching(disconnected_chain, split_height);

      const crypto::hash blkid = cryptonote::get_block_hash(bei.bl);
      add_block_as_invalid(bei.bl);
      MERROR("The block was inserted as invalid while connecting new alternative chain, block_id: " << blkid);
      m_db->remove_alt_block(blkid);
      alt_ch_iter++;

      for(auto alt_ch_to_orph_iter = alt_ch_iter; alt_ch_to_orph_iter != alt_chain.end(); )
      {
        const auto &bei = *alt_ch_to_orph_iter++;
        add_block_as_invalid(bei.bl);
        m_db->remove_alt_block(blkid);
      }
      return false;
    }
  }

  if (keep_disconnected_chain) //pushing old chain as alternative chain
  {
    for (auto &old_ch_ent : disconnected_chain)
    {
      block_verification_context bvc{};
      bool r = handle_alternative_block(old_ch_ent.block, cryptonote::get_block_hash(old_ch_ent.block), bvc, old_ch_ent.checkpointed ? &old_ch_ent.checkpoint : nullptr);
      if (!r)
      {
        MERROR("Failed to push ex-main chain blocks to alternative chain ");
        // previously this would fail the blockchain switching, but I don't
        // think this is bad enough to warrant that.
      }
    }
  }

  //removing alt_chain entries from alternative chains container
  for (const auto &bei: alt_chain)
  {
    m_db->remove_alt_block(cryptonote::get_block_hash(bei.bl));
  }

  m_hardfork->reorganize_from_chain_height(split_height);
  get_block_longhash_reorg(split_height);

  std::shared_ptr<tools::Notify> reorg_notify = m_reorg_notify;
  if (reorg_notify)
    reorg_notify->notify("%s", std::to_string(split_height).c_str(), "%h", std::to_string(m_db->height()).c_str(),
        "%n", std::to_string(m_db->height() - split_height).c_str(), NULL);

  MGINFO_GREEN("REORGANIZE SUCCESS! on height: " << split_height << ", new blockchain size: " << m_db->height());
  return true;
}
//------------------------------------------------------------------
// This function calculates the difficulty target for the block being added to
// an alternate chain.
difficulty_type Blockchain::get_next_difficulty_for_alternative_chain(const std::list<block_extended_info>& alt_chain, uint64_t alt_block_height) const
{
  if (m_fixed_difficulty)
  {
    return m_db->height() ? m_fixed_difficulty : 1;
  }

  LOG_PRINT_L3("Blockchain::" << __func__);
  std::vector<uint64_t> timestamps;
  std::vector<difficulty_type> cumulative_difficulties;
  size_t difficulty_blocks_count = DIFFICULTY_BLOCKS_COUNT_V2;

  // if the alt chain isn't long enough to calculate the difficulty target
  // based on its blocks alone, need to get more blocks from the main chain
  if(alt_chain.size()< difficulty_blocks_count)
  {
    auto lock = tools::unique_lock(*this);

    // Figure out start and stop offsets for main chain blocks
    size_t main_chain_stop_offset = alt_chain.size() ? alt_chain.front().height : alt_block_height;
    size_t main_chain_count = difficulty_blocks_count - std::min(static_cast<size_t>(difficulty_blocks_count), alt_chain.size());
    main_chain_count = std::min(main_chain_count, main_chain_stop_offset);
    size_t main_chain_start_offset = main_chain_stop_offset - main_chain_count;

    if(!main_chain_start_offset)
      ++main_chain_start_offset; //skip genesis block

    // get difficulties and timestamps from relevant main chain blocks
    for(; main_chain_start_offset < main_chain_stop_offset; ++main_chain_start_offset)
    {
      timestamps.push_back(m_db->get_block_timestamp(main_chain_start_offset));
      cumulative_difficulties.push_back(m_db->get_block_cumulative_difficulty(main_chain_start_offset));
    }

    // make sure we haven't accidentally grabbed too many blocks...maybe don't need this check?
    CHECK_AND_ASSERT_MES((alt_chain.size() + timestamps.size()) <= difficulty_blocks_count, false, "Internal error, alt_chain.size()[" << alt_chain.size() << "] + vtimestampsec.size()[" << timestamps.size() << "] NOT <= DIFFICULTY_WINDOW[]" << DIFFICULTY_BLOCKS_COUNT_V2);

    for (const auto &bei : alt_chain)
    {
      timestamps.push_back(bei.bl.timestamp);
      cumulative_difficulties.push_back(bei.cumulative_difficulty);
    }
  }
  // if the alt chain is long enough for the difficulty calc, grab difficulties
  // and timestamps from it alone
  else
  {
    timestamps.resize(static_cast<size_t>(difficulty_blocks_count));
    cumulative_difficulties.resize(static_cast<size_t>(difficulty_blocks_count));
    size_t count = 0;
    size_t max_i = timestamps.size()-1;
    // get difficulties and timestamps from most recent blocks in alt chain
    for (const auto bei: boost::adaptors::reverse(alt_chain))
    {
      timestamps[max_i - count] = bei.bl.timestamp;
      cumulative_difficulties[max_i - count] = bei.cumulative_difficulty;
      count++;
      if(count >= difficulty_blocks_count)
        break;
    }
  }

  // FIXME: This will fail if fork activation heights are subject to voting
  size_t target = DIFFICULTY_TARGET_V2;

  // HF12 switches to RandomX with a likely drastically reduced hashrate versus Turtle, so override
  // difficulty for the first difficulty window blocks:
  uint64_t hf12_height = m_hardfork->get_earliest_ideal_height_for_version(network_version_12_checkpointing);
  uint64_t height = (alt_chain.size() ? alt_chain.front().height : alt_block_height) + alt_chain.size() + 1;

  // calculate the difficulty target for the block and return it
  return next_difficulty_v2(timestamps, cumulative_difficulties, target, get_current_hard_fork_version() <= cryptonote::network_version_9_service_nodes,
      height >= hf12_height && height < hf12_height + DIFFICULTY_WINDOW_V2);
}
//------------------------------------------------------------------
// This function does a sanity check on basic things that all miner
// transactions have in common, such as:
//   one input, of type txin_gen, with height set to the block's height
//   correct miner tx unlock time
//   a non-overflowing tx amount (dubious necessity on this check)
bool Blockchain::prevalidate_miner_transaction(const block& b, uint64_t height, uint8_t hf_version)
{
  LOG_PRINT_L3("Blockchain::" << __func__);
  CHECK_AND_ASSERT_MES(b.miner_tx.vin.size() == 1, false, "coinbase transaction in the block has no inputs");
  CHECK_AND_ASSERT_MES(b.miner_tx.vin[0].type() == typeid(txin_gen), false, "coinbase transaction in the block has the wrong type");
  if(boost::get<txin_gen>(b.miner_tx.vin[0]).height != height)
  {
    MWARNING("The miner transaction in block has invalid height: " << boost::get<txin_gen>(b.miner_tx.vin[0]).height << ", expected: " << height);
    return false;
  }
  MDEBUG("Miner tx hash: " << get_transaction_hash(b.miner_tx));
  CHECK_AND_ASSERT_MES(b.miner_tx.unlock_time == height + CRYPTONOTE_MINED_MONEY_UNLOCK_WINDOW, false, "coinbase transaction transaction has the wrong unlock time=" << b.miner_tx.unlock_time << ", expected " << height + CRYPTONOTE_MINED_MONEY_UNLOCK_WINDOW);

  if (hf_version >= cryptonote::network_version_12_checkpointing)
  {
    if (b.miner_tx.type != txtype::standard)
    {
      MERROR("Coinbase invalid transaction type for coinbase transaction.");
      return false;
    }

    txversion min_version = transaction::get_max_version_for_hf(hf_version);
    txversion max_version = transaction::get_min_version_for_hf(hf_version);
    if (b.miner_tx.version < min_version || b.miner_tx.version > max_version)
    {
      MERROR_VER("Coinbase invalid version: " << b.miner_tx.version << " for hardfork: " << hf_version << " min/max version:  " << min_version << "/" << max_version);
      return false;
    }
  }

  if (hf_version >= HF_VERSION_REJECT_SIGS_IN_COINBASE) // Enforce empty rct signatures for miner transactions,
    CHECK_AND_ASSERT_MES(b.miner_tx.rct_signatures.type == rct::RCTTypeNull, false, "RingCT signatures not allowed in coinbase transactions");

  //check outs overflow
  //NOTE: not entirely sure this is necessary, given that this function is
  //      designed simply to make sure the total amount for a transaction
  //      does not overflow a uint64_t, and this transaction *is* a uint64_t...
  if(!check_outs_overflow(b.miner_tx))
  {
    MERROR("miner transaction has money overflow in block " << get_block_hash(b));
    return false;
  }

  return true;
}
//------------------------------------------------------------------
// This function validates the miner transaction reward
bool Blockchain::validate_miner_transaction(const block& b, size_t cumulative_block_weight, uint64_t fee, uint64_t& base_reward, uint64_t already_generated_coins, uint8_t version)
{
  LOG_PRINT_L3("Blockchain::" << __func__);
  //validate reward
  uint64_t money_in_use = 0;
  for (auto& o: b.miner_tx.vout)
    money_in_use += o.amount;

  if (b.miner_tx.vout.size() == 0) {
    MERROR_VER("miner tx has no outputs");
    return false;
  }

<<<<<<< HEAD
  uint64_t height = cryptonote::get_block_height(b);
  std::vector<uint64_t> last_blocks_weights;
  get_last_n_blocks_weights(last_blocks_weights, CRYPTONOTE_REWARD_BLOCKS_WINDOW);

  loki_block_reward_context block_reward_context = {};
  block_reward_context.fee                       = fee;
  block_reward_context.height                    = height;
  if (!calc_batched_governance_reward(height, block_reward_context.batched_governance))
=======
  uint64_t median_weight;
  if (version >= HF_VERSION_EFFECTIVE_SHORT_TERM_MEDIAN_IN_PENALTY)
  {
    median_weight = m_current_block_cumul_weight_median;
  }
  else
  {
    std::vector<uint64_t> last_blocks_weights;
    get_last_n_blocks_weights(last_blocks_weights, CRYPTONOTE_REWARD_BLOCKS_WINDOW);
    median_weight = epee::misc_utils::median(last_blocks_weights);
  }
  if (!get_block_reward(median_weight, cumulative_block_weight, already_generated_coins, base_reward, version))
>>>>>>> 8bb3c6a8
  {
    MERROR_VER("Failed to calculate batched governance reward");
    return false;
  }

  block_reward_parts reward_parts;
  if (!get_loki_block_reward(epee::misc_utils::median(last_blocks_weights), cumulative_block_weight, already_generated_coins, version, reward_parts, block_reward_context))
  {
    MERROR_VER("block weight " << cumulative_block_weight << " is bigger than allowed for this blockchain");
    return false;
  }

  for (ValidateMinerTxHook* hook : m_validate_miner_tx_hooks)
  {
    if (!hook->validate_miner_tx(b.prev_id, b.miner_tx, m_db->height(), version, reward_parts))
      return false;
  }

  if (already_generated_coins != 0 && block_has_governance_output(nettype(), b))
  {
    if (version >= network_version_10_bulletproofs && reward_parts.governance_paid == 0)
    {
      MERROR("Governance reward should not be 0 after hardfork v10 if this height has a governance output because it is the batched payout height");
      return false;
    }

    if (b.miner_tx.vout.back().amount != reward_parts.governance_paid)
    {
      MERROR("Governance reward amount incorrect.  Should be: " << print_money(reward_parts.governance_paid) << ", is: " << print_money(b.miner_tx.vout.back().amount));
      return false;
    }

    if (!validate_governance_reward_key(m_db->height(), *cryptonote::get_config(m_nettype, version).GOVERNANCE_WALLET_ADDRESS, b.miner_tx.vout.size() - 1, boost::get<txout_to_key>(b.miner_tx.vout.back().target).key, m_nettype))
    {
      MERROR("Governance reward public key incorrect.");
      return false;
    }
  }

  // +1 here to allow a 1 atomic unit error in the calculation (which can happen because of floating point errors or rounding)
  // TODO(loki): eliminate all floating point math in reward calculations.
  uint64_t max_base_reward = reward_parts.base_miner + reward_parts.governance_paid + reward_parts.service_node_paid + 1;
  uint64_t max_money_in_use = max_base_reward + fee;
  if (money_in_use > max_money_in_use)
  {
    MERROR_VER("coinbase transaction spends too much money (" << print_money(money_in_use) << "). Maximum block reward is "
            << print_money(max_money_in_use) << " (= " << print_money(max_base_reward) << " base + " << print_money(fee) << " fees)");
    return false;
  }

  CHECK_AND_ASSERT_MES(money_in_use >= fee, false, "base reward calculation bug");
  base_reward = money_in_use - fee;

  return true;
}
//------------------------------------------------------------------
// get the block weights of the last <count> blocks, and return by reference <sz>.
void Blockchain::get_last_n_blocks_weights(std::vector<uint64_t>& weights, size_t count) const
{
  LOG_PRINT_L3("Blockchain::" << __func__);
  auto lock = tools::unique_lock(*this);
  auto h = m_db->height();

  // this function is meaningless for an empty blockchain...granted it should never be empty
  if(h == 0)
    return;

  // add weight of last <count> blocks to vector <weights> (or less, if blockchain size < count)
  size_t start_offset = h - std::min<size_t>(h, count);
  weights = m_db->get_block_weights(start_offset, count);
}
//------------------------------------------------------------------
uint64_t Blockchain::get_long_term_block_weight_median(uint64_t start_height, size_t count) const
{
  LOG_PRINT_L3("Blockchain::" << __func__);
  auto lock = tools::unique_lock(*this);

  PERF_TIMER(get_long_term_block_weights);

  CHECK_AND_ASSERT_THROW_MES(count > 0, "count == 0");

  bool cached = false;
  uint64_t blockchain_height = m_db->height();
  uint64_t tip_height = start_height + count - 1;
  crypto::hash tip_hash = crypto::null_hash;
  if (tip_height < blockchain_height && count == (size_t)m_long_term_block_weights_cache_rolling_median.size())
  {
    tip_hash = m_db->get_block_hash_from_height(tip_height);
    cached = tip_hash == m_long_term_block_weights_cache_tip_hash;
  }

  if (cached)
  {
    MTRACE("requesting " << count << " from " << start_height << ", cached");
    return m_long_term_block_weights_cache_rolling_median.median();
  }

  // in the vast majority of uncached cases, most is still cached,
  // as we just move the window one block up:
  if (tip_height > 0 && count == (size_t)m_long_term_block_weights_cache_rolling_median.size() && tip_height < blockchain_height)
  {
    crypto::hash old_tip_hash = m_db->get_block_hash_from_height(tip_height - 1);
    if (old_tip_hash == m_long_term_block_weights_cache_tip_hash)
    {
      MTRACE("requesting " << count << " from " << start_height << ", incremental");
      m_long_term_block_weights_cache_tip_hash = tip_hash;
      m_long_term_block_weights_cache_rolling_median.insert(m_db->get_block_long_term_weight(tip_height));
      return m_long_term_block_weights_cache_rolling_median.median();
    }
  }

  MTRACE("requesting " << count << " from " << start_height << ", uncached");
  std::vector<uint64_t> weights = m_db->get_long_term_block_weights(start_height, count);
  m_long_term_block_weights_cache_tip_hash = tip_hash;
  m_long_term_block_weights_cache_rolling_median.clear();
  for (uint64_t w: weights)
    m_long_term_block_weights_cache_rolling_median.insert(w);
  return m_long_term_block_weights_cache_rolling_median.median();
}
//------------------------------------------------------------------
uint64_t Blockchain::get_current_cumulative_block_weight_limit() const
{
  LOG_PRINT_L3("Blockchain::" << __func__);
  return m_current_block_cumul_weight_limit;
}
//------------------------------------------------------------------
uint64_t Blockchain::get_current_cumulative_block_weight_median() const
{
  LOG_PRINT_L3("Blockchain::" << __func__);
  return m_current_block_cumul_weight_median;
}
//------------------------------------------------------------------
//TODO: This function only needed minor modification to work with BlockchainDB,
//      and *works*.  As such, to reduce the number of things that might break
//      in moving to BlockchainDB, this function will remain otherwise
//      unchanged for the time being.
//
// This function makes a new block for a miner to mine the hash for
bool Blockchain::create_block_template(block& b, const crypto::hash *from_block, const account_public_address& miner_address, difficulty_type& diffic, uint64_t& height, uint64_t& expected_reward, const blobdata& ex_nonce)
{
  LOG_PRINT_L3("Blockchain::" << __func__);
  size_t median_weight;
  uint64_t already_generated_coins;
  uint64_t pool_cookie;

  auto lock = tools::unique_locks(m_tx_pool, *this);
  if (m_btc_valid && !from_block) {
    // The pool cookie is atomic. The lack of locking is OK, as if it changes
    // just as we compare it, we'll just use a slightly old template, but
    // this would be the case anyway if we'd lock, and the change happened
    // just after the block template was created
    if (!memcmp(&miner_address, &m_btc_address, sizeof(cryptonote::account_public_address)) && m_btc_nonce == ex_nonce
      && m_btc_pool_cookie == m_tx_pool.cookie() && m_btc.prev_id == get_tail_id()) {
      MDEBUG("Using cached template");
      const uint64_t now = time(NULL);
      if (m_btc.timestamp < now) // ensures it can't get below the median of the last few blocks
        m_btc.timestamp = now;
      b = m_btc;
      diffic = m_btc_difficulty;
      height = m_btc_height;
      expected_reward = m_btc_expected_reward;
      return true;
    }
    MDEBUG("Not using cached template: address " << (!memcmp(&miner_address, &m_btc_address, sizeof(cryptonote::account_public_address))) << ", nonce " << (m_btc_nonce == ex_nonce) << ", cookie " << (m_btc_pool_cookie == m_tx_pool.cookie()) << ", from_block " << (!!from_block));
    invalidate_block_template_cache();
  }

  if (from_block)
  {
    //build alternative subchain, front -> mainchain, back -> alternative head
    //block is not related with head of main chain
    //first of all - look in alternative chains container
    alt_block_data_t prev_data;
    bool parent_in_alt = m_db->get_alt_block(*from_block, &prev_data, NULL, nullptr /*checkpoint*/);
    bool parent_in_main = m_db->block_exists(*from_block);
    if (!parent_in_alt && !parent_in_main)
    {
      MERROR("Unknown from block");
      return false;
    }

    //we have new block in alternative chain
    std::list<block_extended_info> alt_chain;
    block_verification_context bvc{};
    std::vector<uint64_t> timestamps;
    if (!build_alt_chain(*from_block, alt_chain, timestamps, bvc, nullptr /*num_alt_checkpoints*/, nullptr /*num_checkpoints*/))
      return false;

    if (parent_in_main)
    {
      cryptonote::block prev_block;
      CHECK_AND_ASSERT_MES(get_block_by_hash(*from_block, prev_block), false, "From block not found"); // TODO
      uint64_t from_block_height = cryptonote::get_block_height(prev_block);
      height = from_block_height + 1;
    }
    else
    {
      height = alt_chain.back().height + 1;
    }
    b.major_version = m_hardfork->get_ideal_version(height);
    b.minor_version = m_hardfork->get_ideal_version();
    b.prev_id = *from_block;

    // cheat and use the weight of the block we start from, virtually certain to be acceptable
    // and use 1.9 times rather than 2 times so we're even more sure
    if (parent_in_main)
    {
      median_weight = m_db->get_block_weight(height - 1);
      already_generated_coins = m_db->get_block_already_generated_coins(height - 1);
    }
    else
    {
      median_weight = prev_data.cumulative_weight - prev_data.cumulative_weight / 20;
      already_generated_coins = alt_chain.back().already_generated_coins;
    }

    // FIXME: consider moving away from block_extended_info at some point
    block_extended_info bei{};
    bei.bl = b;
    bei.height = alt_chain.size() ? prev_data.height + 1 : m_db->get_block_height(*from_block) + 1;

    diffic = get_next_difficulty_for_alternative_chain(alt_chain, bei.height);
  }
  else
  {
    height = m_db->height();
    b.major_version = m_hardfork->get_current_version();
    b.minor_version = m_hardfork->get_ideal_version();
    b.prev_id = get_tail_id();
    median_weight = m_current_block_cumul_weight_limit / 2;
    diffic = get_difficulty_for_next_block();
    already_generated_coins = m_db->get_block_already_generated_coins(height - 1);
  }
  b.timestamp = time(NULL);

  uint64_t median_ts;
  if (!check_block_timestamp(b, median_ts))
  {
    b.timestamp = median_ts;
  }

  CHECK_AND_ASSERT_MES(diffic, false, "difficulty overhead.");

  size_t txs_weight;
  uint64_t fee;
  if (!m_tx_pool.fill_block_template(b, median_weight, already_generated_coins, txs_weight, fee, expected_reward, b.major_version, height))
  {
    return false;
  }
  pool_cookie = m_tx_pool.cookie();

  /*
   two-phase miner transaction generation: we don't know exact block weight until we prepare block, but we don't know reward until we know
   block weight, so first miner transaction generated with fake amount of money, and with phase we know think we know expected block weight
   */
  //make blocks coin-base tx looks close to real coinbase tx to get truthful blob weight
  uint8_t hf_version = b.major_version;
  loki_miner_tx_context miner_tx_context(m_nettype, m_service_node_list.get_block_winner());
  if (!calc_batched_governance_reward(height, miner_tx_context.batched_governance))
  {
    LOG_ERROR("Failed to calculate batched governance reward");
    return false;
  }

  bool r = construct_miner_tx(height, median_weight, already_generated_coins, txs_weight, fee, miner_address, b.miner_tx, ex_nonce, hf_version, miner_tx_context);

  CHECK_AND_ASSERT_MES(r, false, "Failed to construct miner tx, first chance");
  size_t cumulative_weight = txs_weight + get_transaction_weight(b.miner_tx);
  for (size_t try_count = 0; try_count != 10; ++try_count)
  {
    r = construct_miner_tx(height, median_weight, already_generated_coins, cumulative_weight, fee, miner_address, b.miner_tx, ex_nonce, hf_version, miner_tx_context);

    CHECK_AND_ASSERT_MES(r, false, "Failed to construct miner tx, second chance");
    size_t coinbase_weight = get_transaction_weight(b.miner_tx);
    if (coinbase_weight > cumulative_weight - txs_weight)
    {
      cumulative_weight = txs_weight + coinbase_weight;
      continue;
    }

    if (coinbase_weight < cumulative_weight - txs_weight)
    {
      size_t delta = cumulative_weight - txs_weight - coinbase_weight;
      b.miner_tx.extra.insert(b.miner_tx.extra.end(), delta, 0);
      //here  could be 1 byte difference, because of extra field counter is varint, and it can become from 1-byte len to 2-bytes len.
      if (cumulative_weight != txs_weight + get_transaction_weight(b.miner_tx))
      {
        CHECK_AND_ASSERT_MES(cumulative_weight + 1 == txs_weight + get_transaction_weight(b.miner_tx), false, "unexpected case: cumulative_weight=" << cumulative_weight << " + 1 is not equal txs_cumulative_weight=" << txs_weight << " + get_transaction_weight(b.miner_tx)=" << get_transaction_weight(b.miner_tx));
        b.miner_tx.extra.resize(b.miner_tx.extra.size() - 1);
        if (cumulative_weight != txs_weight + get_transaction_weight(b.miner_tx))
        {
          //fuck, not lucky, -1 makes varint-counter size smaller, in that case we continue to grow with cumulative_weight
          MDEBUG("Miner tx creation has no luck with delta_extra size = " << delta << " and " << delta - 1);
          cumulative_weight += delta - 1;
          continue;
        }
        MDEBUG("Setting extra for block: " << b.miner_tx.extra.size() << ", try_count=" << try_count);
      }
    }
    CHECK_AND_ASSERT_MES(cumulative_weight == txs_weight + get_transaction_weight(b.miner_tx), false, "unexpected case: cumulative_weight=" << cumulative_weight << " is not equal txs_cumulative_weight=" << txs_weight << " + get_transaction_weight(b.miner_tx)=" << get_transaction_weight(b.miner_tx));

    if (!from_block)
      cache_block_template(b, miner_address, ex_nonce, diffic, height, expected_reward, pool_cookie);
    return true;
  }
  LOG_ERROR("Failed to create_block_template with " << 10 << " tries");
  return false;
}
//------------------------------------------------------------------
bool Blockchain::create_block_template(block& b, const account_public_address& miner_address, difficulty_type& diffic, uint64_t& height, uint64_t& expected_reward, const blobdata& ex_nonce)
{
  return create_block_template(b, NULL, miner_address, diffic, height, expected_reward, ex_nonce);
}
//------------------------------------------------------------------
// for an alternate chain, get the timestamps from the main chain to complete
// the needed number of timestamps for the BLOCKCHAIN_TIMESTAMP_CHECK_WINDOW.
bool Blockchain::complete_timestamps_vector(uint64_t start_top_height, std::vector<uint64_t>& timestamps) const
{
  LOG_PRINT_L3("Blockchain::" << __func__);

  if(timestamps.size() >= BLOCKCHAIN_TIMESTAMP_CHECK_WINDOW)
    return true;

  auto lock = tools::unique_lock(*this);
  size_t need_elements = BLOCKCHAIN_TIMESTAMP_CHECK_WINDOW - timestamps.size();
  CHECK_AND_ASSERT_MES(start_top_height < m_db->height(), false, "internal error: passed start_height not < " << " m_db->height() -- " << start_top_height << " >= " << m_db->height());
  size_t stop_offset = start_top_height > need_elements ? start_top_height - need_elements : 0;
  timestamps.reserve(timestamps.size() + start_top_height - stop_offset);
  while (start_top_height != stop_offset)
  {
    timestamps.push_back(m_db->get_block_timestamp(start_top_height));
    --start_top_height;
  }
  return true;
}
//------------------------------------------------------------------
bool Blockchain::build_alt_chain(const crypto::hash &prev_id,
                                 std::list<block_extended_info> &alt_chain,
                                 std::vector<uint64_t> &timestamps,
                                 block_verification_context &bvc,
                                 int *num_alt_checkpoints,
                                 int *num_checkpoints)
{
    //build alternative subchain, front -> mainchain, back -> alternative head
    cryptonote::alt_block_data_t data;
    cryptonote::blobdata blob;
    timestamps.clear();

    int alt_checkpoint_count = 0;
    int checkpoint_count     = 0;
    crypto::hash prev_hash = crypto::null_hash;
    block_extended_info bei = {};
    blobdata checkpoint_blob;
    for(bool found = m_db->get_alt_block(prev_id, &data, &blob, &checkpoint_blob);
        found;
        found = m_db->get_alt_block(prev_hash, &data, &blob, &checkpoint_blob))
    {
      CHECK_AND_ASSERT_MES(cryptonote::parse_and_validate_block_from_blob(blob, bei.bl), false, "Failed to parse alt block");
      if (data.checkpointed) // Take checkpoint from blob stored alongside alt block
      {
        CHECK_AND_ASSERT_MES(t_serializable_object_from_blob(bei.checkpoint, checkpoint_blob), false, "Failed to parse alt checkpoint from blob");
        alt_checkpoint_count++;
      }

      // NOTE: If we receive or pre-define a checkpoint for a historical block
      // that conflicts with current blocks on the blockchain, upon receipt of
      // a new alt block, along this alt chain we should also double check all
      // blocks that are checkpointed along this chain in m_checkpoints

      // This is particularly relevant for receiving checkpoints via P2P votes
      // Which can form checkpoints retrospectively, that may conflict with
      // your canonical chain.
      bool height_is_checkpointed = false;
      bool alt_block_matches_checkpoint = m_checkpoints.check_block(data.height, get_block_hash(bei.bl), &height_is_checkpointed, nullptr);

      if (height_is_checkpointed)
      {
        if (alt_block_matches_checkpoint)
        {
          if (!data.checkpointed)
          {
            data.checkpointed = true;
            CHECK_AND_ASSERT_MES(get_checkpoint(data.height, bei.checkpoint), false, "Unexpected failure to retrieve checkpoint after checking it existed");
            alt_checkpoint_count++;
          }
        }
        else
          checkpoint_count++; // One of our stored-checkpoints references another block that's not this alt block.
      }

      bei.height                  = data.height;
      bei.block_cumulative_weight = data.cumulative_weight;
      bei.cumulative_difficulty   = data.cumulative_difficulty;
      bei.already_generated_coins = data.already_generated_coins;
      bei.checkpointed            = data.checkpointed;

      prev_hash = bei.bl.prev_id;
      timestamps.push_back(bei.bl.timestamp);
      alt_chain.push_front(std::move(bei));
      bei = {};
    }

    if (num_alt_checkpoints) *num_alt_checkpoints = alt_checkpoint_count;
    if (num_checkpoints) *num_checkpoints = checkpoint_count;

    // if block to be added connects to known blocks that aren't part of the
    // main chain -- that is, if we're adding on to an alternate chain
    if(!alt_chain.empty())
    {
      bool failed = false;
      uint64_t blockchain_height = m_db->height();
      // make sure alt chain doesn't somehow start past the end of the main chain
      if (blockchain_height < alt_chain.front().height)
      {
        LOG_PRINT_L1("main blockchain wrong height: " << m_db->height() << ", alt_chain: " << alt_chain.front().height);
        failed = true;
      }

      // make sure that the blockchain contains the block that should connect
      // this alternate chain with it.
      if (!failed && !m_db->block_exists(alt_chain.front().bl.prev_id))
      {
        LOG_PRINT_L1("alternate chain does not appear to connect to main chain...: " << alt_chain.front().bl.prev_id);
        failed = true;
      }

      // make sure block connects correctly to the main chain
      auto h = m_db->get_block_hash_from_height(alt_chain.front().height - 1);
      if (!failed && h != alt_chain.front().bl.prev_id)
      {
        LOG_PRINT_L1("alternative chain has wrong connection to main chain: " << h << ", mismatched with: " << alt_chain.front().bl.prev_id);
        failed = true;
      }

      if (!failed && !m_checkpoints.is_alternative_block_allowed(blockchain_height, alt_chain.front().height, nullptr /*service_node_checkpoint*/))
      {
        LOG_PRINT_L2("alternative chain is too old to consider: " << h);
        failed = true;
      }

      if (failed)
      {
        // Cleanup alt chain, it's invalid
        bvc.m_verifivation_failed = true;
        for (auto const &bei : alt_chain)
          m_db->remove_alt_block(cryptonote::get_block_hash(bei.bl));

        return false;
      }

      complete_timestamps_vector(m_db->get_block_height(alt_chain.front().bl.prev_id), timestamps);
    }
    // if block not associated with known alternate chain
    else
    {
      // if block parent is not part of main chain or an alternate chain,
      // we ignore it
      bool parent_in_main = m_db->block_exists(prev_id);
      CHECK_AND_ASSERT_MES(parent_in_main, false, "internal error: broken imperative condition: parent_in_main");

      complete_timestamps_vector(m_db->get_block_height(prev_id), timestamps);
    }

    return true;
}
//------------------------------------------------------------------
// If a block is to be added and its parent block is not the current
// main chain top block, then we need to see if we know about its parent block.
// If its parent block is part of a known forked chain, then we need to see
// if that chain is long enough to become the main chain and re-org accordingly
// if so.  If not, we need to hang on to the block in case it becomes part of
// a long forked chain eventually.
bool Blockchain::handle_alternative_block(const block& b, const crypto::hash& id, block_verification_context& bvc, checkpoint_t const *checkpoint)
{
  LOG_PRINT_L3("Blockchain::" << __func__);
  auto lock = tools::unique_lock(*this);
  m_timestamps_and_difficulties_height = 0;
  uint64_t const block_height = get_block_height(b);
  if(0 == block_height)
  {
    MERROR_VER("Block with id: " << epee::string_tools::pod_to_hex(id) << " (as alternative), but miner tx says height is 0.");
    bvc.m_verifivation_failed = true;
    return false;
  }

  bool service_node_checkpoint = false;
  if (!m_checkpoints.is_alternative_block_allowed(get_current_blockchain_height(), block_height, &service_node_checkpoint))
  {
    // NOTE: The only case where we want to override this is_alternative_block_allowed failing is when you are in the soft forking period
    bool soft_fork_checkpoint = (b.major_version <= cryptonote::network_version_12_checkpointing && service_node_checkpoint);
    if (!soft_fork_checkpoint)
    {
      MERROR_VER("Block with id: " << id << std::endl << " can't be accepted for alternative chain, block height: " << block_height << std::endl << " blockchain height: " << get_current_blockchain_height());
      bvc.m_verifivation_failed = true;
      return false;
    }
  }

  // this is a cheap test
  const uint8_t hf_version = get_current_hard_fork_version();
  if (!m_hardfork->check_for_height(b, block_height))
  {
    LOG_PRINT_L1("Block with id: " << id << "\nhas old version: " << b.major_version << "current: " << hf_version << " for height " << block_height);
    bvc.m_verifivation_failed = true;
    return false;
  }

  //block is not related with head of main chain
  //first of all - look in alternative chains container
  uint64_t const curr_blockchain_height = get_current_blockchain_height();
  alt_block_data_t prev_data;
  bool parent_in_alt = m_db->get_alt_block(b.prev_id, &prev_data, NULL, nullptr /*checkpoint_blob*/);
  bool parent_in_main = m_db->block_exists(b.prev_id);
  if (parent_in_alt || parent_in_main)
  {
    //we have new block in alternative chain
    std::list<block_extended_info> alt_chain;
    std::vector<uint64_t> timestamps;
    int num_checkpoints_on_alt_chain = 0;
    int num_checkpoints_on_chain = 0;
    if (!build_alt_chain(b.prev_id, alt_chain, timestamps, bvc, &num_checkpoints_on_alt_chain, &num_checkpoints_on_chain))
      return false;

    // verify that the block's timestamp is within the acceptable range
    // (not earlier than the median of the last X blocks)
    if(!check_block_timestamp(timestamps, b))
    {
      MERROR_VER("Block with id: " << id << std::endl << " for alternative chain, has invalid timestamp: " << b.timestamp);
      bvc.m_verifivation_failed = true;
      return false;
    }

    // Check the block's hash against the difficulty target for its alt chain
    difficulty_type current_diff = get_next_difficulty_for_alternative_chain(alt_chain, block_height);
    difficulty_type required_diff = current_diff;
    // Difficulty hack; see comment in main chain version
    if (block_height >= 526483 && m_hardfork->get_current_version() < network_version_16)
    {
      required_diff = (required_diff * 998) / 1000;
    }

    CHECK_AND_ASSERT_MES(required_diff, false, "!!!!!!! DIFFICULTY OVERHEAD !!!!!!!");
    crypto::hash proof_of_work = null_hash;
    if (b.major_version >= cryptonote::network_version_12_checkpointing)
    {
      crypto::hash seedhash = null_hash;
      uint64_t seedheight = rx_seedheight(block_height);
      // seedblock is on the alt chain somewhere
      if (alt_chain.size() && alt_chain.front().height <= seedheight)
      {
        for (auto it=alt_chain.begin(); it != alt_chain.end(); it++)
        {
          if (it->height == seedheight+1)
          {
            seedhash = it->bl.prev_id;
            break;
          }
        }
      } else
      {
        seedhash = get_block_id_by_height(seedheight);
      }
      get_altblock_longhash(b, proof_of_work, curr_blockchain_height, block_height, seedheight, seedhash);
    } else
    {
      get_block_longhash(this, b, proof_of_work, block_height, 0);
    }
    if(!check_hash(proof_of_work, required_diff))
    {
      MERROR_VER("Block with id: " << id << "\n for alternative chain, does not have enough proof of work: " << proof_of_work << "\n required difficulty: " << required_diff);
      bvc.m_verifivation_failed = true;
      return false;
    }

    if(!prevalidate_miner_transaction(b, block_height, hf_version))
    {
      MERROR_VER("Block with id: " << epee::string_tools::pod_to_hex(id) << " (as alternative) has incorrect miner transaction.");
      bvc.m_verifivation_failed = true;
      return false;
    }

    // FIXME:
    // this brings up an interesting point: consider allowing to get block
    // difficulty both by height OR by hash, not just height.
    cryptonote::alt_block_data_t alt_data            = {};
    difficulty_type main_chain_cumulative_difficulty = m_db->get_block_cumulative_difficulty(m_db->height() - 1);
    if (alt_chain.size())
    {
      alt_data.cumulative_difficulty = prev_data.cumulative_difficulty;
    }
    else
    {
      // passed-in block's previous block's cumulative difficulty, found on the main chain
      alt_data.cumulative_difficulty = m_db->get_block_cumulative_difficulty(m_db->get_block_height(b.prev_id));
    }
    alt_data.cumulative_difficulty += current_diff;

    // add block to alternate blocks storage,
    // as well as the current "alt chain" container
    CHECK_AND_ASSERT_MES(!m_db->get_alt_block(id, NULL, NULL, NULL), false, "insertion of new alternative block returned as it already exists");
    {
      cryptonote::blobdata checkpoint_blob;
      if (checkpoint)
      {
        alt_data.checkpointed = true;
        checkpoint_blob       = t_serializable_object_to_blob(*checkpoint);
        num_checkpoints_on_alt_chain++;
      }

      alt_data.height            = block_height;
      alt_data.cumulative_weight = cryptonote::get_transaction_weight(b.miner_tx);
      for (const crypto::hash &txid: b.tx_hashes)
      {
        cryptonote::txpool_tx_meta_t tx_meta;
        cryptonote::blobdata blob;
        if (get_txpool_tx_meta(txid, tx_meta))
        {
          alt_data.cumulative_weight += tx_meta.weight;
        }
        else if (m_db->get_pruned_tx_blob(txid, blob))
        {
          cryptonote::transaction tx;
          if (!cryptonote::parse_and_validate_tx_base_from_blob(blob, tx))
          {
            MERROR_VER("Block with id: " << epee::string_tools::pod_to_hex(id) << " (as alternative) refers to unparsable transaction hash " << txid << ".");
            bvc.m_verifivation_failed = true;
            return false;
          }
          // alt_data.cumulative_weight += cryptonote::get_pruned_transaction_weight(tx);
        }
        else
        {
          // we can't determine the block weight, set it to 0 and break out of the loop
          alt_data.cumulative_weight = 0;
          break;
        }
      }

      uint64_t block_reward = get_outs_money_amount(b.miner_tx);
      const uint64_t prev_generated_coins = alt_chain.size() ? prev_data.already_generated_coins : m_db->get_block_already_generated_coins(block_height - 1);
      alt_data.already_generated_coins = (block_reward < (MONEY_SUPPLY - prev_generated_coins)) ? prev_generated_coins + block_reward : MONEY_SUPPLY;
      m_db->add_alt_block(id, alt_data, cryptonote::block_to_blob(b), checkpoint_blob.empty() ? nullptr : &checkpoint_blob);

      // Check current height for pre-existing checkpoint
      bool height_is_checkpointed = false;
      bool alt_block_matches_checkpoint = m_checkpoints.check_block(alt_data.height, id, &height_is_checkpointed, nullptr);
      if (height_is_checkpointed)
      {
        if (!alt_block_matches_checkpoint)
          num_checkpoints_on_chain++;
      }
    }
    alt_chain.push_back(block_extended_info(alt_data, b, checkpoint));

    // NOTE: Block is within the allowable service node reorg window due to passing is_alternative_block_allowed().
    // So we don't need to check that this block matches the checkpoint unless it's a hardcoded checkpoint, in which
    // case it must. Otherwise if it fails a Service Node checkpoint that's fine because we're allowed to replace it in
    // this window
    bool service_node_checkpoint = false;
    if (!checkpoint && !m_checkpoints.check_block(block_height, id, nullptr, &service_node_checkpoint))
    {
      if (!service_node_checkpoint)
      {
        LOG_ERROR("CHECKPOINT VALIDATION FAILED FOR ALT BLOCK");
        bvc.m_verifivation_failed = true;
        return false;
      }
    }

    bool alt_chain_has_greater_pow       = alt_data.cumulative_difficulty > main_chain_cumulative_difficulty;
    bool alt_chain_has_more_checkpoints  = (num_checkpoints_on_alt_chain > num_checkpoints_on_chain);
    bool alt_chain_has_equal_checkpoints = (num_checkpoints_on_alt_chain == num_checkpoints_on_chain);
    {
      std::vector<transaction> txs;
      std::vector<crypto::hash> missed;
      if (!get_transactions(b.tx_hashes, txs, missed))
      {
        bvc.m_verifivation_failed = true;
        return false;
      }

      for (AltBlockAddedHook *hook : m_alt_block_added_hooks)
      {
        if (!hook->alt_block_added(b, txs, checkpoint))
            return false;
      }
    }

    if (b.major_version >= network_version_13_enforce_checkpoints)
    {
      if (alt_chain_has_more_checkpoints || (alt_chain_has_greater_pow && alt_chain_has_equal_checkpoints))
      {
        bool keep_alt_chain = false;
        if (alt_chain_has_more_checkpoints)
        {
          MGINFO_GREEN("###### REORGANIZE on height: " << alt_chain.front().height << " of " << m_db->height() - 1 << ", checkpoint is found in alternative chain on height " << block_height);
        }
        else
        {
          keep_alt_chain = true;
          MGINFO_GREEN("###### REORGANIZE on height: " << alt_chain.front().height << " of " << m_db->height() - 1 << " with cum_difficulty " << m_db->get_block_cumulative_difficulty(m_db->height() - 1) << std::endl << " alternative blockchain size: " << alt_chain.size() << " with cum_difficulty " << alt_data.cumulative_difficulty);
        }

        bool r = switch_to_alternative_blockchain(alt_chain, keep_alt_chain);
        if (r)
          bvc.m_added_to_main_chain = true;
        else
          bvc.m_verifivation_failed = true;
        return r;
      }
      else
      {
        MGINFO_BLUE("----- BLOCK ADDED AS ALTERNATIVE ON HEIGHT " << block_height << std::endl << "id:\t" << id << std::endl << "PoW:\t" << proof_of_work << std::endl << "difficulty:\t" << current_diff);
        return true;
      }
    }
    else
    {
      if (alt_chain_has_greater_pow)
      {
        MGINFO_GREEN("###### REORGANIZE on height: " << alt_chain.front().height << " of " << m_db->height() - 1 << " with cum_difficulty " << m_db->get_block_cumulative_difficulty(m_db->height() - 1) << std::endl << " alternative blockchain size: " << alt_chain.size() << " with cum_difficulty " << alt_data.cumulative_difficulty);
        bool r = switch_to_alternative_blockchain(alt_chain, true);
        if (r)
          bvc.m_added_to_main_chain = true;
        else
          bvc.m_verifivation_failed = true;
        return r;
      }
      else
      {
        MGINFO_BLUE("----- BLOCK ADDED AS ALTERNATIVE ON HEIGHT " << block_height << std::endl << "id:\t" << id << std::endl << "PoW:\t" << proof_of_work << std::endl << "difficulty:\t" << current_diff);
        return true;
      }
    }

  }
  else
  {
    //block orphaned
    bvc.m_marked_as_orphaned = true;
    MERROR_VER("Block recognized as orphaned and rejected, id = " << id << ", height " << block_height
        << ", parent in alt " << parent_in_alt << ", parent in main " << parent_in_main
        << " (parent " << b.prev_id << ", current top " << get_tail_id() << ", chain height " << curr_blockchain_height << ")");
  }

  return true;
}
//------------------------------------------------------------------
bool Blockchain::get_blocks(uint64_t start_offset, size_t count, std::vector<std::pair<cryptonote::blobdata,block>>& blocks, std::vector<cryptonote::blobdata>& txs) const
{
  LOG_PRINT_L3("Blockchain::" << __func__);
  auto lock = tools::unique_lock(*this);
  if(start_offset >= m_db->height())
    return false;

  if (!get_blocks(start_offset, count, blocks))
  {
    return false;
  }

  for(const auto& blk : blocks)
  {
    std::vector<crypto::hash> missed_ids;
    get_transactions_blobs(blk.second.tx_hashes, txs, missed_ids);
    CHECK_AND_ASSERT_MES(!missed_ids.size(), false, "has missed transactions in own block in main blockchain");
  }

  return true;
}
//------------------------------------------------------------------
bool Blockchain::get_blocks(uint64_t start_offset, size_t count, std::vector<std::pair<cryptonote::blobdata,block>>& blocks) const
{
  LOG_PRINT_L3("Blockchain::" << __func__);
  auto lock = tools::unique_lock(*this);
  const uint64_t height = m_db->height();
  if(start_offset >= height)
    return false;

  const size_t num_blocks = std::min<uint64_t>(height - start_offset, count);
  blocks.reserve(blocks.size() + num_blocks);
  for(size_t i = 0; i < num_blocks; i++)
  {
    blocks.emplace_back(m_db->get_block_blob_from_height(start_offset + i), block{});
    if (!parse_and_validate_block_from_blob(blocks.back().first, blocks.back().second))
    {
      LOG_ERROR("Invalid block");
      return false;
    }
  }
  return true;
}
//------------------------------------------------------------------
//TODO: This function *looks* like it won't need to be rewritten
//      to use BlockchainDB, as it calls other functions that were,
//      but it warrants some looking into later.
//
//FIXME: This function appears to want to return false if any transactions
//       that belong with blocks are missing, but not if blocks themselves
//       are missing.
bool Blockchain::handle_get_blocks(NOTIFY_REQUEST_GET_BLOCKS::request& arg, NOTIFY_RESPONSE_GET_BLOCKS::request& rsp)
{
  LOG_PRINT_L3("Blockchain::" << __func__);
  std::unique_lock<decltype(m_blockchain_lock)> blockchain_lock{m_blockchain_lock, std::defer_lock};
  auto blink_lock = m_tx_pool.blink_shared_lock(std::defer_lock);
  std::lock(blockchain_lock, blink_lock);

  db_rtxn_guard rtxn_guard (m_db);
  rsp.current_blockchain_height = get_current_blockchain_height();
  std::vector<std::pair<cryptonote::blobdata,block>> blocks;
  get_blocks(arg.blocks, blocks, rsp.missed_ids);

  uint64_t const top_height = (m_db->height() - 1);
  uint64_t const earliest_height_to_sync_checkpoints_granularly =
      (top_height < service_nodes::CHECKPOINT_STORE_PERSISTENTLY_INTERVAL)
          ? 0
          : top_height - service_nodes::CHECKPOINT_STORE_PERSISTENTLY_INTERVAL;

  for (auto& bl: blocks)
  {
    auto &block_blob = bl.first;
    auto &block = bl.second;

    rsp.blocks.push_back(block_complete_entry());
    block_complete_entry& block_entry = rsp.blocks.back();

    uint64_t const block_height  = get_block_height(block);
    uint64_t checkpoint_interval = service_nodes::CHECKPOINT_STORE_PERSISTENTLY_INTERVAL;
    if (block_height >= earliest_height_to_sync_checkpoints_granularly)
      checkpoint_interval = service_nodes::CHECKPOINT_INTERVAL;

    if ((block_height % checkpoint_interval) == 0)
    {
      try
      {
        checkpoint_t checkpoint;
        if (get_checkpoint(block_height, checkpoint))
          block_entry.checkpoint = t_serializable_object_to_blob(checkpoint);
      }
      catch (const std::exception &e)
      {
        MERROR("Get block checkpoint from DB failed non-trivially at height: " << block_height << ", what = " << e.what());
        return false;
      }
    }

    // FIXME: s/rsp.missed_ids/missed_tx_id/ ?  Seems like rsp.missed_ids
    //        is for missed blocks, not missed transactions as well.
    std::vector<crypto::hash> missed_tx_ids;
    get_transactions_blobs(block.tx_hashes, block_entry.txs, missed_tx_ids);

    for (auto &h : block.tx_hashes)
    {
      if (auto blink = m_tx_pool.get_blink(h))
      {
        auto l = blink->shared_lock();
        block_entry.blinks.emplace_back();
        blink->fill_serialization_data(block_entry.blinks.back());
      }
    }

    if (missed_tx_ids.size() != 0)
    {
      // do not display an error if the peer asked for an unpruned block which we are not meant to have
      if (tools::has_unpruned_block(get_block_height(block), get_current_blockchain_height(), get_blockchain_pruning_seed()))
      {
        LOG_ERROR("Error retrieving blocks, missed " << missed_tx_ids.size()
            << " transactions for block with hash: " << get_block_hash(block)
            << std::endl
        );
      }

      rsp.missed_ids.insert(rsp.missed_ids.end(), missed_tx_ids.begin(), missed_tx_ids.end());
      return false;
    }

    //pack block
    block_entry.block = std::move(block_blob);
  }

  return true;
}
//------------------------------------------------------------------
bool Blockchain::handle_get_txs(NOTIFY_REQUEST_GET_TXS::request& arg, NOTIFY_NEW_TRANSACTIONS::request& rsp)
{
  LOG_PRINT_L3("Blockchain::" << __func__);
  auto blockchain_lock = tools::unique_lock(m_blockchain_lock, std::defer_lock);
  auto blink_lock = m_tx_pool.blink_shared_lock(std::defer_lock);
  std::lock(blockchain_lock, blink_lock);

  db_rtxn_guard rtxn_guard (m_db);
  std::vector<crypto::hash> missed;

  // First check the blockchain for any txs:
  get_transactions_blobs(arg.txs, rsp.txs, missed);

  // Look for any missed txes in the mempool:
  m_tx_pool.find_transactions(missed, rsp.txs);

  for (auto &h : arg.txs)
  {
    if (auto blink = m_tx_pool.get_blink(h))
    {
      rsp.blinks.emplace_back();
      auto l = blink->shared_lock();
      blink->fill_serialization_data(rsp.blinks.back());
    }
  }

  return true;
}
//------------------------------------------------------------------
bool Blockchain::get_alternative_blocks(std::vector<block>& blocks) const
{
  LOG_PRINT_L3("Blockchain::" << __func__);
  auto lock = tools::unique_lock(*this);

  blocks.reserve(m_db->get_alt_block_count());
  m_db->for_all_alt_blocks([&blocks](const crypto::hash &blkid, const cryptonote::alt_block_data_t &data, const cryptonote::blobdata *block_blob, const cryptonote::blobdata *checkpoint_blob) {
    if (!block_blob)
    {
      MERROR("No blob, but blobs were requested");
      return false;
    }
    cryptonote::block bl;
    if (cryptonote::parse_and_validate_block_from_blob(*block_blob, bl))
      blocks.push_back(std::move(bl));
    else
      MERROR("Failed to parse block from blob");
    return true;
  }, true);
  return true;
}
//------------------------------------------------------------------
size_t Blockchain::get_alternative_blocks_count() const
{
  LOG_PRINT_L3("Blockchain::" << __func__);
  auto lock = tools::unique_lock(*this);
  return m_db->get_alt_block_count();
}
//------------------------------------------------------------------
// This function adds the output specified by <amount, i> to the result_outs container
// unlocked and other such checks should be done by here.
uint64_t Blockchain::get_num_mature_outputs(uint64_t amount) const
{
  uint64_t num_outs = m_db->get_num_outputs(amount);
  // ensure we don't include outputs that aren't yet eligible to be used
  // outpouts are sorted by height
  const uint64_t blockchain_height = m_db->height();
  while (num_outs > 0)
  {
    const tx_out_index toi = m_db->get_output_tx_and_index(amount, num_outs - 1);
    const uint64_t height = m_db->get_tx_block_height(toi.first);
    if (height + CRYPTONOTE_DEFAULT_TX_SPENDABLE_AGE <= blockchain_height)
      break;
    --num_outs;
  }

  return num_outs;
}

crypto::public_key Blockchain::get_output_key(uint64_t amount, uint64_t global_index) const
{
  output_data_t data = m_db->get_output_key(amount, global_index);
  return data.pubkey;
}

//------------------------------------------------------------------
bool Blockchain::get_outs(const rpc::GET_OUTPUTS_BIN::request& req, rpc::GET_OUTPUTS_BIN::response& res) const
{
  LOG_PRINT_L3("Blockchain::" << __func__);
  auto lock = tools::unique_lock(*this);

  res.outs.clear();
  res.outs.reserve(req.outputs.size());

  std::vector<cryptonote::output_data_t> data;
  try
  {
    std::vector<uint64_t> amounts, offsets;
    amounts.reserve(req.outputs.size());
    offsets.reserve(req.outputs.size());
    for (const auto &i: req.outputs)
    {
      amounts.push_back(i.amount);
      offsets.push_back(i.index);
    }
    m_db->get_output_key(epee::span<const uint64_t>(amounts.data(), amounts.size()), offsets, data);
    if (data.size() != req.outputs.size())
    {
      MERROR("Unexpected output data size: expected " << req.outputs.size() << ", got " << data.size());
      return false;
    }
    for (const auto &t: data)
      res.outs.push_back({t.pubkey, t.commitment, is_output_spendtime_unlocked(t.unlock_time), t.height, crypto::null_hash});

    if (req.get_txid)
    {
      for (size_t i = 0; i < req.outputs.size(); ++i)
      {
        tx_out_index toi = m_db->get_output_tx_and_index(req.outputs[i].amount, req.outputs[i].index);
        res.outs[i].txid = toi.first;
      }
    }
  }
  catch (const std::exception &e)
  {
    return false;
  }
  return true;
}
//------------------------------------------------------------------
void Blockchain::get_output_key_mask_unlocked(const uint64_t& amount, const uint64_t& index, crypto::public_key& key, rct::key& mask, bool& unlocked) const
{
  const auto o_data = m_db->get_output_key(amount, index);
  key = o_data.pubkey;
  mask = o_data.commitment;
  unlocked = is_output_spendtime_unlocked(o_data.unlock_time);
}
//------------------------------------------------------------------
bool Blockchain::get_output_distribution(uint64_t amount, uint64_t from_height, uint64_t to_height, uint64_t &start_height, std::vector<uint64_t> &distribution, uint64_t &base) const
{
  // rct outputs don't exist before v4, NOTE(loki): we started from v7 so our start is always 0
  start_height = 0;
  base = 0;

  if (to_height > 0 && to_height < from_height)
    return false;

  if (from_height > start_height)
    start_height = from_height;

  distribution.clear();
  uint64_t db_height = m_db->height();
  if (db_height == 0)
    return false;
  if (start_height >= db_height || to_height >= db_height)
    return false;

  if (amount == 0)
  {
    std::vector<uint64_t> heights;
    heights.reserve(to_height + 1 - start_height);
    const uint64_t real_start_height = start_height > 0 ? start_height-1 : start_height;
    for (uint64_t h = real_start_height; h <= to_height; ++h)
      heights.push_back(h);
    distribution = m_db->get_block_cumulative_rct_outputs(heights);
    if (start_height > 0)
    {
      base = distribution[0];
      distribution.erase(distribution.begin());
    }
    return true;
  }
  else
  {
    return m_db->get_output_distribution(amount, start_height, to_height, distribution, base);
  }
}
//------------------------------------------------------------------
bool Blockchain::get_output_blacklist(std::vector<uint64_t> &blacklist) const
{
  return m_db->get_output_blacklist(blacklist);
}
//------------------------------------------------------------------
// This function takes a list of block hashes from another node
// on the network to find where the split point is between us and them.
// This is used to see what to send another node that needs to sync.
bool Blockchain::find_blockchain_supplement(const std::list<crypto::hash>& qblock_ids, uint64_t& starter_offset) const
{
  LOG_PRINT_L3("Blockchain::" << __func__);
  auto lock = tools::unique_lock(*this);

  // make sure the request includes at least the genesis block, otherwise
  // how can we expect to sync from the client that the block list came from?
  if(qblock_ids.empty())
  {
    MCERROR("net.p2p", "Client sent wrong NOTIFY_REQUEST_CHAIN: m_block_ids.size()=" << qblock_ids.size() << ", dropping connection");
    return false;
  }

  db_rtxn_guard rtxn_guard(m_db);
  // make sure that the last block in the request's block list matches
  // the genesis block
  auto gen_hash = m_db->get_block_hash_from_height(0);
  if(qblock_ids.back() != gen_hash)
  {
    MCERROR("net.p2p", "Client sent wrong NOTIFY_REQUEST_CHAIN: genesis block mismatch: " << std::endl << "id: " << qblock_ids.back() << ", " << std::endl << "expected: " << gen_hash << "," << std::endl << " dropping connection");
    return false;
  }

  // Find the first block the foreign chain has that we also have.
  // Assume qblock_ids is in reverse-chronological order.
  auto bl_it = qblock_ids.begin();
  uint64_t split_height = 0;
  for(; bl_it != qblock_ids.end(); bl_it++)
  {
    try
    {
      if (m_db->block_exists(*bl_it, &split_height))
        break;
    }
    catch (const std::exception& e)
    {
      MWARNING("Non-critical error trying to find block by hash in BlockchainDB, hash: " << *bl_it);
      return false;
    }
  }

  // this should be impossible, as we checked that we share the genesis block,
  // but just in case...
  if(bl_it == qblock_ids.end())
  {
    MERROR("Internal error handling connection, can't find split point");
    return false;
  }

  //we start to put block ids INCLUDING last known id, just to make other side be sure
  starter_offset = split_height;
  return true;
}
//------------------------------------------------------------------
uint64_t Blockchain::block_difficulty(uint64_t i) const
{
  LOG_PRINT_L3("Blockchain::" << __func__);
  // WARNING: this function does not take m_blockchain_lock, and thus should only call read only
  // m_db functions which do not depend on one another (ie, no getheight + gethash(height-1), as
  // well as not accessing class members, even read only (ie, m_invalid_blocks). The caller must
  // lock if it is otherwise needed.
  try
  {
    return m_db->get_block_difficulty(i);
  }
  catch (const BLOCK_DNE& e)
  {
    MERROR("Attempted to get block difficulty for height above blockchain height");
  }
  return 0;
}
//------------------------------------------------------------------
//TODO: return type should be void, throw on exception
//       alternatively, return true only if no blocks missed
bool Blockchain::get_blocks(const std::vector<crypto::hash>& block_ids, std::vector<std::pair<cryptonote::blobdata,block>>& blocks, std::vector<crypto::hash>& missed_bs) const
{
  LOG_PRINT_L3("Blockchain::" << __func__);
  auto lock = tools::unique_lock(*this);

  blocks.reserve(block_ids.size());
  for (const auto& block_hash : block_ids)
  {
    try
    {
      uint64_t height = 0;
      if (m_db->block_exists(block_hash, &height))
      {
        blocks.push_back(std::make_pair(m_db->get_block_blob_from_height(height), block()));
        if (!parse_and_validate_block_from_blob(blocks.back().first, blocks.back().second))
        {
          LOG_ERROR("Invalid block: " << block_hash);
          blocks.pop_back();
          missed_bs.push_back(block_hash);
        }
      }
      else
        missed_bs.push_back(block_hash);
    }
    catch (const std::exception& e)
    {
      return false;
    }
  }
  return true;
}
//------------------------------------------------------------------
//TODO: return type should be void, throw on exception
//       alternatively, return true only if no transactions missed
bool Blockchain::get_transactions_blobs(const std::vector<crypto::hash>& txs_ids, std::vector<cryptonote::blobdata>& txs, std::vector<crypto::hash>& missed_txs, bool pruned) const
{
  LOG_PRINT_L3("Blockchain::" << __func__);
  auto lock = tools::unique_lock(*this);

  txs.reserve(txs_ids.size());
  for (const auto& tx_hash : txs_ids)
  {
    try
    {
      cryptonote::blobdata tx;
      if (pruned && m_db->get_pruned_tx_blob(tx_hash, tx))
        txs.push_back(std::move(tx));
      else if (!pruned && m_db->get_tx_blob(tx_hash, tx))
        txs.push_back(std::move(tx));
      else
        missed_txs.push_back(tx_hash);
    }
    catch (const std::exception& e)
    {
      return false;
    }
  }
  return true;
}
//------------------------------------------------------------------
std::vector<uint64_t> Blockchain::get_transactions_heights(const std::vector<crypto::hash>& txs_ids) const
{
  LOG_PRINT_L3("Blockchain::" << __func__);
  auto lock = tools::unique_lock(*this);

  auto heights = m_db->get_tx_block_heights(txs_ids);
  for (auto &h : heights)
    if (h == std::numeric_limits<uint64_t>::max())
      h = 0;

  return heights;
}
//------------------------------------------------------------------
size_t get_transaction_version(const cryptonote::blobdata &bd)
{
  size_t version;
  const char* begin = static_cast<const char*>(bd.data());
  const char* end = begin + bd.size();
  int read = tools::read_varint(begin, end, version);
  if (read <= 0)
    throw std::runtime_error("Internal error getting transaction version");
  return version;
}
//------------------------------------------------------------------
bool Blockchain::get_split_transactions_blobs(const std::vector<crypto::hash>& txs_ids, std::vector<std::tuple<crypto::hash, cryptonote::blobdata, crypto::hash, cryptonote::blobdata>>& txs, std::vector<crypto::hash>& missed_txs) const
{
  LOG_PRINT_L3("Blockchain::" << __func__);
  auto lock = tools::unique_lock(*this);

  txs.reserve(txs_ids.size());
  for (const auto& tx_hash : txs_ids)
  {
    try
    {
      cryptonote::blobdata tx;
      if (m_db->get_pruned_tx_blob(tx_hash, tx))
      {
        txs.emplace_back(tx_hash, std::move(tx), crypto::null_hash, cryptonote::blobdata());
        if (!is_v1_tx(std::get<1>(txs.back())) && !m_db->get_prunable_tx_hash(tx_hash, std::get<2>(txs.back())))
        {
          MERROR("Prunable data hash not found for " << tx_hash);
          return false;
        }
        if (!m_db->get_prunable_tx_blob(tx_hash, std::get<3>(txs.back())))
          std::get<3>(txs.back()).clear();
      }
      else
        missed_txs.push_back(tx_hash);
    }
    catch (const std::exception& e)
    {
      return false;
    }
  }
  return true;
}
//------------------------------------------------------------------
bool Blockchain::get_transactions(const std::vector<crypto::hash>& txs_ids, std::vector<transaction>& txs, std::vector<crypto::hash>& missed_txs) const
{
  LOG_PRINT_L3("Blockchain::" << __func__);
  auto lock = tools::unique_lock(*this);

  txs.reserve(txs_ids.size());
  for (const auto& tx_hash : txs_ids)
  {
    try
    {
      cryptonote::blobdata tx;
      if (m_db->get_tx_blob(tx_hash, tx))
      {
        txs.emplace_back();
        if (!parse_and_validate_tx_from_blob(tx, txs.back()))
        {
          LOG_ERROR("Invalid transaction");
          return false;
        }
      }
      else
        missed_txs.push_back(tx_hash);
    }
    catch (const std::exception& e)
    {
      return false;
    }
  }
  return true;
}
//------------------------------------------------------------------
// Find the split point between us and foreign blockchain and return
// (by reference) the most recent common block hash along with up to
// BLOCKS_IDS_SYNCHRONIZING_DEFAULT_COUNT additional (more recent) hashes.
bool Blockchain::find_blockchain_supplement(const std::list<crypto::hash>& qblock_ids, std::vector<crypto::hash>& hashes, uint64_t& start_height, uint64_t& current_height, bool clip_pruned) const
{
  LOG_PRINT_L3("Blockchain::" << __func__);
  auto lock = tools::unique_lock(*this);

  // if we can't find the split point, return false
  if(!find_blockchain_supplement(qblock_ids, start_height))
  {
    return false;
  }

  db_rtxn_guard rtxn_guard(m_db);
  current_height = get_current_blockchain_height();
  uint64_t stop_height = current_height;
  if (clip_pruned)
  {
    const uint32_t pruning_seed = get_blockchain_pruning_seed();
    start_height = tools::get_next_unpruned_block_height(start_height, current_height, pruning_seed);
    stop_height = tools::get_next_pruned_block_height(start_height, current_height, pruning_seed);
  }
  size_t count = 0;
  hashes.reserve(std::min((size_t)(stop_height - start_height), (size_t)BLOCKS_IDS_SYNCHRONIZING_DEFAULT_COUNT));
  for(size_t i = start_height; i < stop_height && count < BLOCKS_IDS_SYNCHRONIZING_DEFAULT_COUNT; i++, count++)
  {
    hashes.push_back(m_db->get_block_hash_from_height(i));
  }

  return true;
}

bool Blockchain::find_blockchain_supplement(const std::list<crypto::hash>& qblock_ids, NOTIFY_RESPONSE_CHAIN_ENTRY::request& resp) const
{
  LOG_PRINT_L3("Blockchain::" << __func__);
  auto lock = tools::unique_lock(*this);

  bool result = find_blockchain_supplement(qblock_ids, resp.m_block_ids, resp.start_height, resp.total_height, true);
  if (result)
    resp.cumulative_difficulty = m_db->get_block_cumulative_difficulty(resp.total_height - 1);

  return result;
}
//------------------------------------------------------------------
//FIXME: change argument to std::vector, low priority
// find split point between ours and foreign blockchain (or start at
// blockchain height <req_start_block>), and return up to max_count FULL
// blocks by reference.
bool Blockchain::find_blockchain_supplement(const uint64_t req_start_block, const std::list<crypto::hash>& qblock_ids, std::vector<std::pair<std::pair<cryptonote::blobdata, crypto::hash>, std::vector<std::pair<crypto::hash, cryptonote::blobdata> > > >& blocks, uint64_t& total_height, uint64_t& start_height, bool pruned, bool get_miner_tx_hash, size_t max_count) const
{
  LOG_PRINT_L3("Blockchain::" << __func__);
  auto lock = tools::unique_lock(*this);

  // if a specific start height has been requested
  if(req_start_block > 0)
  {
    // if requested height is higher than our chain, return false -- we can't help
    if (req_start_block >= m_db->height())
    {
      return false;
    }
    start_height = req_start_block;
  }
  else
  {
    if(!find_blockchain_supplement(qblock_ids, start_height))
    {
      return false;
    }
  }

  db_rtxn_guard rtxn_guard(m_db);
  total_height = get_current_blockchain_height();
  size_t count = 0, size = 0;
  blocks.reserve(std::min(std::min(max_count, (size_t)10000), (size_t)(total_height - start_height)));
  for(uint64_t i = start_height; i < total_height && count < max_count && (size < FIND_BLOCKCHAIN_SUPPLEMENT_MAX_SIZE || count < 3); i++, count++)
  {
    blocks.resize(blocks.size()+1);
    blocks.back().first.first = m_db->get_block_blob_from_height(i);
    block b;
    CHECK_AND_ASSERT_MES(parse_and_validate_block_from_blob(blocks.back().first.first, b), false, "internal error, invalid block");
    blocks.back().first.second = get_miner_tx_hash ? cryptonote::get_transaction_hash(b.miner_tx) : crypto::null_hash;
    std::vector<crypto::hash> mis;
    std::vector<cryptonote::blobdata> txs;
    get_transactions_blobs(b.tx_hashes, txs, mis, pruned);
    CHECK_AND_ASSERT_MES(!mis.size(), false, "internal error, transaction from block not found");
    size += blocks.back().first.first.size();
    for (const auto &t: txs)
      size += t.size();

    CHECK_AND_ASSERT_MES(txs.size() == b.tx_hashes.size(), false, "mismatched sizes of b.tx_hashes and txs");
    blocks.back().second.reserve(txs.size());
    for (size_t i = 0; i < txs.size(); ++i)
    {
      blocks.back().second.push_back(std::make_pair(b.tx_hashes[i], std::move(txs[i])));
    }
  }
  return true;
}
//------------------------------------------------------------------
bool Blockchain::add_block_as_invalid(cryptonote::block const &block)
{
  LOG_PRINT_L3("Blockchain::" << __func__);
  auto lock = tools::unique_lock(*this);
  auto i_res = m_invalid_blocks.insert(get_block_hash(block));
  CHECK_AND_ASSERT_MES(i_res.second, false, "at insertion invalid block returned status failed");
  MINFO("BLOCK ADDED AS INVALID: " << (*i_res.first) << std::endl << ", prev_id=" << block.prev_id << ", m_invalid_blocks count=" << m_invalid_blocks.size());
  return true;
}
//------------------------------------------------------------------
bool Blockchain::have_block(const crypto::hash& id) const
{
  LOG_PRINT_L3("Blockchain::" << __func__);
  auto lock = tools::unique_lock(*this);

  if(m_db->block_exists(id))
  {
    LOG_PRINT_L2("block " << id << " found in main chain");
    return true;
  }

  if(m_db->get_alt_block(id, NULL, NULL, NULL))
  {
    LOG_PRINT_L2("block " << id << " found in alternative chains");
    return true;
  }

  if(m_invalid_blocks.count(id))
  {
    LOG_PRINT_L2("block " << id << " found in m_invalid_blocks");
    return true;
  }

  return false;
}
//------------------------------------------------------------------
bool Blockchain::handle_block_to_main_chain(const block& bl, block_verification_context& bvc)
{
    LOG_PRINT_L3("Blockchain::" << __func__);
    crypto::hash id = get_block_hash(bl);
    return handle_block_to_main_chain(bl, id, bvc, nullptr /*checkpoint*/);
}
//------------------------------------------------------------------
size_t Blockchain::get_total_transactions() const
{
  LOG_PRINT_L3("Blockchain::" << __func__);
  // WARNING: this function does not take m_blockchain_lock, and thus should only call read only
  // m_db functions which do not depend on one another (ie, no getheight + gethash(height-1), as
  // well as not accessing class members, even read only (ie, m_invalid_blocks). The caller must
  // lock if it is otherwise needed.
  return m_db->get_tx_count();
}
//------------------------------------------------------------------
// This function checks each input in the transaction <tx> to make sure it
// has not been used already, and adds its key to the container <keys_this_block>.
//
// This container should be managed by the code that validates blocks so we don't
// have to store the used keys in a given block in the permanent storage only to
// remove them later if the block fails validation.
bool Blockchain::check_for_double_spend(const transaction& tx, key_images_container& keys_this_block) const
{
  LOG_PRINT_L3("Blockchain::" << __func__);
  auto lock = tools::unique_lock(*this);
  struct add_transaction_input_visitor: public boost::static_visitor<bool>
  {
    key_images_container& m_spent_keys;
    BlockchainDB* m_db;
    add_transaction_input_visitor(key_images_container& spent_keys, BlockchainDB* db) :
      m_spent_keys(spent_keys), m_db(db)
    {
    }
    bool operator()(const txin_to_key& in) const
    {
      const crypto::key_image& ki = in.k_image;

      // attempt to insert the newly-spent key into the container of
      // keys spent this block.  If this fails, the key was spent already
      // in this block, return false to flag that a double spend was detected.
      //
      // if the insert into the block-wide spent keys container succeeds,
      // check the blockchain-wide spent keys container and make sure the
      // key wasn't used in another block already.
      auto r = m_spent_keys.insert(ki);
      if(!r.second || m_db->has_key_image(ki))
      {
        //double spend detected
        return false;
      }

      // if no double-spend detected, return true
      return true;
    }

    bool operator()(const txin_gen& tx) const
    {
      return true;
    }
    bool operator()(const txin_to_script& tx) const
    {
      return false;
    }
    bool operator()(const txin_to_scripthash& tx) const
    {
      return false;
    }
  };

  for (const txin_v& in : tx.vin)
  {
    if(!boost::apply_visitor(add_transaction_input_visitor(keys_this_block, m_db), in))
    {
      LOG_ERROR("Double spend detected!");
      return false;
    }
  }

  return true;
}
//------------------------------------------------------------------
bool Blockchain::get_tx_outputs_gindexs(const crypto::hash& tx_id, size_t n_txes, std::vector<std::vector<uint64_t>>& indexs) const
{
  LOG_PRINT_L3("Blockchain::" << __func__);
  auto lock = tools::unique_lock(*this);
  uint64_t tx_index;
  if (!m_db->tx_exists(tx_id, tx_index))
  {
    MERROR_VER("get_tx_outputs_gindexs failed to find transaction with id = " << tx_id);
    return false;
  }
  indexs = m_db->get_tx_amount_output_indices(tx_index, n_txes);
  CHECK_AND_ASSERT_MES(n_txes == indexs.size(), false, "Wrong indexs size");

  return true;
}
//------------------------------------------------------------------
bool Blockchain::get_tx_outputs_gindexs(const crypto::hash& tx_id, std::vector<uint64_t>& indexs) const
{
  LOG_PRINT_L3("Blockchain::" << __func__);
  auto lock = tools::unique_lock(*this);
  uint64_t tx_index;
  if (!m_db->tx_exists(tx_id, tx_index))
  {
    MERROR_VER("get_tx_outputs_gindexs failed to find transaction with id = " << tx_id);
    return false;
  }
  std::vector<std::vector<uint64_t>> indices = m_db->get_tx_amount_output_indices(tx_index, 1);
  CHECK_AND_ASSERT_MES(indices.size() == 1, false, "Wrong indices size");
  indexs = indices.front();
  return true;
}
//------------------------------------------------------------------
void Blockchain::on_new_tx_from_block(const cryptonote::transaction &tx)
{
#if defined(PER_BLOCK_CHECKPOINT)
  // check if we're doing per-block checkpointing
  if (m_db->height() < m_blocks_hash_check.size())
  {
    TIME_MEASURE_START(a);
    m_blocks_txs_check.push_back(get_transaction_hash(tx));
    TIME_MEASURE_FINISH(a);
    if(m_show_time_stats)
    {
      size_t ring_size = !tx.vin.empty() && tx.vin[0].type() == typeid(txin_to_key) ? boost::get<txin_to_key>(tx.vin[0]).key_offsets.size() : 0;
      MINFO("HASH: " << "-" << " I/M/O: " << tx.vin.size() << "/" << ring_size << "/" << tx.vout.size() << " H: " << 0 << " chcktx: " << a);
    }
  }
#endif
}
//------------------------------------------------------------------
//FIXME: it seems this function is meant to be merely a wrapper around
//       another function of the same name, this one adding one bit of
//       functionality.  Should probably move anything more than that
//       (getting the hash of the block at height max_used_block_id)
//       to the other function to keep everything in one place.
// This function overloads its sister function with
// an extra value (hash of highest block that holds an output used as input)
// as a return-by-reference.
bool Blockchain::check_tx_inputs(transaction& tx, uint64_t& max_used_block_height, crypto::hash& max_used_block_id, tx_verification_context &tvc, bool kept_by_block, std::unordered_set<crypto::key_image>* key_image_conflicts)
{
  LOG_PRINT_L3("Blockchain::" << __func__);
  auto lock = tools::unique_lock(*this);

#if defined(PER_BLOCK_CHECKPOINT)
  // check if we're doing per-block checkpointing
  if (m_db->height() < m_blocks_hash_check.size() && kept_by_block)
  {
    max_used_block_id = null_hash;
    max_used_block_height = 0;
    return true;
  }
#endif

  TIME_MEASURE_START(a);
  bool res = check_tx_inputs(tx, tvc, &max_used_block_height, key_image_conflicts);
  TIME_MEASURE_FINISH(a);
  if(m_show_time_stats)
  {
    size_t ring_size = !tx.vin.empty() && tx.vin[0].type() == typeid(txin_to_key) ? boost::get<txin_to_key>(tx.vin[0]).key_offsets.size() : 0;
    MINFO("HASH: " <<  get_transaction_hash(tx) << " I/M/O: " << tx.vin.size() << "/" << ring_size << "/" << tx.vout.size() << " H: " << max_used_block_height << " ms: " << a + m_fake_scan_time << " B: " << get_object_blobsize(tx) << " W: " << get_transaction_weight(tx));
  }
  if (!res)
    return false;

  CHECK_AND_ASSERT_MES(max_used_block_height < m_db->height(), false,  "internal error: max used block index=" << max_used_block_height << " is not less then blockchain size = " << m_db->height());
  max_used_block_id = m_db->get_block_hash_from_height(max_used_block_height);
  return true;
}
//------------------------------------------------------------------
bool Blockchain::check_tx_outputs(const transaction& tx, tx_verification_context &tvc) const
{
  LOG_PRINT_L3("Blockchain::" << __func__);
  auto lock = tools::unique_lock(*this);

  for (const auto &o: tx.vout) {
    if (o.amount != 0) { // in a v2 tx, all outputs must have 0 amount NOTE(loki): All loki tx's are atleast v2 from the beginning
      tvc.m_invalid_output = true;
      return false;
    }

    // from hardfork v4, forbid invalid pubkeys NOTE(loki): We started from hf7 so always execute branch
    if (o.target.type() == typeid(txout_to_key)) {
      const txout_to_key& out_to_key = boost::get<txout_to_key>(o.target);
      if (!crypto::check_key(out_to_key.key)) {
        tvc.m_invalid_output = true;
        return false;
      }
    }
  }

  // from v10, allow bulletproofs
  const uint8_t hf_version = m_hardfork->get_current_version();
  if (hf_version < network_version_10_bulletproofs) {
    const bool bulletproof = rct::is_rct_bulletproof(tx.rct_signatures.type);
    if (bulletproof || !tx.rct_signatures.p.bulletproofs.empty())
    {
      MERROR_VER("Bulletproofs are not allowed before v10");
      tvc.m_invalid_output = true;
      return false;
    }
  }
  else
  {
    const bool borromean = rct::is_rct_borromean(tx.rct_signatures.type);
    if (borromean)
    {
      uint64_t hf10_height = m_hardfork->get_earliest_ideal_height_for_version(network_version_10_bulletproofs);
      uint64_t curr_height = this->get_current_blockchain_height();
      if (curr_height == hf10_height)
      {
        // NOTE(loki): Allow the hardforking block to contain a borromean proof
        // incase there were some transactions in the TX Pool that were
        // generated pre-HF10 rules. Note, this isn't bulletproof. If there were
        // more than 1 blocks worth of borromean proof TX's sitting in the pool
        // this isn't going to work.
      }
      else
      {
        MERROR_VER("Borromean range proofs are not allowed after v10");
        tvc.m_invalid_output = true;
        return false;
      }
    }
  }

  if (hf_version < HF_VERSION_SMALLER_BP) {
    if (tx.rct_signatures.type == rct::RCTTypeBulletproof2)
    {
      MERROR_VER("Ringct type " << (unsigned)rct::RCTTypeBulletproof2 << " is not allowed before v" << HF_VERSION_SMALLER_BP);
      tvc.m_invalid_output = true;
      return false;
    }
  }

  if (hf_version > HF_VERSION_SMALLER_BP) {
    if (tx.version >= txversion::v4_tx_types && tx.is_transfer())
    {
      if (tx.rct_signatures.type == rct::RCTTypeBulletproof)
      {
        MERROR_VER("Ringct type " << (unsigned)rct::RCTTypeBulletproof << " is not allowed from v" << (HF_VERSION_SMALLER_BP + 1));
        tvc.m_invalid_output = true;
        return false;
      }
    }
  }

  return true;
}
//------------------------------------------------------------------
bool Blockchain::have_tx_keyimges_as_spent(const transaction &tx) const
{
  LOG_PRINT_L3("Blockchain::" << __func__);
  for (const txin_v& in: tx.vin)
  {
    CHECKED_GET_SPECIFIC_VARIANT(in, const txin_to_key, in_to_key, true);
    if(have_tx_keyimg_as_spent(in_to_key.k_image))
      return true;
  }
  return false;
}
bool Blockchain::expand_transaction_2(transaction &tx, const crypto::hash &tx_prefix_hash, const std::vector<std::vector<rct::ctkey>> &pubkeys) const
{
  PERF_TIMER(expand_transaction_2);
  CHECK_AND_ASSERT_MES(tx.version >= txversion::v2_ringct, false, "Transaction version is not 2 or greater");

  rct::rctSig &rv = tx.rct_signatures;

  // message - hash of the transaction prefix
  rv.message = rct::hash2rct(tx_prefix_hash);

  // mixRing - full and simple store it in opposite ways
  if (rv.type == rct::RCTTypeFull)
  {
    CHECK_AND_ASSERT_MES(!pubkeys.empty() && !pubkeys[0].empty(), false, "empty pubkeys");
    rv.mixRing.resize(pubkeys[0].size());
    for (size_t m = 0; m < pubkeys[0].size(); ++m)
      rv.mixRing[m].clear();
    for (size_t n = 0; n < pubkeys.size(); ++n)
    {
      CHECK_AND_ASSERT_MES(pubkeys[n].size() <= pubkeys[0].size(), false, "More inputs that first ring");
      for (size_t m = 0; m < pubkeys[n].size(); ++m)
      {
        rv.mixRing[m].push_back(pubkeys[n][m]);
      }
    }
  }
  else if (rv.type == rct::RCTTypeSimple || rv.type == rct::RCTTypeBulletproof || rv.type == rct::RCTTypeBulletproof2)
  {
    CHECK_AND_ASSERT_MES(!pubkeys.empty() && !pubkeys[0].empty(), false, "empty pubkeys");
    rv.mixRing.resize(pubkeys.size());
    for (size_t n = 0; n < pubkeys.size(); ++n)
    {
      rv.mixRing[n].clear();
      for (size_t m = 0; m < pubkeys[n].size(); ++m)
      {
        rv.mixRing[n].push_back(pubkeys[n][m]);
      }
    }
  }
  else
  {
    CHECK_AND_ASSERT_MES(false, false, "Unsupported rct tx type: " + boost::lexical_cast<std::string>(rv.type));
  }

  // II
  if (rv.type == rct::RCTTypeFull)
  {
    rv.p.MGs.resize(1);
    rv.p.MGs[0].II.resize(tx.vin.size());
    for (size_t n = 0; n < tx.vin.size(); ++n)
      rv.p.MGs[0].II[n] = rct::ki2rct(boost::get<txin_to_key>(tx.vin[n]).k_image);
  }
  else if (rv.type == rct::RCTTypeSimple || rv.type == rct::RCTTypeBulletproof || rv.type == rct::RCTTypeBulletproof2)
  {
    CHECK_AND_ASSERT_MES(rv.p.MGs.size() == tx.vin.size(), false, "Bad MGs size");
    for (size_t n = 0; n < tx.vin.size(); ++n)
    {
      rv.p.MGs[n].II.resize(1);
      rv.p.MGs[n].II[0] = rct::ki2rct(boost::get<txin_to_key>(tx.vin[n]).k_image);
    }
  }
  else
  {
    CHECK_AND_ASSERT_MES(false, false, "Unsupported rct tx type: " + boost::lexical_cast<std::string>(rv.type));
  }

  // outPk was already done by handle_incoming_tx

  return true;
}
//------------------------------------------------------------------
// This function validates transaction inputs and their keys.
// FIXME: consider moving functionality specific to one input into
//        check_tx_input() rather than here, and use this function simply
//        to iterate the inputs as necessary (splitting the task
//        using threads, etc.)
bool Blockchain::check_tx_inputs(transaction& tx, tx_verification_context &tvc, uint64_t* pmax_used_block_height, std::unordered_set<crypto::key_image>* key_image_conflicts)
{
  PERF_TIMER(check_tx_inputs);
  LOG_PRINT_L3("Blockchain::" << __func__);
  uint64_t max_used_block_height = 0;
  if (!pmax_used_block_height)
    pmax_used_block_height = &max_used_block_height;
  *pmax_used_block_height = 0;

  const auto hf_version = m_hardfork->get_current_version();

  // Min/Max Type/Version Check
  {
    txtype max_type       = transaction::get_max_type_for_hf(hf_version);
    txversion min_version = transaction::get_min_version_for_hf(hf_version);
    txversion max_version = transaction::get_max_version_for_hf(hf_version);
    tvc.m_invalid_type    = (tx.type > max_type);
    tvc.m_invalid_version = tx.version < min_version || tx.version > max_version;
    if (tvc.m_invalid_version || tvc.m_invalid_type)
    {
      if (tvc.m_invalid_version) MERROR_VER("TX Invalid version: " << tx.version << " for hardfork: " << (int)hf_version << " min/max version:  " << min_version << "/" << max_version);
      if (tvc.m_invalid_type)    MERROR_VER("TX Invalid type: " << tx.type << " for hardfork: " << (int)hf_version << " max type: " << max_type);
      return false;
    }
  }

  if (tx.is_transfer())
  {
    if (hf_version >= HF_VERSION_MIN_2_OUTPUTS && tx.vout.size() < 2)
    {
      MERROR_VER("Tx " << get_transaction_hash(tx) << " has fewer than two outputs");
      tvc.m_too_few_outputs = true;
      return false;
    }

    crypto::hash tx_prefix_hash = get_transaction_prefix_hash(tx);

    std::vector<std::vector<rct::ctkey>> pubkeys(tx.vin.size());
    size_t sig_index = 0;
    const crypto::key_image *last_key_image = NULL;
    for (size_t sig_index = 0; sig_index < tx.vin.size(); sig_index++)
    {
      const auto& txin = tx.vin[sig_index];

      //
      // Monero Checks
      //
      // make sure output being spent is of type txin_to_key, rather than e.g.  txin_gen, which is only used for miner transactions
      CHECK_AND_ASSERT_MES(txin.type() == typeid(txin_to_key), false, "wrong type id in tx input at Blockchain::check_tx_inputs");
      const txin_to_key& in_to_key = boost::get<txin_to_key>(txin);
      {
        // make sure tx output has key offset(s) (is signed to be used)
        CHECK_AND_ASSERT_MES(in_to_key.key_offsets.size(), false, "empty in_to_key.key_offsets in transaction with id " << get_transaction_hash(tx));

        // Mixin Check, from hard fork 7, we require mixin at least 9, always.
        if (in_to_key.key_offsets.size() - 1 != CRYPTONOTE_DEFAULT_TX_MIXIN)
        {
          MERROR_VER("Tx " << get_transaction_hash(tx) << " has incorrect ring size (" << in_to_key.key_offsets.size() - 1 << ", expected (" << CRYPTONOTE_DEFAULT_TX_MIXIN << ")");
          tvc.m_low_mixin = true;
          return false;
        }

        // from v7, sorted ins
        {
          if (last_key_image && memcmp(&in_to_key.k_image, last_key_image, sizeof(*last_key_image)) >= 0)
          {
            MERROR_VER("transaction has unsorted inputs");
            tvc.m_verifivation_failed = true;
            return false;
          }
          last_key_image = &in_to_key.k_image;
        }

        if(have_tx_keyimg_as_spent(in_to_key.k_image))
        {
          MERROR_VER("Key image already spent in blockchain: " << epee::string_tools::pod_to_hex(in_to_key.k_image));
          if (key_image_conflicts)
            key_image_conflicts->insert(in_to_key.k_image);
          else
          {
            tvc.m_double_spend = true;
            return false;
          }
        }

        // make sure that output being spent matches up correctly with the
        // signature spending it.
        if (!check_tx_input(in_to_key, tx_prefix_hash, pubkeys[sig_index], pmax_used_block_height))
        {
          MERROR_VER("Failed to check ring signature for tx " << get_transaction_hash(tx) << "  vin key with k_image: " << in_to_key.k_image << "  sig_index: " << sig_index);
          if (pmax_used_block_height) // a default value of NULL is used when called from Blockchain::handle_block_to_main_chain()
          {
            MERROR_VER("  *pmax_used_block_height: " << *pmax_used_block_height);
          }

          return false;
        }
      }

      //
      // Service Node Checks
      //
      if (hf_version >= cryptonote::network_version_11_infinite_staking)
      {
        const auto &blacklist = m_service_node_list.get_blacklisted_key_images();
        for (const auto &entry : blacklist)
        {
          if (in_to_key.k_image == entry.key_image) // Check if key image is on the blacklist
          {
            MERROR_VER("Key image: " << epee::string_tools::pod_to_hex(entry.key_image) << " is blacklisted by the service node network");
            tvc.m_key_image_blacklisted = true;
            return false;
          }
        }

        uint64_t unlock_height = 0;
        if (m_service_node_list.is_key_image_locked(in_to_key.k_image, &unlock_height))
        {
          MERROR_VER("Key image: " << epee::string_tools::pod_to_hex(in_to_key.k_image) << " is locked in a stake until height: " << unlock_height);
          tvc.m_key_image_locked_by_snode = true;
          return false;
        }
      }
    }

    if (hf_version >= HF_VERSION_ENFORCE_MIN_AGE)
    {
      CHECK_AND_ASSERT_MES(*pmax_used_block_height + CRYPTONOTE_DEFAULT_TX_SPENDABLE_AGE <= m_db->height(),
          false, "Transaction spends at least one output which is too young");
    }

    if (!expand_transaction_2(tx, tx_prefix_hash, pubkeys))
    {
      MERROR_VER("Failed to expand rct signatures!");
      return false;
    }

    // from version 2, check ringct signatures
    // obviously, the original and simple rct APIs use a mixRing that's indexes
    // in opposite orders, because it'd be too simple otherwise...
    const rct::rctSig &rv = tx.rct_signatures;
    switch (rv.type)
    {
    case rct::RCTTypeNull: {
      // we only accept no signatures for coinbase txes
      MERROR_VER("Null rct signature on non-coinbase tx");
      return false;
    }
    case rct::RCTTypeSimple:
    case rct::RCTTypeBulletproof:
    case rct::RCTTypeBulletproof2:
    {
      // check all this, either reconstructed (so should really pass), or not
      {
        if (pubkeys.size() != rv.mixRing.size())
        {
          MERROR_VER("Failed to check ringct signatures: mismatched pubkeys/mixRing size");
          return false;
        }
        for (size_t i = 0; i < pubkeys.size(); ++i)
        {
          if (pubkeys[i].size() != rv.mixRing[i].size())
          {
            MERROR_VER("Failed to check ringct signatures: mismatched pubkeys/mixRing size");
            return false;
          }
        }

        for (size_t n = 0; n < pubkeys.size(); ++n)
        {
          for (size_t m = 0; m < pubkeys[n].size(); ++m)
          {
            if (pubkeys[n][m].dest != rct::rct2pk(rv.mixRing[n][m].dest))
            {
              MERROR_VER("Failed to check ringct signatures: mismatched pubkey at vin " << n << ", index " << m);
              return false;
            }
            if (pubkeys[n][m].mask != rct::rct2pk(rv.mixRing[n][m].mask))
            {
              MERROR_VER("Failed to check ringct signatures: mismatched commitment at vin " << n << ", index " << m);
              return false;
            }
          }
        }
      }

      if (rv.p.MGs.size() != tx.vin.size())
      {
        MERROR_VER("Failed to check ringct signatures: mismatched MGs/vin sizes");
        return false;
      }
      for (size_t n = 0; n < tx.vin.size(); ++n)
      {
        if (rv.p.MGs[n].II.empty() || memcmp(&boost::get<txin_to_key>(tx.vin[n]).k_image, &rv.p.MGs[n].II[0], 32))
        {
          MERROR_VER("Failed to check ringct signatures: mismatched key image");
          return false;
        }
      }

      if (!rct::verRctNonSemanticsSimple(rv))
      {
        MERROR_VER("Failed to check ringct signatures!");
        return false;
      }
      break;
    }
    case rct::RCTTypeFull:
    {
      // check all this, either reconstructed (so should really pass), or not
      {
        bool size_matches = true;
        for (size_t i = 0; i < pubkeys.size(); ++i)
          size_matches &= pubkeys[i].size() == rv.mixRing.size();
        for (size_t i = 0; i < rv.mixRing.size(); ++i)
          size_matches &= pubkeys.size() == rv.mixRing[i].size();
        if (!size_matches)
        {
          MERROR_VER("Failed to check ringct signatures: mismatched pubkeys/mixRing size");
          return false;
        }

        for (size_t n = 0; n < pubkeys.size(); ++n)
        {
          for (size_t m = 0; m < pubkeys[n].size(); ++m)
          {
            if (pubkeys[n][m].dest != rct::rct2pk(rv.mixRing[m][n].dest))
            {
              MERROR_VER("Failed to check ringct signatures: mismatched pubkey at vin " << n << ", index " << m);
              return false;
            }
            if (pubkeys[n][m].mask != rct::rct2pk(rv.mixRing[m][n].mask))
            {
              MERROR_VER("Failed to check ringct signatures: mismatched commitment at vin " << n << ", index " << m);
              return false;
            }
          }
        }
      }

      if (rv.p.MGs.size() != 1)
      {
        MERROR_VER("Failed to check ringct signatures: Bad MGs size");
        return false;
      }
      if (rv.p.MGs.empty() || rv.p.MGs[0].II.size() != tx.vin.size())
      {
        MERROR_VER("Failed to check ringct signatures: mismatched II/vin sizes");
        return false;
      }
      for (size_t n = 0; n < tx.vin.size(); ++n)
      {
        if (memcmp(&boost::get<txin_to_key>(tx.vin[n]).k_image, &rv.p.MGs[0].II[n], 32))
        {
          MERROR_VER("Failed to check ringct signatures: mismatched II/vin sizes");
          return false;
        }
      }

      if (!rct::verRct(rv, false))
      {
        MERROR_VER("Failed to check ringct signatures!");
        return false;
      }
      break;
    }
    default:
      MERROR_VER(__func__ << ": Unsupported rct type: " << rv.type);
      return false;
    }

    // for bulletproofs, check they're only multi-output after v8
    if (rct::is_rct_bulletproof(rv.type) && hf_version < network_version_10_bulletproofs)
    {
      for (const rct::Bulletproof &proof: rv.p.bulletproofs)
      {
        if (proof.V.size() > 1)
        {
          MERROR_VER("Multi output bulletproofs are invalid before v10");
          return false;
        }
      }
    }

    if (tx.type == txtype::loki_name_system)
    {
      cryptonote::tx_extra_loki_name_system data;
      std::string fail_reason;
      if (!m_lns_db.validate_lns_tx(hf_version, get_current_blockchain_height(), tx, &data, &fail_reason))
      {
        MERROR_VER("Failed to validate LNS TX reason: " << fail_reason);
        tvc.m_verbose_error = std::move(fail_reason);
        return false;
      }
    }
  }
  else
  {
    CHECK_AND_ASSERT_MES(tx.vin.size() == 0, false, "TX type: " << tx.type << " should have 0 inputs. This should have been rejected in check_tx_semantic!");

    if (tx.rct_signatures.txnFee != 0)
    {
      tvc.m_invalid_input = true;
      tvc.m_verifivation_failed = true;
      MERROR_VER("TX type: " << tx.type << " should have 0 fee!");
      return false;
    }

    if (tx.type == txtype::state_change)
    {
      tx_extra_service_node_state_change state_change;
      if (!get_service_node_state_change_from_tx_extra(tx.extra, state_change, hf_version))
      {
        MERROR_VER("TX did not have the state change metadata in the tx_extra");
        return false;
      }

      auto const quorum_type  = service_nodes::quorum_type::obligations;
      auto const quorum       = m_service_node_list.get_quorum(quorum_type, state_change.block_height);
      {
        if (!quorum)
        {
          MERROR_VER("could not get obligations quorum for recent state change tx");
          return false;
        }

        if (!service_nodes::verify_tx_state_change(state_change, get_current_blockchain_height(), tvc, *quorum, hf_version))
        {
          // will be set by the above on serious failures (i.e. illegal value), but not for less
          // serious ones like state change heights slightly outside of allowed bounds:
          //tvc.m_verifivation_failed = true;
          MERROR_VER("tx " << get_transaction_hash(tx) << ": state change tx could not be completely verified reason: " << print_vote_verification_context(tvc.m_vote_ctx));
          return false;
        }
      }

      crypto::public_key const &state_change_service_node_pubkey = quorum->workers[state_change.service_node_index];
      //
      // NOTE: Query the Service Node List for the in question Service Node the state change is for and disallow if conflicting
      //
      std::vector<service_nodes::service_node_pubkey_info> service_node_array = m_service_node_list.get_service_node_list_state({state_change_service_node_pubkey});
      if (service_node_array.empty())
      {
        MERROR_VER("Service Node no longer exists on the network, state change can be ignored");
        return hf_version < cryptonote::network_version_12_checkpointing; // NOTE: Used to be allowed pre HF12.
      }

      service_nodes::service_node_info const &service_node_info = *service_node_array[0].info;
      if (!service_node_info.can_transition_to_state(hf_version, state_change.block_height, state_change.state))
      {
        MERROR_VER("State change trying to vote Service Node into the same state it already is in, (aka double spend)");
        tvc.m_double_spend = true;
        return false;
      }
    }
    else if (tx.type == txtype::key_image_unlock)
    {
      cryptonote::tx_extra_tx_key_image_unlock unlock;
      if (!cryptonote::get_tx_key_image_unlock_from_tx_extra(tx.extra, unlock))
      {
        MERROR("TX extra didn't have key image unlock in the tx_extra");
        return false;
      }

      service_nodes::service_node_info::contribution_t contribution = {};
      uint64_t unlock_height = 0;
      if (!m_service_node_list.is_key_image_locked(unlock.key_image, &unlock_height, &contribution))
      {
        MERROR_VER("Requested key image: " << epee::string_tools::pod_to_hex(unlock.key_image) << " to unlock is not locked");
        tvc.m_invalid_input = true;
        return false;
      }

      crypto::hash const hash = service_nodes::generate_request_stake_unlock_hash(unlock.nonce);
      if (!crypto::check_signature(hash, contribution.key_image_pub_key, unlock.signature))
      {
        MERROR("Could not verify key image unlock transaction signature for tx: " << get_transaction_hash(tx));
        return false;
      }

      // Otherwise is a locked key image, if the unlock_height is set, it has been previously requested to unlock
      if (unlock_height != service_nodes::KEY_IMAGE_AWAITING_UNLOCK_HEIGHT)
      {
        tvc.m_double_spend = true;
        return false;
      }
    }
    else
    {
      MERROR_VER("Unhandled tx type: " << tx.type << " rejecting tx: " << get_transaction_hash(tx));
      tvc.m_invalid_type = true;;
      return false;
    }
  }

  return true;
}

//------------------------------------------------------------------
void Blockchain::check_ring_signature(const crypto::hash &tx_prefix_hash, const crypto::key_image &key_image, const std::vector<rct::ctkey> &pubkeys, const std::vector<crypto::signature>& sig, uint64_t &result) const
{
  std::vector<const crypto::public_key *> p_output_keys;
  p_output_keys.reserve(pubkeys.size());
  for (auto &key : pubkeys)
  {
    // rct::key and crypto::public_key have the same structure, avoid object ctor/memcpy
    p_output_keys.push_back(&(const crypto::public_key&)key.dest);
  }

  result = crypto::check_ring_signature(tx_prefix_hash, key_image, p_output_keys, sig.data()) ? 1 : 0;
}

//------------------------------------------------------------------
uint64_t Blockchain::get_fee_quantization_mask()
{
  static uint64_t mask = 0;
  if (mask == 0)
  {
    mask = 1;
    for (size_t n = PER_KB_FEE_QUANTIZATION_DECIMALS; n < CRYPTONOTE_DISPLAY_DECIMAL_POINT; ++n)
      mask *= 10;
  }
  return mask;
}

//------------------------------------------------------------------
byte_and_output_fees Blockchain::get_dynamic_base_fee(uint64_t block_reward, size_t median_block_weight, uint8_t version)
{
  const uint64_t min_block_weight = get_min_block_weight(version);
  if (median_block_weight < min_block_weight)
    median_block_weight = min_block_weight;
  byte_and_output_fees fees{0, 0};
  uint64_t hi, &lo = fees.first;

  if (version >= HF_VERSION_PER_BYTE_FEE)
  {
    // fee = block_reward * DYNAMIC_FEE_REFERENCE_TRANSACTION_WEIGHT / min_block_weight / median_block_weight / 5
    // (but done in 128-bit math).  Note that the wallet uses FEE_PER_BYTE as a fallback if it can't
    // get the dynamic fee from the daemon, so it needs to satisfy
    // FEE_PER_BYTE >= BLOCK_REWARD * DYNAMIC_FEE_REFERENCE_TRANSACTION_WEIGHT / (min_block_weight)^2 / 5
    // (The square because median_block_weight >= min_block_weight).
    // As of writing we are past block 300000 with base block reward of ~32.04; and so the fee is below 214
    // (hence the use of 215 in cryptonote_config.h).
    //
    // In v12 we increase the reference transaction fee by 80 (to 240000), and so the
    // FEE_PER_BYTE fallback also goes up (to a conservative estimate of 17200).
    //
    // This calculation was painful for large txes (in particular sweeps and SN stakes), which
    // wasn't intended, so in v13 we reduce the reference tx fee back to what it was before and
    // introduce a per-output fee instead.  (This is why this is an hard == instead of a >=).
    const uint64_t reference_fee = version == HF_VERSION_INCREASE_FEE ? DYNAMIC_FEE_REFERENCE_TRANSACTION_WEIGHT_V12 : DYNAMIC_FEE_REFERENCE_TRANSACTION_WEIGHT;
    lo = mul128(block_reward, reference_fee, &hi);
    div128_32(hi, lo, min_block_weight, &hi, &lo);
    div128_32(hi, lo, median_block_weight, &hi, &lo);
    assert(hi == 0);
    lo /= 5;

    if (version >= HF_VERSION_PER_OUTPUT_FEE)
      fees.second = FEE_PER_OUTPUT;

    return fees;
  }

  constexpr uint64_t fee_base = DYNAMIC_FEE_PER_KB_BASE_FEE_V5;

  uint64_t unscaled_fee_base = (fee_base * min_block_weight / median_block_weight);
  lo = mul128(unscaled_fee_base, block_reward, &hi);
  static_assert(DYNAMIC_FEE_PER_KB_BASE_BLOCK_REWARD % 1000000 == 0, "DYNAMIC_FEE_PER_KB_BASE_BLOCK_REWARD must be divisible by 1000000");
  static_assert(DYNAMIC_FEE_PER_KB_BASE_BLOCK_REWARD / 1000000 <= std::numeric_limits<uint32_t>::max(), "DYNAMIC_FEE_PER_KB_BASE_BLOCK_REWARD is too large");

  // divide in two steps, since the divisor must be 32 bits, but DYNAMIC_FEE_PER_KB_BASE_BLOCK_REWARD isn't
  div128_32(hi, lo, DYNAMIC_FEE_PER_KB_BASE_BLOCK_REWARD / 1000000, &hi, &lo);
  div128_32(hi, lo, 1000000, &hi, &lo);
  assert(hi == 0);

  // quantize fee up to 8 decimals
  uint64_t mask = get_fee_quantization_mask();
  uint64_t qlo = (lo + mask - 1) / mask * mask;
  MDEBUG("lo " << print_money(lo) << ", qlo " << print_money(qlo) << ", mask " << mask);

  fees.first = qlo;
  return fees;
}

//------------------------------------------------------------------
bool Blockchain::check_fee(size_t tx_weight, size_t tx_outs, uint64_t fee, uint64_t burned, const tx_pool_options &opts) const
{
  const uint8_t version = get_current_hard_fork_version();
  const uint64_t blockchain_height = get_current_blockchain_height();

  uint64_t median = m_current_block_cumul_weight_limit / 2;
  uint64_t already_generated_coins = blockchain_height ? m_db->get_block_already_generated_coins(blockchain_height - 1) : 0;
  uint64_t base_reward, base_reward_unpenalized;
  if (!get_base_block_reward(median, 1, already_generated_coins, base_reward, base_reward_unpenalized, version, blockchain_height))
    return false;

  uint64_t needed_fee;
  if (version >= HF_VERSION_PER_BYTE_FEE)
  {
    const bool use_long_term_median_in_fee = version >= HF_VERSION_LONG_TERM_BLOCK_WEIGHT;
    auto fees = get_dynamic_base_fee(base_reward, use_long_term_median_in_fee ? m_long_term_effective_median_block_weight : median, version);
    MDEBUG("Using " << print_money(fees.first) << "/byte + " << print_money(fees.second) << "/out fee");
    needed_fee = tx_weight * fees.first + tx_outs * fees.second;
    // quantize fee up to 8 decimals
    const uint64_t mask = get_fee_quantization_mask();
    needed_fee = (needed_fee + mask - 1) / mask * mask;
  }
  else
  {
    auto fees = get_dynamic_base_fee(base_reward, median, version);
    assert(fees.second == 0);
    MDEBUG("Using " << print_money(fees.first) << "/kB fee");

    needed_fee = tx_weight / 1024;
    needed_fee += (tx_weight % 1024) ? 1 : 0;
    needed_fee *= fees.first;
  }

  uint64_t required_percent = std::max(opts.fee_percent, uint64_t{100});

  needed_fee -= needed_fee / 50; // keep a little 2% buffer on acceptance

  uint64_t base_miner_fee = needed_fee;
  needed_fee = needed_fee * required_percent / 100;

  if (fee < needed_fee)
  {
    MERROR_VER("transaction fee is not enough: " << print_money(fee) << ", minimum fee: " << print_money(needed_fee));
    return false;
  }

  if (opts.burn_fixed || opts.burn_percent)
  {
    uint64_t need_burned = opts.burn_fixed + base_miner_fee * opts.burn_percent / 100;
    if (burned < need_burned)
    {
      MERROR_VER("transaction burned fee is not enough: " << print_money(burned) << ", minimum fee: " << print_money(need_burned));
      return false;
    }
  }
  return true;
}

//------------------------------------------------------------------
byte_and_output_fees Blockchain::get_dynamic_base_fee_estimate(uint64_t grace_blocks) const
{
  const uint8_t version = get_current_hard_fork_version();
  const uint64_t db_height = m_db->height();

  if (grace_blocks >= CRYPTONOTE_REWARD_BLOCKS_WINDOW)
    grace_blocks = CRYPTONOTE_REWARD_BLOCKS_WINDOW - 1;

  const uint64_t min_block_weight = get_min_block_weight(version);
  std::vector<uint64_t> weights;
  get_last_n_blocks_weights(weights, CRYPTONOTE_REWARD_BLOCKS_WINDOW - grace_blocks);
  weights.reserve(grace_blocks);
  for (size_t i = 0; i < grace_blocks; ++i)
    weights.push_back(min_block_weight);

  uint64_t median = epee::misc_utils::median(weights);
  if(median <= min_block_weight)
    median = min_block_weight;

  uint64_t already_generated_coins = db_height ? m_db->get_block_already_generated_coins(db_height - 1) : 0;
  uint64_t base_reward, base_reward_unpenalized;
  if (!get_base_block_reward(median, 1, already_generated_coins, base_reward, base_reward_unpenalized, version, m_db->height()))
  {
    MERROR("Failed to determine block reward, using placeholder " << print_money(BLOCK_REWARD_OVERESTIMATE) << " as a high bound");
    base_reward = BLOCK_REWARD_OVERESTIMATE;
  }

  const bool use_long_term_median_in_fee = version >= HF_VERSION_LONG_TERM_BLOCK_WEIGHT;
  const uint64_t use_median_value = use_long_term_median_in_fee ? std::min<uint64_t>(median, m_long_term_effective_median_block_weight) : median;
  auto fee = get_dynamic_base_fee(base_reward, use_median_value, version);
  const bool per_byte = version < HF_VERSION_PER_BYTE_FEE;
  MDEBUG("Estimating " << grace_blocks << "-block fee at " << print_money(fee.first) << "/" << (per_byte ? "byte" : "kB") <<
      " + " << print_money(fee.second) << "/out");
  return fee;
}

//------------------------------------------------------------------
// This function checks to see if a tx is unlocked.  unlock_time is either
// a block index or a unix time.
bool Blockchain::is_output_spendtime_unlocked(uint64_t unlock_time) const
{
  LOG_PRINT_L3("Blockchain::" << __func__);
  return cryptonote::rules::is_output_unlocked(unlock_time, m_db->height());
}
//------------------------------------------------------------------
// This function locates all outputs associated with a given input (mixins)
// and validates that they exist and are usable.
bool Blockchain::check_tx_input(const txin_to_key& txin, const crypto::hash& tx_prefix_hash, std::vector<rct::ctkey> &output_keys, uint64_t* pmax_related_block_height)
{
  LOG_PRINT_L3("Blockchain::" << __func__);

  // ND:
  // 1. Disable locking and make method private.
  //auto lock = tools::unique_lock(*this);

  struct outputs_visitor
  {
    std::vector<rct::ctkey >& m_output_keys;
    const Blockchain& m_bch;
    outputs_visitor(std::vector<rct::ctkey>& output_keys, const Blockchain& bch) :
      m_output_keys(output_keys), m_bch(bch)
    {
    }
    bool handle_output(uint64_t unlock_time, const crypto::public_key &pubkey, const rct::key &commitment)
    {
      //check tx unlock time
      if (!m_bch.is_output_spendtime_unlocked(unlock_time))
      {
        MERROR_VER("One of outputs for one of inputs has wrong tx.unlock_time = " << unlock_time);
        return false;
      }

      // The original code includes a check for the output corresponding to this input
      // to be a txout_to_key. This is removed, as the database does not store this info,
      // but only txout_to_key outputs are stored in the DB in the first place, done in
      // Blockchain*::add_output

      m_output_keys.push_back(rct::ctkey({rct::pk2rct(pubkey), commitment}));
      return true;
    }
  };

  output_keys.clear();

  // collect output keys
  outputs_visitor vi(output_keys, *this);
  if (!scan_outputkeys_for_indexes(txin, vi, tx_prefix_hash, pmax_related_block_height))
  {
    MERROR_VER("Failed to get output keys for tx with amount = " << print_money(txin.amount) << " and count indexes " << txin.key_offsets.size());
    return false;
  }

  if(txin.key_offsets.size() != output_keys.size())
  {
    MERROR_VER("Output keys for tx with amount = " << txin.amount << " and count indexes " << txin.key_offsets.size() << " returned wrong keys count " << output_keys.size());
    return false;
  }
  // rct_signatures will be expanded after this
  return true;
}
//------------------------------------------------------------------
//TODO: Is this intended to do something else?  Need to look into the todo there.
uint64_t Blockchain::get_adjusted_time() const
{
  LOG_PRINT_L3("Blockchain::" << __func__);
  //TODO: add collecting median time
  return time(NULL);
}
//------------------------------------------------------------------
//TODO: revisit, has changed a bit on upstream
bool Blockchain::check_block_timestamp(std::vector<uint64_t>& timestamps, const block& b, uint64_t& median_ts) const
{
  LOG_PRINT_L3("Blockchain::" << __func__);
  median_ts = epee::misc_utils::median(timestamps);

  if(b.timestamp < median_ts)
  {
    MERROR_VER("Timestamp of block with id: " << get_block_hash(b) << ", " << b.timestamp << ", less than median of last " << BLOCKCHAIN_TIMESTAMP_CHECK_WINDOW << " blocks, " << median_ts);
    return false;
  }

  return true;
}
//------------------------------------------------------------------
// This function grabs the timestamps from the most recent <n> blocks,
// where n = BLOCKCHAIN_TIMESTAMP_CHECK_WINDOW.  If there are not those many
// blocks in the blockchain, the timestap is assumed to be valid.  If there
// are, this function returns:
//   true if the block's timestamp is not less than the timestamp of the
//       median of the selected blocks
//   false otherwise
bool Blockchain::check_block_timestamp(const block& b, uint64_t& median_ts) const
{
  LOG_PRINT_L3("Blockchain::" << __func__);
  uint64_t cryptonote_block_future_time_limit = CRYPTONOTE_BLOCK_FUTURE_TIME_LIMIT_V2;
  if(b.timestamp > get_adjusted_time() + cryptonote_block_future_time_limit)
  {
    MERROR_VER("Timestamp of block with id: " << get_block_hash(b) << ", " << b.timestamp << ", bigger than adjusted time + 2 hours");
    return false;
  }

  const auto h = m_db->height();

  // if not enough blocks, no proper median yet, return true
  if(h < BLOCKCHAIN_TIMESTAMP_CHECK_WINDOW)
  {
    return true;
  }

  std::vector<uint64_t> timestamps;

  // need most recent 60 blocks, get index of first of those
  size_t offset = h - BLOCKCHAIN_TIMESTAMP_CHECK_WINDOW;
  timestamps.reserve(h - offset);
  for(;offset < h; ++offset)
  {
    timestamps.push_back(m_db->get_block_timestamp(offset));
  }

  return check_block_timestamp(timestamps, b, median_ts);
}
//------------------------------------------------------------------
void Blockchain::return_tx_to_pool(std::vector<std::pair<transaction, blobdata>> &txs)
{
  uint8_t version = get_current_hard_fork_version();
  for (auto& tx : txs)
  {
    cryptonote::tx_verification_context tvc{};
    // We assume that if they were in a block, the transactions are already
    // known to the network as a whole. However, if we had mined that block,
    // that might not be always true. Unlikely though, and always relaying
    // these again might cause a spike of traffic as many nodes re-relay
    // all the transactions in a popped block when a reorg happens.
    const size_t weight = get_transaction_weight(tx.first, tx.second.size());
    const crypto::hash tx_hash = get_transaction_hash(tx.first);
    if (!m_tx_pool.add_tx(tx.first, tx_hash, tx.second, weight, tvc, tx_pool_options::from_block(), version))
    {
      MERROR("Failed to return taken transaction with hash: " << get_transaction_hash(tx.first) << " to tx_pool");
    }
  }
}
//------------------------------------------------------------------
bool Blockchain::flush_txes_from_pool(const std::vector<crypto::hash> &txids)
{
  auto lock = tools::unique_lock(m_tx_pool);

  bool res = true;
  for (const auto &txid: txids)
  {
    cryptonote::transaction tx;
    cryptonote::blobdata txblob;
    size_t tx_weight;
    uint64_t fee;
    bool relayed, do_not_relay, double_spend_seen;
    MINFO("Removing txid " << txid << " from the pool");
    if(m_tx_pool.have_tx(txid) && !m_tx_pool.take_tx(txid, tx, txblob, tx_weight, fee, relayed, do_not_relay, double_spend_seen))
    {
      MERROR("Failed to remove txid " << txid << " from the pool");
      res = false;
    }
  }
  return res;
}
//------------------------------------------------------------------
//      Needs to validate the block and acquire each transaction from the
//      transaction mem_pool, then pass the block and transactions to
//      m_db->add_block()
bool Blockchain::handle_block_to_main_chain(const block& bl, const crypto::hash& id, block_verification_context& bvc, checkpoint_t const *checkpoint)
{
  LOG_PRINT_L3("Blockchain::" << __func__);

  TIME_MEASURE_START(block_processing_time);
  auto lock = tools::unique_lock(*this);
  TIME_MEASURE_START(t1);

  static bool seen_future_version = false;

  db_rtxn_guard rtxn_guard(m_db);
  uint64_t blockchain_height;
  const crypto::hash top_hash = get_tail_id(blockchain_height);
  ++blockchain_height; // block height to chain height
  if(bl.prev_id != top_hash)
  {
    MERROR_VER("Block with id: " << id << std::endl << "has wrong prev_id: " << bl.prev_id << std::endl << "expected: " << top_hash);
    bvc.m_verifivation_failed = true;
    return false;
  }

  // warn users if they're running an old version
  if (!seen_future_version && bl.major_version > m_hardfork->get_ideal_version())
  {
    seen_future_version = true;
    const el::Level level = el::Level::Warning;
    MCLOG_RED(level, "global", "**********************************************************************");
    MCLOG_RED(level, "global", "A block was seen on the network with a version higher than the last");
    MCLOG_RED(level, "global", "known one. This may be an old version of the daemon, and a software");
    MCLOG_RED(level, "global", "update may be required to sync further. Try running: update check");
    MCLOG_RED(level, "global", "**********************************************************************");
  }

  // this is a cheap test
  if (!m_hardfork->check(bl))
  {
    MERROR_VER("Block with id: " << id << std::endl << "has old version: " << (unsigned)bl.major_version << std::endl << "current: " << (unsigned)m_hardfork->get_current_version());
    bvc.m_verifivation_failed = true;
    return false;
  }

  TIME_MEASURE_FINISH(t1);
  TIME_MEASURE_START(t2);

  // make sure block timestamp is not less than the median timestamp
  // of a set number of the most recent blocks.
  if(!check_block_timestamp(bl))
  {
    MERROR_VER("Block with id: " << id << std::endl << "has invalid timestamp: " << bl.timestamp);
    bvc.m_verifivation_failed = true;
    return false;
  }

  TIME_MEASURE_FINISH(t2);
  //check proof of work
  TIME_MEASURE_START(target_calculating_time);

  // get the target difficulty for the block.
  // the calculation can overflow, among other failure cases,
  // so we need to check the return type.
  // FIXME: get_difficulty_for_next_block can also assert, look into
  // changing this to throwing exceptions instead so we can clean up.
  difficulty_type current_diffic = get_difficulty_for_next_block();
  difficulty_type required_diff = current_diffic;

  // There is a difficulty bug in lokid that caused a network disagreement at height 526483 where
  // somewhere around half the network had a slightly-too-high difficulty value and accepted the
  // block while nodes with the correct difficulty value rejected it.  However this not-quite-enough
  // difficulty chain had enough of the network following it that it got checkpointed several times
  // and so cannot be rolled back.
  //
  // Hence this hack: starting at that block until the next hard fork, we allow a slight grace
  // (0.2%) on the required difficulty (but we don't *change* the actual difficulty value used for
  // diff calculation).
  if (blockchain_height >= 526483 && m_hardfork->get_current_version() < network_version_16)
  {
    required_diff = (required_diff * 998) / 1000;
  }

  CHECK_AND_ASSERT_MES(required_diff, false, "!!!!!!!!! difficulty overhead !!!!!!!!!");

  TIME_MEASURE_FINISH(target_calculating_time);

  TIME_MEASURE_START(longhash_calculating_time);

  crypto::hash proof_of_work = null_hash;

  // Formerly the code below contained an if loop with the following condition
  // !m_checkpoints.is_in_checkpoint_zone(get_current_blockchain_height())
  // however, this caused the daemon to not bother checking PoW for blocks
  // before checkpoints, which is very dangerous behaviour. We moved the PoW
  // validation out of the next chunk of code to make sure that we correctly
  // check PoW now.
  // FIXME: height parameter is not used...should it be used or should it not
  // be a parameter?
  // validate proof_of_work versus difficulty target
  bool precomputed = false;
  bool fast_check = false;
#if defined(PER_BLOCK_CHECKPOINT)
  if (blockchain_height < m_blocks_hash_check.size())
  {
    const auto &expected_hash = m_blocks_hash_check[blockchain_height];
    if (expected_hash != crypto::null_hash)
    {
      if (memcmp(&id, &expected_hash, sizeof(hash)) != 0)
      {
        MERROR_VER("Block with id is INVALID: " << id << ", expected " << expected_hash);
        bvc.m_verifivation_failed = true;
        return false;
      }
      fast_check = true;
    }
    else
    {
      MCINFO("verify", "No pre-validated hash at height " << blockchain_height << ", verifying fully");
    }
  }
  else
#endif
  {
    auto it = m_blocks_longhash_table.find(id);
    if (it != m_blocks_longhash_table.end())
    {
      precomputed = true;
      proof_of_work = it->second;
    }
    else
      proof_of_work = get_block_longhash(this, bl, blockchain_height, 0);

    // validate proof_of_work versus difficulty target
    if(!check_hash(proof_of_work, required_diff))
    {
      MERROR_VER("Block with id: " << id << "\n does not have enough proof of work: " << proof_of_work << " at height " << blockchain_height << ", required difficulty: " << required_diff);
      bvc.m_verifivation_failed = true;
      return false;
    }
  }

  // If we're at a checkpoint, ensure that our hardcoded checkpoint hash
  // is correct.
  if(m_checkpoints.is_in_checkpoint_zone(blockchain_height))
  {
    bool service_node_checkpoint = false;
    if(!m_checkpoints.check_block(blockchain_height, id, nullptr, &service_node_checkpoint))
    {
      if (!service_node_checkpoint || (service_node_checkpoint && bl.major_version >= cryptonote::network_version_13_enforce_checkpoints))
      {
        LOG_ERROR("CHECKPOINT VALIDATION FAILED");
        bvc.m_verifivation_failed = true;
        return false;
      }
    }

  }

  TIME_MEASURE_FINISH(longhash_calculating_time);
  if (precomputed)
    longhash_calculating_time += m_fake_pow_calc_time;

  TIME_MEASURE_START(t3);

  // sanity check basic miner tx properties;
  const uint8_t hf_version = get_current_hard_fork_version();
  if(!prevalidate_miner_transaction(bl, blockchain_height, hf_version))
  {
    MERROR_VER("Block with id: " << id << " failed to pass prevalidation");
    bvc.m_verifivation_failed = true;
    return false;
  }

  size_t coinbase_weight = get_transaction_weight(bl.miner_tx);
  size_t cumulative_block_weight = coinbase_weight;

  std::vector<std::pair<transaction, blobdata>> txs;
  key_images_container keys;

  uint64_t fee_summary = 0;
  uint64_t t_checktx = 0;
  uint64_t t_exists = 0;
  uint64_t t_pool = 0;
  uint64_t t_dblspnd = 0;
  TIME_MEASURE_FINISH(t3);

// XXX old code adds miner tx here

  size_t tx_index = 0;
  // Iterate over the block's transaction hashes, grabbing each
  // from the tx_pool and validating them.  Each is then added
  // to txs.  Keys spent in each are added to <keys> by the double spend check.
  txs.reserve(bl.tx_hashes.size());
  for (const crypto::hash& tx_id : bl.tx_hashes)
  {
    transaction tx_tmp;
    blobdata txblob;
    size_t tx_weight = 0;
    uint64_t fee = 0;
    bool relayed = false, do_not_relay = false, double_spend_seen = false;
    TIME_MEASURE_START(aa);

// XXX old code does not check whether tx exists
    if (m_db->tx_exists(tx_id))
    {
      MERROR("Block with id: " << id << " attempting to add transaction already in blockchain with id: " << tx_id);
      bvc.m_verifivation_failed = true;
      return_tx_to_pool(txs);
      return false;
    }

    TIME_MEASURE_FINISH(aa);
    t_exists += aa;
    TIME_MEASURE_START(bb);

    // get transaction with hash <tx_id> from tx_pool
    if(!m_tx_pool.take_tx(tx_id, tx_tmp, txblob, tx_weight, fee, relayed, do_not_relay, double_spend_seen))
    {
      MERROR_VER("Block with id: " << id  << " has at least one unknown transaction with id: " << tx_id);
      bvc.m_verifivation_failed = true;
      return_tx_to_pool(txs);
      return false;
    }

    TIME_MEASURE_FINISH(bb);
    t_pool += bb;
    // add the transaction to the temp list of transactions, so we can either
    // store the list of transactions all at once or return the ones we've
    // taken from the tx_pool back to it if the block fails verification.
    txs.push_back(std::make_pair(std::move(tx_tmp), std::move(txblob)));
    transaction &tx = txs.back().first;
    TIME_MEASURE_START(dd);

    // FIXME: the storage should not be responsible for validation.
    //        If it does any, it is merely a sanity check.
    //        Validation is the purview of the Blockchain class
    //        - TW
    //
    // ND: this is not needed, db->add_block() checks for duplicate k_images and fails accordingly.
    // if (!check_for_double_spend(tx, keys))
    // {
    //     LOG_PRINT_L0("Double spend detected in transaction (id: " << tx_id);
    //     bvc.m_verifivation_failed = true;
    //     break;
    // }

    TIME_MEASURE_FINISH(dd);
    t_dblspnd += dd;
    TIME_MEASURE_START(cc);

#if defined(PER_BLOCK_CHECKPOINT)
    if (!fast_check)
#endif
    {
      // validate that transaction inputs and the keys spending them are correct.
      tx_verification_context tvc{};
      if(!check_tx_inputs(tx, tvc))
      {
        MERROR_VER("Block with id: " << id  << " has at least one transaction (id: " << tx_id << ") with wrong inputs.");

        add_block_as_invalid(bl);
        MERROR_VER("Block with id " << id << " added as invalid because of wrong inputs in transactions");
        MERROR_VER("tx_index " << tx_index << ", m_blocks_txs_check " << m_blocks_txs_check.size() << ":");
        for (const auto &h: m_blocks_txs_check) MERROR_VER("  " << h);
        bvc.m_verifivation_failed = true;
        return_tx_to_pool(txs);
        return false;
      }
    }
#if defined(PER_BLOCK_CHECKPOINT)
    else
    {
      // ND: if fast_check is enabled for blocks, there is no need to check
      // the transaction inputs, but do some sanity checks anyway.
      if (tx_index >= m_blocks_txs_check.size() || memcmp(&m_blocks_txs_check[tx_index++], &tx_id, sizeof(tx_id)) != 0)
      {
        MERROR_VER("Block with id: " << id << " has at least one transaction (id: " << tx_id << ") with wrong inputs.");
        add_block_as_invalid(bl);
        MERROR_VER("Block with id " << id << " added as invalid because of wrong inputs in transactions");
        bvc.m_verifivation_failed = true;
        return_tx_to_pool(txs);
        return false;
      }
    }
#endif
    TIME_MEASURE_FINISH(cc);
    t_checktx += cc;
    fee_summary += fee;
    cumulative_block_weight += tx_weight;
  }

  m_blocks_txs_check.clear();

  TIME_MEASURE_START(vmt);
  uint64_t base_reward = 0;
  uint64_t already_generated_coins = blockchain_height ? m_db->get_block_already_generated_coins(blockchain_height - 1) : 0;
  if(!validate_miner_transaction(bl, cumulative_block_weight, fee_summary, base_reward, already_generated_coins, m_hardfork->get_current_version()))
  {
    MERROR_VER("Block with id: " << id << " has incorrect miner transaction");
    bvc.m_verifivation_failed = true;
    return_tx_to_pool(txs);
    return false;
  }

  TIME_MEASURE_FINISH(vmt);
  size_t block_weight;
  difficulty_type cumulative_difficulty;

  // populate various metadata about the block to be stored alongside it.
  block_weight = cumulative_block_weight;
  cumulative_difficulty = current_diffic;
  // In the "tail" state when the minimum subsidy (implemented in get_block_reward) is in effect, the number of
  // coins will eventually exceed MONEY_SUPPLY and overflow a uint64. To prevent overflow, cap already_generated_coins
  // at MONEY_SUPPLY. already_generated_coins is only used to compute the block subsidy and MONEY_SUPPLY yields a
  // subsidy of 0 under the base formula and therefore the minimum subsidy >0 in the tail state.
  already_generated_coins = base_reward < (MONEY_SUPPLY-already_generated_coins) ? already_generated_coins + base_reward : MONEY_SUPPLY;
  if(blockchain_height)
    cumulative_difficulty += m_db->get_block_cumulative_difficulty(blockchain_height - 1);

  TIME_MEASURE_FINISH(block_processing_time);
  if(precomputed)
    block_processing_time += m_fake_pow_calc_time;

  rtxn_guard.stop();
  TIME_MEASURE_START(addblock);
  uint64_t new_height = 0;
  if (!bvc.m_verifivation_failed)
  {
    try
    {
      uint64_t long_term_block_weight = get_next_long_term_block_weight(block_weight);
      cryptonote::blobdata bd = cryptonote::block_to_blob(bl);
      new_height = m_db->add_block(std::make_pair(std::move(bl), std::move(bd)), block_weight, long_term_block_weight, cumulative_difficulty, already_generated_coins, txs);
    }
    catch (const KEY_IMAGE_EXISTS& e)
    {
      LOG_ERROR("Error adding block with hash: " << id << " to blockchain, what = " << e.what());
      m_batch_success = false;
      bvc.m_verifivation_failed = true;
      return_tx_to_pool(txs);
      return false;
    }
    catch (const std::exception& e)
    {
      //TODO: figure out the best way to deal with this failure
      LOG_ERROR("Error adding block with hash: " << id << " to blockchain, what = " << e.what());
      m_batch_success = false;
      bvc.m_verifivation_failed = true;
      return_tx_to_pool(txs);
      return false;
    }
  }
  else
  {
    LOG_ERROR("Blocks that failed verification should not reach here");
  }

  auto abort_block = loki::defer([&]() {
      pop_block_from_blockchain();
      auto old_height = m_db->height();
      for (BlockchainDetachedHook* hook : m_blockchain_detached_hooks)
        hook->blockchain_detached(old_height, false /*by_pop_blocks*/);
  });

  // TODO(loki): Not nice, making the hook take in a vector of pair<transaction,
  // blobdata> messes with service_node_list::init which only constructs
  // a vector of transactions and then subsequently calls block_added, so the
  // init step would have to intentionally allocate the blobs or retrieve them
  // from the DB.
  // Secondly we don't use the blobs at all in the hooks, so passing it in
  // doesn't seem right.
  std::vector<transaction> only_txs;
  only_txs.reserve(txs.size());
  for (std::pair<transaction, blobdata> const &tx_pair : txs)
    only_txs.push_back(tx_pair.first);

  m_service_node_list.block_added(bl, only_txs, checkpoint);
  m_lns_db.add_block(bl, only_txs);

  for (BlockAddedHook* hook : m_block_added_hooks)
  {
    if (!hook->block_added(bl, only_txs, checkpoint))
    {
      MERROR("Block added hook signalled failure");
      return false;
    }
  }

  TIME_MEASURE_FINISH(addblock);

  // TODO(loki): Temporary forking code.
  {
    // Rescan difficulty every N block we have a reocurring difficulty bug that causes daemons to miscalculate difficulty
    uint64_t block_height = get_block_height(bl);
    if (nettype() == MAINNET && (block_height % BLOCKS_EXPECTED_IN_DAYS(1) == 0))
    {
      cryptonote::BlockchainDB::fixup_context context  = {};
      context.type                                     = cryptonote::BlockchainDB::fixup_type::calculate_difficulty;
      context.calculate_difficulty_params.start_height = block_height - BLOCKS_EXPECTED_IN_DAYS(1);
      m_db->fixup(context);
    }
  }

  // do this after updating the hard fork state since the weight limit may change due to fork
  if (!update_next_cumulative_weight_limit())
  {
    MERROR("Failed to update next cumulative weight limit");
    return false;
  }

  abort_block.cancel();
  MINFO("+++++ BLOCK SUCCESSFULLY ADDED" << std::endl << "id:\t" << id << std::endl << "PoW:\t" << proof_of_work << std::endl << "HEIGHT " << new_height-1 << ", difficulty:\t" << current_diffic << std::endl << "block reward: " << print_money(fee_summary + base_reward) << "(" << print_money(base_reward) << " + " << print_money(fee_summary) << "), coinbase_weight: " << coinbase_weight << ", cumulative weight: " << cumulative_block_weight << ", " << block_processing_time << "(" << target_calculating_time << "/" << longhash_calculating_time << ")ms");
  if(m_show_time_stats)
  {
    MINFO("Height: " << new_height << " coinbase weight: " << coinbase_weight << " cumm: "
        << cumulative_block_weight << " p/t: " << block_processing_time << " ("
        << target_calculating_time << "/" << longhash_calculating_time << "/"
        << t1 << "/" << t2 << "/" << t3 << "/" << t_exists << "/" << t_pool
        << "/" << t_checktx << "/" << t_dblspnd << "/" << vmt << "/" << addblock << ")ms");
  }


  bvc.m_added_to_main_chain = true;
  ++m_sync_counter;

  m_tx_pool.on_blockchain_inc(bl);
  get_difficulty_for_next_block(); // just to cache it
  invalidate_block_template_cache();

  std::shared_ptr<tools::Notify> block_notify = m_block_notify;
  if (block_notify)
    block_notify->notify("%s", epee::string_tools::pod_to_hex(id).c_str(), NULL);

  return true;
}
//------------------------------------------------------------------
bool Blockchain::prune_blockchain(uint32_t pruning_seed)
{
  auto lock = tools::unique_locks(m_tx_pool, *this);
  return m_db->prune_blockchain(pruning_seed);
}
//------------------------------------------------------------------
bool Blockchain::update_blockchain_pruning()
{
  auto lock = tools::unique_locks(m_tx_pool, *this);
  return m_db->update_pruning();
}
//------------------------------------------------------------------
bool Blockchain::check_blockchain_pruning()
{
  auto lock = tools::unique_locks(m_tx_pool, *this);
  return m_db->check_pruning();
}
//------------------------------------------------------------------
uint64_t Blockchain::get_next_long_term_block_weight(uint64_t block_weight) const
{
  PERF_TIMER(get_next_long_term_block_weight);

  const uint64_t db_height = m_db->height();
  const uint64_t nblocks = std::min<uint64_t>(m_long_term_block_weights_window, db_height);

  const uint8_t hf_version = get_current_hard_fork_version();
  if (hf_version < HF_VERSION_LONG_TERM_BLOCK_WEIGHT)
    return block_weight;

  uint64_t long_term_median = get_long_term_block_weight_median(db_height - nblocks, nblocks);
  uint64_t long_term_effective_median_block_weight = std::max<uint64_t>(CRYPTONOTE_BLOCK_GRANTED_FULL_REWARD_ZONE_V5, long_term_median);

  uint64_t short_term_constraint = long_term_effective_median_block_weight + long_term_effective_median_block_weight * 2 / 5;
  uint64_t long_term_block_weight = std::min<uint64_t>(block_weight, short_term_constraint);

  return long_term_block_weight;
}
//------------------------------------------------------------------
bool Blockchain::update_next_cumulative_weight_limit(uint64_t *long_term_effective_median_block_weight)
{
  PERF_TIMER(update_next_cumulative_weight_limit);

  LOG_PRINT_L3("Blockchain::" << __func__);

  // when we reach this, the last hf version is not yet written to the db
  const uint64_t db_height = m_db->height();
  const uint8_t hf_version = get_current_hard_fork_version();
  uint64_t full_reward_zone = get_min_block_weight(hf_version);

  if (hf_version < HF_VERSION_LONG_TERM_BLOCK_WEIGHT)
  {
    std::vector<uint64_t> weights;
    get_last_n_blocks_weights(weights, CRYPTONOTE_REWARD_BLOCKS_WINDOW);
    m_current_block_cumul_weight_median = epee::misc_utils::median(weights);
  }
  else
  {
    const uint64_t block_weight = m_db->get_block_weight(db_height - 1);

    uint64_t long_term_median;
    if (db_height == 1)
    {
      long_term_median = CRYPTONOTE_BLOCK_GRANTED_FULL_REWARD_ZONE_V5;
    }
    else
    {
      uint64_t nblocks = std::min<uint64_t>(m_long_term_block_weights_window, db_height);
      if (nblocks == db_height)
        --nblocks;
      long_term_median = get_long_term_block_weight_median(db_height - nblocks - 1, nblocks);
    }

    m_long_term_effective_median_block_weight = std::max<uint64_t>(CRYPTONOTE_BLOCK_GRANTED_FULL_REWARD_ZONE_V5, long_term_median);

    uint64_t short_term_constraint = m_long_term_effective_median_block_weight + m_long_term_effective_median_block_weight * 2 / 5;
    uint64_t long_term_block_weight = std::min<uint64_t>(block_weight, short_term_constraint);

    if (db_height == 1)
    {
      long_term_median = long_term_block_weight;
    }
    else
    {
      m_long_term_block_weights_cache_tip_hash = m_db->get_block_hash_from_height(db_height - 1);
      m_long_term_block_weights_cache_rolling_median.insert(long_term_block_weight);
      long_term_median = m_long_term_block_weights_cache_rolling_median.median();
    }
    m_long_term_effective_median_block_weight = std::max<uint64_t>(CRYPTONOTE_BLOCK_GRANTED_FULL_REWARD_ZONE_V5, long_term_median);

    std::vector<uint64_t> weights;
    get_last_n_blocks_weights(weights, CRYPTONOTE_REWARD_BLOCKS_WINDOW);

    uint64_t short_term_median = epee::misc_utils::median(weights);
    uint64_t effective_median_block_weight = std::min<uint64_t>(std::max<uint64_t>(CRYPTONOTE_BLOCK_GRANTED_FULL_REWARD_ZONE_V5, short_term_median), CRYPTONOTE_SHORT_TERM_BLOCK_WEIGHT_SURGE_FACTOR * m_long_term_effective_median_block_weight);

    m_current_block_cumul_weight_median = effective_median_block_weight;
  }

  if (m_current_block_cumul_weight_median <= full_reward_zone)
    m_current_block_cumul_weight_median = full_reward_zone;

  m_current_block_cumul_weight_limit = m_current_block_cumul_weight_median * 2;

  if (long_term_effective_median_block_weight)
    *long_term_effective_median_block_weight = m_long_term_effective_median_block_weight;

  if (!m_db->is_read_only())
    m_db->add_max_block_size(m_current_block_cumul_weight_limit);

  return true;
}
//------------------------------------------------------------------
bool Blockchain::add_new_block(const block& bl, block_verification_context& bvc, checkpoint_t const *checkpoint)
{

  LOG_PRINT_L3("Blockchain::" << __func__);
  crypto::hash id = get_block_hash(bl);
  auto lock = tools::unique_locks(m_tx_pool, *this);
  db_rtxn_guard rtxn_guard(m_db);
  if(have_block(id))
  {
    LOG_PRINT_L3("block with id = " << id << " already exists");
    bvc.m_already_exists = true;
    m_blocks_txs_check.clear();
    return false;
  }

  if (checkpoint)
  {
    checkpoint_t existing_checkpoint;
    uint64_t block_height = get_block_height(bl);
    try
    {
      if (get_checkpoint(block_height, existing_checkpoint))
      {
        if (checkpoint->signatures.size() < existing_checkpoint.signatures.size())
          checkpoint = nullptr;
      }
    }
    catch (const std::exception &e)
    {
      MERROR("Get block checkpoint from DB failed at height: " << block_height << ", what = " << e.what());
    }
  }

  bool result = false;
  rtxn_guard.stop();
  if(bl.prev_id == get_tail_id()) //check that block refers to chain tail
  {
    result = handle_block_to_main_chain(bl, id, bvc, checkpoint);
  }
  else
  {
    //chain switching or wrong block
    bvc.m_added_to_main_chain = false;
    result = handle_alternative_block(bl, id, bvc, checkpoint);
    m_blocks_txs_check.clear();
    //never relay alternative blocks
  }

  return result;
}
//------------------------------------------------------------------
// returns false if any of the checkpoints loading returns false.
// That should happen only if a checkpoint is added that conflicts
// with an existing checkpoint.
bool Blockchain::update_checkpoints_from_json_file(const std::string& file_path)
{
  std::vector<height_to_hash> checkpoint_hashes;
  if (!cryptonote::load_checkpoints_from_json(file_path, checkpoint_hashes))
    return false;

  std::vector<height_to_hash>::const_iterator first_to_check = checkpoint_hashes.end();
  std::vector<height_to_hash>::const_iterator one_past_last_to_check  = checkpoint_hashes.end();

  uint64_t prev_max_height = m_checkpoints.get_max_height();
  LOG_PRINT_L1("Adding checkpoints from blockchain hashfile: " << file_path);
  LOG_PRINT_L1("Hard-coded max checkpoint height is " << prev_max_height);
  for (std::vector<height_to_hash>::const_iterator it = checkpoint_hashes.begin(); it != one_past_last_to_check; it++)
  {
    uint64_t height;
    height = it->height;
    if (height <= prev_max_height) {
      LOG_PRINT_L1("ignoring checkpoint height " << height);
    } else {
      if (first_to_check == checkpoint_hashes.end())
        first_to_check = it;

      std::string blockhash = it->hash;
      LOG_PRINT_L1("Adding checkpoint height " << height << ", hash=" << blockhash);

      if (!m_checkpoints.add_checkpoint(height, blockhash))
      {
        one_past_last_to_check = it;
        LOG_PRINT_L1("Failed to add checkpoint at height " << height << ", hash=" << blockhash);
        break;
      }
    }
  }

  /*
   * If a block fails a checkpoint the blockchain
   * will be rolled back to two blocks prior to that block.
   */
  //TODO: Refactor, consider returning a failure height and letting
  //      caller decide course of action.
  bool result = true;
  {
    auto lock = tools::unique_lock(*this);
    bool stop_batch = m_db->batch_start();

    for (std::vector<height_to_hash>::const_iterator it = first_to_check; it != one_past_last_to_check; it++)
    {
      uint64_t block_height = it->height;
      if (block_height >= m_db->height()) // if the checkpoint is for a block we don't have yet, move on
        break;

      if (!m_checkpoints.check_block(block_height, m_db->get_block_hash_from_height(block_height), nullptr))
      {
        // roll back to a couple of blocks before the checkpoint
        LOG_ERROR("Local blockchain failed to pass a checkpoint, rolling back!");
        std::list<block_and_checkpoint> empty;
        rollback_blockchain_switching(empty, block_height- 2);
        result = false;
      }
    }

    if (stop_batch)
      m_db->batch_stop();
  }

  return result;
}
//------------------------------------------------------------------
bool Blockchain::update_checkpoint(cryptonote::checkpoint_t const &checkpoint)
{
  auto lock = tools::unique_lock(*this);
  bool result = m_checkpoints.update_checkpoint(checkpoint);
  return result;
}
//------------------------------------------------------------------
bool Blockchain::get_checkpoint(uint64_t height, checkpoint_t &checkpoint) const
{
  auto lock = tools::unique_lock(*this);
  return m_checkpoints.get_checkpoint(height, checkpoint);
}
//------------------------------------------------------------------
void Blockchain::block_longhash_worker(uint64_t height, const epee::span<const block> &blocks, std::unordered_map<crypto::hash, crypto::hash> &map) const
{
  TIME_MEASURE_START(t);

  for (const auto & block : blocks)
  {
    if (m_cancel)
      break;
    crypto::hash id = get_block_hash(block);
    crypto::hash pow = get_block_longhash(this, block, height++, 0);
    map.emplace(id, pow);
  }

  TIME_MEASURE_FINISH(t);
}

//------------------------------------------------------------------
bool Blockchain::cleanup_handle_incoming_blocks(bool force_sync)
{
  bool success = false;

  MTRACE("Blockchain::" << __func__);
  TIME_MEASURE_START(t1);

  try
  {
    if (m_batch_success)
      m_db->batch_stop();
    else
      m_db->batch_abort();
    success = true;
  }
  catch (const std::exception &e)
  {
    MERROR("Exception in cleanup_handle_incoming_blocks: " << e.what());
  }

  if (success && m_sync_counter > 0)
  {
    if (force_sync)
    {
      if(m_db_sync_mode != db_nosync)
        store_blockchain();
      m_sync_counter = 0;
    }
    else if (m_db_sync_threshold && ((m_db_sync_on_blocks && m_sync_counter >= m_db_sync_threshold) || (!m_db_sync_on_blocks && m_bytes_to_sync >= m_db_sync_threshold)))
    {
      MDEBUG("Sync threshold met, syncing");
      if(m_db_sync_mode == db_async)
      {
        m_sync_counter = 0;
        m_bytes_to_sync = 0;
        m_async_service.dispatch(boost::bind(&Blockchain::store_blockchain, this));
      }
      else if(m_db_sync_mode == db_sync)
      {
        store_blockchain();
      }
      else // db_nosync
      {
        // DO NOTHING, not required to call sync.
      }
    }
  }

  TIME_MEASURE_FINISH(t1);
  m_blocks_longhash_table.clear();
  m_scan_table.clear();
  m_blocks_txs_check.clear();

  // when we're well clear of the precomputed hashes, free the memory
  if (!m_blocks_hash_check.empty() && m_db->height() > m_blocks_hash_check.size() + 4096)
  {
    MINFO("Dumping block hashes, we're now 4k past " << m_blocks_hash_check.size());
    m_blocks_hash_check.clear();
    m_blocks_hash_check.shrink_to_fit();
  }

  unlock();
  m_tx_pool.unlock();

  update_blockchain_pruning();

  return success;
}

//------------------------------------------------------------------
void Blockchain::output_scan_worker(const uint64_t amount, const std::vector<uint64_t> &offsets, std::vector<output_data_t> &outputs) const
{
  try
  {
    m_db->get_output_key(epee::span<const uint64_t>(&amount, 1), offsets, outputs, true);
  }
  catch (const std::exception& e)
  {
    MERROR_VER("EXCEPTION: " << e.what());
  }
  catch (...)
  {

  }
}

uint64_t Blockchain::prevalidate_block_hashes(uint64_t height, const std::vector<crypto::hash> &hashes)
{
  // new: . . . . . X X X X X . . . . . .
  // pre: A A A A B B B B C C C C D D D D

  // easy case: height >= hashes
  if (height >= m_blocks_hash_of_hashes.size() * HASH_OF_HASHES_STEP)
    return hashes.size();

  // if we're getting old blocks, we might have jettisoned the hashes already
  if (m_blocks_hash_check.empty())
    return hashes.size();

  // find hashes encompassing those block
  size_t first_index = height / HASH_OF_HASHES_STEP;
  size_t last_index = (height + hashes.size() - 1) / HASH_OF_HASHES_STEP;
  MDEBUG("Blocks " << height << " - " << (height + hashes.size() - 1) << " start at " << first_index << " and end at " << last_index);

  // case of not enough to calculate even a single hash
  if (first_index == last_index && hashes.size() < HASH_OF_HASHES_STEP && (height + hashes.size()) % HASH_OF_HASHES_STEP)
    return hashes.size();

  // build hashes vector to hash hashes together
  std::vector<crypto::hash> data;
  data.reserve(hashes.size() + HASH_OF_HASHES_STEP - 1); // may be a bit too much

  // we expect height to be either equal or a bit below db height
  bool disconnected = (height > m_db->height());
  size_t pop;
  if (disconnected && height % HASH_OF_HASHES_STEP)
  {
    ++first_index;
    pop = HASH_OF_HASHES_STEP - height % HASH_OF_HASHES_STEP;
  }
  else
  {
    // we might need some already in the chain for the first part of the first hash
    for (uint64_t h = first_index * HASH_OF_HASHES_STEP; h < height; ++h)
    {
      data.push_back(m_db->get_block_hash_from_height(h));
    }
    pop = 0;
  }

  // push the data to check
  for (const auto &h: hashes)
  {
    if (pop)
      --pop;
    else
      data.push_back(h);
  }

  // hash and check
  uint64_t usable = first_index * HASH_OF_HASHES_STEP - height; // may start negative, but unsigned under/overflow is not UB
  for (size_t n = first_index; n <= last_index; ++n)
  {
    if (n < m_blocks_hash_of_hashes.size())
    {
      // if the last index isn't fully filled, we can't tell if valid
      if (data.size() < (n - first_index) * HASH_OF_HASHES_STEP + HASH_OF_HASHES_STEP)
        break;

      crypto::hash hash;
      cn_fast_hash(data.data() + (n - first_index) * HASH_OF_HASHES_STEP, HASH_OF_HASHES_STEP * sizeof(crypto::hash), hash);
      bool valid = hash == m_blocks_hash_of_hashes[n];

      // add to the known hashes array
      if (!valid)
      {
        MDEBUG("invalid hash for blocks " << n * HASH_OF_HASHES_STEP << " - " << (n * HASH_OF_HASHES_STEP + HASH_OF_HASHES_STEP - 1));
        break;
      }

      size_t end = n * HASH_OF_HASHES_STEP + HASH_OF_HASHES_STEP;
      for (size_t i = n * HASH_OF_HASHES_STEP; i < end; ++i)
      {
        CHECK_AND_ASSERT_MES(m_blocks_hash_check[i] == crypto::null_hash || m_blocks_hash_check[i] == data[i - first_index * HASH_OF_HASHES_STEP],
            0, "Consistency failure in m_blocks_hash_check construction");
        m_blocks_hash_check[i] = data[i - first_index * HASH_OF_HASHES_STEP];
      }
      usable += HASH_OF_HASHES_STEP;
    }
    else
    {
      // if after the end of the precomputed blocks, accept anything
      usable += HASH_OF_HASHES_STEP;
      if (usable > hashes.size())
        usable = hashes.size();
    }
  }
  MDEBUG("usable: " << usable << " / " << hashes.size());
  CHECK_AND_ASSERT_MES(usable < std::numeric_limits<uint64_t>::max() / 2, 0, "usable is negative");
  return usable;
}

bool Blockchain::calc_batched_governance_reward(uint64_t height, uint64_t &reward) const
{
  reward = 0;
  auto hard_fork_version = get_ideal_hard_fork_version(height);
  if (hard_fork_version <= network_version_9_service_nodes)
  {
    return true;
  }

  if (!height_has_governance_output(nettype(), hard_fork_version, height))
  {
    return true;
  }

  // Ignore governance reward and payout instead the last
  // GOVERNANCE_BLOCK_REWARD_INTERVAL number of blocks governance rewards.  We
  // come back for this height's rewards in the next interval. The reward is
  // 0 if it's not time to pay out the batched payments (in which case we
  // already returned, above).

  const cryptonote::config_t &network = cryptonote::get_config(nettype(), hard_fork_version);
  size_t num_blocks                   = network.GOVERNANCE_REWARD_INTERVAL_IN_BLOCKS;

  // Fixed reward starting at HF15
  if (hard_fork_version >= network_version_15_lns)
  {
    reward = num_blocks * (
        hard_fork_version >= network_version_16 ? FOUNDATION_REWARD_HF16 : FOUNDATION_REWARD_HF15);
    return true;
  }

  uint64_t start_height = height - num_blocks;
  if (height < num_blocks)
  {
    start_height = 0;
    num_blocks   = height;
  }

  std::vector<std::pair<cryptonote::blobdata, cryptonote::block>> blocks;
  if (!get_blocks(start_height, num_blocks, blocks))
  {
    LOG_ERROR("Unable to get historical blocks to calculated batched governance payment");
    return false;
  }

  for (const auto &it : blocks)
  {
    cryptonote::block const &block = it.second;
    if (block.major_version >= network_version_10_bulletproofs)
      reward += derive_governance_from_block_reward(nettype(), block, hard_fork_version);
  }

  return true;
}

//------------------------------------------------------------------
// ND: Speedups:
// 1. Thread long_hash computations if possible (m_max_prepare_blocks_threads = nthreads, default = 4)
// 2. Group all amounts (from txs) and related absolute offsets and form a table of tx_prefix_hash
//    vs [k_image, output_keys] (m_scan_table). This is faster because it takes advantage of bulk queries
//    and is threaded if possible. The table (m_scan_table) will be used later when querying output
//    keys.
bool Blockchain::prepare_handle_incoming_blocks(const std::vector<block_complete_entry> &blocks_entry, std::vector<block> &blocks)
{
  MTRACE("Blockchain::" << __func__);
  TIME_MEASURE_START(prepare);
  uint64_t bytes = 0;
  size_t total_txs = 0;
  blocks.clear();

  // Order of locking must be:
  //  m_incoming_tx_lock (optional)
  //  m_tx_pool lock
  //  blockchain lock
  //
  //  Something which takes the blockchain lock may never take the txpool lock
  //  if it has not provably taken the txpool lock earlier
  //
  //  The txpool lock and blockchain lock are now taken here
  //  and released in cleanup_handle_incoming_blocks. This avoids issues
  //  when something uses the pool, which now uses the blockchain and
  //  needs a batch, since a batch could otherwise be active while the
  //  txpool and blockchain locks were not held

  std::lock(m_tx_pool, *this);

  if(blocks_entry.size() == 0)
    return false;

  for (const auto &entry : blocks_entry)
  {
    bytes += entry.block.size();
    bytes += entry.checkpoint.size();
    for (const auto &tx_blob : entry.txs)
    {
      bytes += tx_blob.size();
    }
    total_txs += entry.txs.size();
  }
  m_bytes_to_sync += bytes;
  while (!m_db->batch_start(blocks_entry.size(), bytes)) {
    unlock();
    m_tx_pool.unlock();
    epee::misc_utils::sleep_no_w(100);
    std::lock(m_tx_pool, *this);
  }
  m_batch_success = true;

  const uint64_t height = m_db->height();
  if ((height + blocks_entry.size()) < m_blocks_hash_check.size())
    return true;

  bool blocks_exist = false;
  tools::threadpool& tpool = tools::threadpool::getInstance();
  unsigned threads = tpool.get_max_concurrency();
  blocks.resize(blocks_entry.size());

  {
    // limit threads, default limit = 4
    if(threads > m_max_prepare_blocks_threads)
      threads = m_max_prepare_blocks_threads;

    unsigned int batches = blocks_entry.size() / threads;
    unsigned int extra = blocks_entry.size() % threads;
    MDEBUG("block_batches: " << batches);
    std::vector<std::unordered_map<crypto::hash, crypto::hash>> maps(threads);
    auto it = blocks_entry.begin();
    unsigned blockidx = 0;

    const crypto::hash tophash = m_db->top_block_hash();
    for (unsigned i = 0; i < threads; i++)
    {
      for (unsigned int j = 0; j < batches; j++, ++blockidx)
      {
        block &block = blocks[blockidx];
        crypto::hash block_hash;

        if (!parse_and_validate_block_from_blob(it->block, block, block_hash))
          return false;

        // check first block and skip all blocks if its not chained properly
        if (blockidx == 0)
        {
          if (block.prev_id != tophash)
          {
            MDEBUG("Skipping prepare blocks. New blocks don't belong to chain.");
            blocks.clear();
            return true;
          }
        }
        if (have_block(block_hash))
          blocks_exist = true;

        std::advance(it, 1);
      }
    }

    for (unsigned i = 0; i < extra && !blocks_exist; i++, blockidx++)
    {
      block &block = blocks[blockidx];
      crypto::hash block_hash;

      if (!parse_and_validate_block_from_blob(it->block, block, block_hash))
        return false;

      if (have_block(block_hash))
        blocks_exist = true;

      std::advance(it, 1);
    }

    if (!blocks_exist)
    {
      m_blocks_longhash_table.clear();
      uint64_t thread_height = height;
      tools::threadpool::waiter waiter;
      m_prepare_height = height;
      m_prepare_nblocks = blocks_entry.size();
      m_prepare_blocks = &blocks;
      for (unsigned int i = 0; i < threads; i++)
      {
        unsigned nblocks = batches;
        if (i < extra)
          ++nblocks;
        tpool.submit(&waiter, boost::bind(&Blockchain::block_longhash_worker, this, thread_height, epee::span<const block>(&blocks[thread_height - height], nblocks), std::ref(maps[i])), true);
        thread_height += nblocks;
      }

      waiter.wait(&tpool);
      m_prepare_height = 0;

      if (m_cancel)
         return false;

      for (const auto & map : maps)
      {
        m_blocks_longhash_table.insert(map.begin(), map.end());
      }
    }
  }

  if (m_cancel)
    return false;

  if (blocks_exist)
  {
    MDEBUG("Skipping remainder of prepare blocks. Blocks exist.");
    return true;
  }

  m_fake_scan_time = 0;
  m_fake_pow_calc_time = 0;

  m_scan_table.clear();

  TIME_MEASURE_FINISH(prepare);
  m_fake_pow_calc_time = prepare / blocks_entry.size();

  if (blocks_entry.size() > 1 && threads > 1 && m_show_time_stats)
    MDEBUG("Prepare blocks took: " << prepare << " ms");

  TIME_MEASURE_START(scantable);

  // [input] stores all unique amounts found
  std::vector < uint64_t > amounts;
  // [input] stores all absolute_offsets for each amount
  std::map<uint64_t, std::vector<uint64_t>> offset_map;
  // [output] stores all output_data_t for each absolute_offset
  std::map<uint64_t, std::vector<output_data_t>> tx_map;
  std::vector<std::pair<cryptonote::transaction, crypto::hash>> txes(total_txs);

#define SCAN_TABLE_QUIT(m) \
  do { \
    MERROR_VER(m) ;\
    m_scan_table.clear(); \
    return false; \
  } while(0); \

  // generate sorted tables for all amounts and absolute offsets
  size_t tx_index = 0, block_index = 0;
  for (const auto &entry : blocks_entry)
  {
    if (m_cancel)
      return false;

    for (const auto &tx_blob : entry.txs)
    {
      if (tx_index >= txes.size())
        SCAN_TABLE_QUIT("tx_index is out of sync");
      transaction &tx = txes[tx_index].first;
      crypto::hash &tx_prefix_hash = txes[tx_index].second;
      ++tx_index;

      if (!parse_and_validate_tx_base_from_blob(tx_blob, tx))
        SCAN_TABLE_QUIT("Could not parse tx from incoming blocks.");
      cryptonote::get_transaction_prefix_hash(tx, tx_prefix_hash);

      auto its = m_scan_table.find(tx_prefix_hash);
      if (its != m_scan_table.end())
        SCAN_TABLE_QUIT("Duplicate tx found from incoming blocks.");

      m_scan_table.emplace(tx_prefix_hash, std::unordered_map<crypto::key_image, std::vector<output_data_t>>());
      its = m_scan_table.find(tx_prefix_hash);
      assert(its != m_scan_table.end());

      // get all amounts from tx.vin(s)
      for (const auto &txin : tx.vin)
      {
        const txin_to_key &in_to_key = boost::get < txin_to_key > (txin);

        // check for duplicate
        auto it = its->second.find(in_to_key.k_image);
        if (it != its->second.end())
          SCAN_TABLE_QUIT("Duplicate key_image found from incoming blocks.");

        amounts.push_back(in_to_key.amount);
      }

      // sort and remove duplicate amounts from amounts list
      std::sort(amounts.begin(), amounts.end());
      auto last = std::unique(amounts.begin(), amounts.end());
      amounts.erase(last, amounts.end());

      // add amount to the offset_map and tx_map
      for (const uint64_t &amount : amounts)
      {
        if (offset_map.find(amount) == offset_map.end())
          offset_map.emplace(amount, std::vector<uint64_t>());

        if (tx_map.find(amount) == tx_map.end())
          tx_map.emplace(amount, std::vector<output_data_t>());
      }

      // add new absolute_offsets to offset_map
      for (const auto &txin : tx.vin)
      {
        const txin_to_key &in_to_key = boost::get < txin_to_key > (txin);
        // no need to check for duplicate here.
        auto absolute_offsets = relative_output_offsets_to_absolute(in_to_key.key_offsets);
        for (const auto & offset : absolute_offsets)
          offset_map[in_to_key.amount].push_back(offset);

      }
    }
    ++block_index;
  }

  // sort and remove duplicate absolute_offsets in offset_map
  for (auto &offsets : offset_map)
  {
    std::sort(offsets.second.begin(), offsets.second.end());
    auto last = std::unique(offsets.second.begin(), offsets.second.end());
    offsets.second.erase(last, offsets.second.end());
  }

  // gather all the output keys
  threads = tpool.get_max_concurrency();
  if (!m_db->can_thread_bulk_indices())
    threads = 1;

  if (threads > 1 && amounts.size() > 1)
  {
    tools::threadpool::waiter waiter;

    for (size_t i = 0; i < amounts.size(); i++)
    {
      uint64_t amount = amounts[i];
      tpool.submit(&waiter, boost::bind(&Blockchain::output_scan_worker, this, amount, std::cref(offset_map[amount]), std::ref(tx_map[amount])), true);
    }
    waiter.wait(&tpool);
  }
  else
  {
    for (size_t i = 0; i < amounts.size(); i++)
    {
      uint64_t amount = amounts[i];
      output_scan_worker(amount, offset_map[amount], tx_map[amount]);
    }
  }

  // now generate a table for each tx_prefix and k_image hashes
  tx_index = 0;
  for (const auto &entry : blocks_entry)
  {
    if (m_cancel)
      return false;

    for (const auto &tx_blob : entry.txs)
    {
      if (tx_index >= txes.size())
        SCAN_TABLE_QUIT("tx_index is out of sync");
      const transaction &tx = txes[tx_index].first;
      const crypto::hash &tx_prefix_hash = txes[tx_index].second;
      ++tx_index;

      auto its = m_scan_table.find(tx_prefix_hash);
      if (its == m_scan_table.end())
        SCAN_TABLE_QUIT("Tx not found on scan table from incoming blocks.");

      for (const auto &txin : tx.vin)
      {
        const txin_to_key &in_to_key = boost::get < txin_to_key > (txin);
        auto needed_offsets = relative_output_offsets_to_absolute(in_to_key.key_offsets);

        std::vector<output_data_t> outputs;
        for (const uint64_t & offset_needed : needed_offsets)
        {
          size_t pos = 0;
          bool found = false;

          for (const uint64_t &offset_found : offset_map[in_to_key.amount])
          {
            if (offset_needed == offset_found)
            {
              found = true;
              break;
            }

            ++pos;
          }

          if (found && pos < tx_map[in_to_key.amount].size())
            outputs.push_back(tx_map[in_to_key.amount].at(pos));
          else
            break;
        }

        its->second.emplace(in_to_key.k_image, outputs);
      }
    }
  }

  TIME_MEASURE_FINISH(scantable);
  if (total_txs > 0)
  {
    m_fake_scan_time = scantable / total_txs;
    if(m_show_time_stats)
      MDEBUG("Prepare scantable took: " << scantable << " ms");
  }

  return true;
}

void Blockchain::add_txpool_tx(const crypto::hash &txid, const cryptonote::blobdata &blob, const txpool_tx_meta_t &meta)
{
  m_db->add_txpool_tx(txid, blob, meta);
}

void Blockchain::update_txpool_tx(const crypto::hash &txid, const txpool_tx_meta_t &meta)
{
  m_db->update_txpool_tx(txid, meta);
}

void Blockchain::remove_txpool_tx(const crypto::hash &txid)
{
  m_db->remove_txpool_tx(txid);
}

uint64_t Blockchain::get_txpool_tx_count(bool include_unrelayed_txes) const
{
  return m_db->get_txpool_tx_count(include_unrelayed_txes);
}

bool Blockchain::get_txpool_tx_meta(const crypto::hash& txid, txpool_tx_meta_t &meta) const
{
  return m_db->get_txpool_tx_meta(txid, meta);
}

bool Blockchain::get_txpool_tx_blob(const crypto::hash& txid, cryptonote::blobdata &bd) const
{
  return m_db->get_txpool_tx_blob(txid, bd);
}

cryptonote::blobdata Blockchain::get_txpool_tx_blob(const crypto::hash& txid) const
{
  return m_db->get_txpool_tx_blob(txid);
}

bool Blockchain::for_all_txpool_txes(std::function<bool(const crypto::hash&, const txpool_tx_meta_t&, const cryptonote::blobdata*)> f, bool include_blob, bool include_unrelayed_txes) const
{
  return m_db->for_all_txpool_txes(f, include_blob, include_unrelayed_txes);
}

uint64_t Blockchain::get_immutable_height() const
{
  auto lock = tools::unique_lock(*this);
  checkpoint_t checkpoint;
  if (m_db->get_immutable_checkpoint(&checkpoint, get_current_blockchain_height()))
    return checkpoint.height;
  return 0;
}

void Blockchain::set_user_options(uint64_t maxthreads, bool sync_on_blocks, uint64_t sync_threshold, blockchain_db_sync_mode sync_mode, bool fast_sync)
{
  if (sync_mode == db_defaultsync)
  {
    m_db_default_sync = true;
    sync_mode = db_async;
  }
  m_db_sync_mode = sync_mode;
  m_fast_sync = fast_sync;
  m_db_sync_on_blocks = sync_on_blocks;
  m_db_sync_threshold = sync_threshold;
  m_max_prepare_blocks_threads = maxthreads;
}

void Blockchain::safesyncmode(const bool onoff)
{
  /* all of this is no-op'd if the user set a specific
   * --db-sync-mode at startup.
   */
  if (m_db_default_sync)
  {
    m_db->safesyncmode(onoff);
    m_db_sync_mode = onoff ? db_nosync : db_async;
  }
}

HardFork::State Blockchain::get_hard_fork_state() const
{
  return m_hardfork->get_state();
}

bool Blockchain::get_hard_fork_voting_info(uint8_t version, uint32_t &window, uint32_t &votes, uint32_t &threshold, uint64_t &earliest_height, uint8_t &voting) const
{
  return m_hardfork->get_voting_info(version, window, votes, threshold, earliest_height, voting);
}

uint64_t Blockchain::get_difficulty_target() const
{
  return DIFFICULTY_TARGET_V2;
}

std::map<uint64_t, std::tuple<uint64_t, uint64_t, uint64_t>> Blockchain:: get_output_histogram(const std::vector<uint64_t> &amounts, bool unlocked, uint64_t recent_cutoff, uint64_t min_count) const
{
  return m_db->get_output_histogram(amounts, unlocked, recent_cutoff, min_count);
}

std::vector<std::pair<Blockchain::block_extended_info,std::vector<crypto::hash>>> Blockchain::get_alternative_chains() const
{
  std::vector<std::pair<Blockchain::block_extended_info,std::vector<crypto::hash>>> chains;

  blocks_ext_by_hash alt_blocks;
  alt_blocks.reserve(m_db->get_alt_block_count());
  m_db->for_all_alt_blocks([&alt_blocks](const crypto::hash &blkid, const cryptonote::alt_block_data_t &data, const cryptonote::blobdata *block_blob, const cryptonote::blobdata *checkpoint_blob) {
    if (!block_blob)
    {
      MERROR("No blob, but blobs were requested");
      return false;
    }

    checkpoint_t checkpoint = {};
    if (data.checkpointed && checkpoint_blob)
    {
      if (!t_serializable_object_from_blob(checkpoint, *checkpoint_blob))
        MERROR("Failed to parse checkpoint from blob");
    }

    cryptonote::block block;
    if (cryptonote::parse_and_validate_block_from_blob(*block_blob, block))
    {
      block_extended_info bei(data, std::move(block), data.checkpointed ? &checkpoint : nullptr);
      alt_blocks.insert(std::make_pair(cryptonote::get_block_hash(bei.bl), std::move(bei)));
    }
    else
      MERROR("Failed to parse block from blob");
    return true;
  }, true);

  for (const auto &i: alt_blocks)
  {
    const crypto::hash top = cryptonote::get_block_hash(i.second.bl);
    bool found = false;
    for (const auto &j: alt_blocks)
    {
      if (j.second.bl.prev_id == top)
      {
        found = true;
        break;
      }
    }
    if (!found)
    {
      std::vector<crypto::hash> chain;
      auto h = i.second.bl.prev_id;
      chain.push_back(top);
      blocks_ext_by_hash::const_iterator prev;
      while ((prev = alt_blocks.find(h)) != alt_blocks.end())
      {
        chain.push_back(h);
        h = prev->second.bl.prev_id;
      }
      chains.push_back(std::make_pair(i.second, chain));
    }
  }
  return chains;
}

void Blockchain::cancel()
{
  m_cancel = true;
}

#if defined(PER_BLOCK_CHECKPOINT)
static const char expected_block_hashes_hash[] = "8754309c4501f4b1c547c5c14d41dca30e0836a2942b09584ccc43b287040d07";
void Blockchain::load_compiled_in_block_hashes(const GetCheckpointsCallback& get_checkpoints)
{
  if (get_checkpoints == nullptr || !m_fast_sync)
  {
    return;
  }
  const epee::span<const unsigned char> &checkpoints = get_checkpoints(m_nettype);
  if (!checkpoints.empty())
  {
    MINFO("Loading precomputed blocks (" << checkpoints.size() << " bytes)");
    if (m_nettype == MAINNET)
    {
      // first check hash
      crypto::hash hash;
      if (!tools::sha256sum(checkpoints.data(), checkpoints.size(), hash))
      {
        MERROR("Failed to hash precomputed blocks data");
        return;
      }
      MINFO("precomputed blocks hash: " << hash << ", expected " << expected_block_hashes_hash);
      cryptonote::blobdata expected_hash_data;
      if (!epee::string_tools::parse_hexstr_to_binbuff(std::string(expected_block_hashes_hash), expected_hash_data) || expected_hash_data.size() != sizeof(crypto::hash))
      {
        MERROR("Failed to parse expected block hashes hash");
        return;
      }
      const crypto::hash expected_hash = *reinterpret_cast<const crypto::hash*>(expected_hash_data.data());
      if (hash != expected_hash)
      {
        MERROR("Block hash data does not match expected hash");
        return;
      }
    }

    if (checkpoints.size() > 4)
    {
      const unsigned char *p = checkpoints.data();
      const uint32_t nblocks = *p | ((*(p+1))<<8) | ((*(p+2))<<16) | ((*(p+3))<<24);
      if (nblocks > (std::numeric_limits<uint32_t>::max() - 4) / sizeof(hash))
      {
        MERROR("Block hash data is too large");
        return;
      }
      const size_t size_needed = 4 + nblocks * sizeof(crypto::hash);
      if(nblocks > 0 && nblocks > (m_db->height() + HASH_OF_HASHES_STEP - 1) / HASH_OF_HASHES_STEP && checkpoints.size() >= size_needed)
      {
        p += sizeof(uint32_t);
        m_blocks_hash_of_hashes.reserve(nblocks);
        for (uint32_t i = 0; i < nblocks; i++)
        {
          crypto::hash hash;
          memcpy(hash.data, p, sizeof(hash.data));
          p += sizeof(hash.data);
          m_blocks_hash_of_hashes.push_back(hash);
        }
        m_blocks_hash_check.resize(m_blocks_hash_of_hashes.size() * HASH_OF_HASHES_STEP, crypto::null_hash);
        MINFO(nblocks << " block hashes loaded");

        // FIXME: clear tx_pool because the process might have been
        // terminated and caused it to store txs kept by blocks.
        // The core will not call check_tx_inputs(..) for these
        // transactions in this case. Consequently, the sanity check
        // for tx hashes will fail in handle_block_to_main_chain(..)
        auto lock = tools::unique_lock(m_tx_pool);

        std::vector<transaction> txs;
        m_tx_pool.get_transactions(txs);

        size_t tx_weight;
        uint64_t fee;
        bool relayed, do_not_relay, double_spend_seen;
        transaction pool_tx;
        blobdata txblob;
        for(const transaction &tx : txs)
        {
          crypto::hash tx_hash = get_transaction_hash(tx);
          m_tx_pool.take_tx(tx_hash, pool_tx, txblob, tx_weight, fee, relayed, do_not_relay, double_spend_seen);
        }
      }
    }
  }
}
#endif

bool Blockchain::is_within_compiled_block_hash_area(uint64_t height) const
{
#if defined(PER_BLOCK_CHECKPOINT)
  return height < m_blocks_hash_of_hashes.size() * HASH_OF_HASHES_STEP;
#else
  return false;
#endif
}

bool Blockchain::for_all_key_images(std::function<bool(const crypto::key_image&)> f) const
{
  return m_db->for_all_key_images(f);
}

bool Blockchain::for_blocks_range(const uint64_t& h1, const uint64_t& h2, std::function<bool(uint64_t, const crypto::hash&, const block&)> f) const
{
  return m_db->for_blocks_range(h1, h2, f);
}

bool Blockchain::for_all_transactions(std::function<bool(const crypto::hash&, const cryptonote::transaction&)> f, bool pruned) const
{
  return m_db->for_all_transactions(f, pruned);
}

bool Blockchain::for_all_outputs(std::function<bool(uint64_t amount, const crypto::hash &tx_hash, uint64_t height, size_t tx_idx)> f) const
{
  return m_db->for_all_outputs(f);;
}

bool Blockchain::for_all_outputs(uint64_t amount, std::function<bool(uint64_t height)> f) const
{
  return m_db->for_all_outputs(amount, f);;
}

void Blockchain::invalidate_block_template_cache()
{
  MDEBUG("Invalidating block template cache");
  m_btc_valid = false;
}

void Blockchain::cache_block_template(const block &b, const cryptonote::account_public_address &address, const blobdata &nonce, const difficulty_type &diff, uint64_t height, uint64_t expected_reward, uint64_t pool_cookie)
{
  MDEBUG("Setting block template cache");
  m_btc = b;
  m_btc_address = address;
  m_btc_nonce = nonce;
  m_btc_difficulty = diff;
  m_btc_height = height;
  m_btc_expected_reward = expected_reward;
  m_btc_pool_cookie = pool_cookie;
  m_btc_valid = true;
}<|MERGE_RESOLUTION|>--- conflicted
+++ resolved
@@ -1347,36 +1347,30 @@
     return false;
   }
 
-<<<<<<< HEAD
-  uint64_t height = cryptonote::get_block_height(b);
-  std::vector<uint64_t> last_blocks_weights;
-  get_last_n_blocks_weights(last_blocks_weights, CRYPTONOTE_REWARD_BLOCKS_WINDOW);
-
+  uint64_t median_weight;
+  if (version >= HF_VERSION_EFFECTIVE_SHORT_TERM_MEDIAN_IN_PENALTY)
+  {
+    median_weight = m_current_block_cumul_weight_median;
+  }
+  else
+  {
+    std::vector<uint64_t> last_blocks_weights;
+    get_last_n_blocks_weights(last_blocks_weights, CRYPTONOTE_REWARD_BLOCKS_WINDOW);
+    median_weight = epee::misc_utils::median(last_blocks_weights);
+  }
+
+  uint64_t height                                = cryptonote::get_block_height(b);
   loki_block_reward_context block_reward_context = {};
   block_reward_context.fee                       = fee;
   block_reward_context.height                    = height;
   if (!calc_batched_governance_reward(height, block_reward_context.batched_governance))
-=======
-  uint64_t median_weight;
-  if (version >= HF_VERSION_EFFECTIVE_SHORT_TERM_MEDIAN_IN_PENALTY)
-  {
-    median_weight = m_current_block_cumul_weight_median;
-  }
-  else
-  {
-    std::vector<uint64_t> last_blocks_weights;
-    get_last_n_blocks_weights(last_blocks_weights, CRYPTONOTE_REWARD_BLOCKS_WINDOW);
-    median_weight = epee::misc_utils::median(last_blocks_weights);
-  }
-  if (!get_block_reward(median_weight, cumulative_block_weight, already_generated_coins, base_reward, version))
->>>>>>> 8bb3c6a8
   {
     MERROR_VER("Failed to calculate batched governance reward");
     return false;
   }
 
   block_reward_parts reward_parts;
-  if (!get_loki_block_reward(epee::misc_utils::median(last_blocks_weights), cumulative_block_weight, already_generated_coins, version, reward_parts, block_reward_context))
+  if (!get_loki_block_reward(median_weight, cumulative_block_weight, already_generated_coins, version, reward_parts, block_reward_context))
   {
     MERROR_VER("block weight " << cumulative_block_weight << " is bigger than allowed for this blockchain");
     return false;
