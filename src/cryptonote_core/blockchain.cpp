// Copyright (c) 2014-2018, The Monero Project
// Copyright (c)      2018, The Loki Project
//
// All rights reserved.
//
// Redistribution and use in source and binary forms, with or without modification, are
// permitted provided that the following conditions are met:
//
// 1. Redistributions of source code must retain the above copyright notice, this list of
//    conditions and the following disclaimer.
//
// 2. Redistributions in binary form must reproduce the above copyright notice, this list
//    of conditions and the following disclaimer in the documentation and/or other
//    materials provided with the distribution.
//
// 3. Neither the name of the copyright holder nor the names of its contributors may be
//    used to endorse or promote products derived from this software without specific
//    prior written permission.
//
// THIS SOFTWARE IS PROVIDED BY THE COPYRIGHT HOLDERS AND CONTRIBUTORS "AS IS" AND ANY
// EXPRESS OR IMPLIED WARRANTIES, INCLUDING, BUT NOT LIMITED TO, THE IMPLIED WARRANTIES OF
// MERCHANTABILITY AND FITNESS FOR A PARTICULAR PURPOSE ARE DISCLAIMED. IN NO EVENT SHALL
// THE COPYRIGHT HOLDER OR CONTRIBUTORS BE LIABLE FOR ANY DIRECT, INDIRECT, INCIDENTAL,
// SPECIAL, EXEMPLARY, OR CONSEQUENTIAL DAMAGES (INCLUDING, BUT NOT LIMITED TO,
// PROCUREMENT OF SUBSTITUTE GOODS OR SERVICES; LOSS OF USE, DATA, OR PROFITS; OR BUSINESS
// INTERRUPTION) HOWEVER CAUSED AND ON ANY THEORY OF LIABILITY, WHETHER IN CONTRACT,
// STRICT LIABILITY, OR TORT (INCLUDING NEGLIGENCE OR OTHERWISE) ARISING IN ANY WAY OUT OF
// THE USE OF THIS SOFTWARE, EVEN IF ADVISED OF THE POSSIBILITY OF SUCH DAMAGE.
//
// Parts of this file are originally copyright (c) 2012-2013 The Cryptonote developers

#include <algorithm>
#include <cstdio>
#include <boost/filesystem.hpp>
#include <boost/range/adaptor/reversed.hpp>

#include "common/rules.h"
#include "include_base_utils.h"
#include "cryptonote_basic/cryptonote_basic_impl.h"
#include "tx_pool.h"
#include "blockchain.h"
#include "blockchain_db/blockchain_db.h"
#include "cryptonote_basic/cryptonote_boost_serialization.h"
#include "cryptonote_core/service_node_deregister.h"
#include "cryptonote_config.h"
#include "cryptonote_basic/miner.h"
#include "misc_language.h"
#include "profile_tools.h"
#include "file_io_utils.h"
#include "int-util.h"
#include "common/threadpool.h"
#include "common/boost_serialization_helper.h"
#include "warnings.h"
#include "crypto/hash.h"
#include "cryptonote_core.h"
#include "ringct/rctSigs.h"
#include "common/perf_timer.h"
#include "common/notify.h"
#include "service_node_deregister.h"
#include "service_node_list.h"
#include "common/varint.h"
#include "common/pruning.h"

#undef LOKI_DEFAULT_LOG_CATEGORY
#define LOKI_DEFAULT_LOG_CATEGORY "blockchain"

#define FIND_BLOCKCHAIN_SUPPLEMENT_MAX_SIZE (100*1024*1024) // 100 MB

using namespace crypto;

//#include "serialization/json_archive.h"

/* TODO:
 *  Clean up code:
 *    Possibly change how outputs are referred to/indexed in blockchain and wallets
 *
 */

using namespace cryptonote;
using epee::string_tools::pod_to_hex;

DISABLE_VS_WARNINGS(4267)

#define MERROR_VER(x) MCERROR("verify", x)

// used to overestimate the block reward when estimating a per kB to use
#define BLOCK_REWARD_OVERESTIMATE (10 * 1000000000000)

struct hard_fork_record
{
  uint8_t version;
  uint64_t height;
  uint8_t threshold;
  time_t time;
};

<<<<<<< HEAD
// TODO(doyle): Move this out into a globally accessible object
// version 7 from the start of the blockchain, inhereted from Monero mainnet
static const hard_fork_record mainnet_hard_forks[] =
{
  { network_version_7,                   1,      0, 1503046577 },
  { network_version_8,                   64324,  0, 1533006000 },
  { network_version_9_service_nodes,     101250, 0, 1537444800 },
  { network_version_10_bulletproofs,     161849, 0, 1544743800 }, // 2018-12-13 23:30UTC
  { network_version_11_infinite_staking, 234767, 0, 1554170400 }, // 2019-03-26 13:00AEDT
=======
  // version 10 starts from block 1788000, which is on or around the 9th of March, 2019. Fork time finalised on 2019-02-10.
  { 10, 1788000, 0, 1549792439 },

  // version 11 starts from block 1788720, which is on or around the 10th of March, 2019. Fork time finalised on 2019-02-15.
  { 11, 1788720, 0, 1550225678 },
>>>>>>> 927b2300
};

<<<<<<< HEAD
static const hard_fork_record testnet_hard_forks[] =
{
  { network_version_7,                   1, 0, 1533631121 },
  { network_version_8,                   2, 0, 1533631122 },
  { network_version_9_service_nodes,     3, 0, 1533631123 },
  { network_version_10_bulletproofs,     4, 0, 1542681077 },
  { network_version_11_infinite_staking, 5, 0, 1551223964 },
=======
static const struct {
  uint8_t version;
  uint64_t height;
  uint8_t threshold;
  time_t time;
} testnet_hard_forks[] = {
  // version 1 from the start of the blockchain
  { 1, 1, 0, 1341378000 },

  // version 2 starts from block 624634, which is on or around the 23rd of November, 2015. Fork time finalised on 2015-11-20. No fork voting occurs for the v2 fork.
  { 2, 624634, 0, 1445355000 },

  // versions 3-5 were passed in rapid succession from September 18th, 2016
  { 3, 800500, 0, 1472415034 },
  { 4, 801219, 0, 1472415035 },
  { 5, 802660, 0, 1472415036 + 86400*180 }, // add 5 months on testnet to shut the update warning up since there's a large gap to v6

  { 6, 971400, 0, 1501709789 },
  { 7, 1057027, 0, 1512211236 },
  { 8, 1057058, 0, 1533211200 },
  { 9, 1057778, 0, 1533297600 },
  { 10, 1154318, 0, 1550153694 },
  { 11, 1155038, 0, 1550225678 },
>>>>>>> 927b2300
};

<<<<<<< HEAD
static const hard_fork_record stagenet_hard_forks[] =
{
  { network_version_7,                   1,     0, 1341378000 },
  { network_version_8,                   64324, 0, 1533006000 },
  { network_version_9_service_nodes,     96210, 0, 1536840000 },
  { network_version_10_bulletproofs,     96211, 0, 1536840120 },
  { network_version_11_infinite_staking, 147029, 0, 1551223964 }, // 2019-02-27 12:30 AEDT
=======
static const struct {
  uint8_t version;
  uint64_t height;
  uint8_t threshold;
  time_t time;
} stagenet_hard_forks[] = {
  // version 1 from the start of the blockchain
  { 1, 1, 0, 1341378000 },

  // versions 2-7 in rapid succession from March 13th, 2018
  { 2, 32000, 0, 1521000000 },
  { 3, 33000, 0, 1521120000 },
  { 4, 34000, 0, 1521240000 },
  { 5, 35000, 0, 1521360000 },
  { 6, 36000, 0, 1521480000 },
  { 7, 37000, 0, 1521600000 },
  { 8, 176456, 0, 1537821770 },
  { 9, 177176, 0, 1537821771 },
  { 10, 269000, 0, 1550153694 },
  { 11, 269720, 0, 1550225678 },
>>>>>>> 927b2300
};

//------------------------------------------------------------------
Blockchain::Blockchain(tx_memory_pool& tx_pool, service_nodes::service_node_list& service_node_list, service_nodes::deregister_vote_pool& deregister_vote_pool):
  m_db(), m_tx_pool(tx_pool), m_hardfork(NULL), m_timestamps_and_difficulties_height(0), m_current_block_cumul_weight_limit(0), m_current_block_cumul_weight_median(0),
  m_enforce_dns_checkpoints(false), m_max_prepare_blocks_threads(4), m_db_sync_on_blocks(true), m_db_sync_threshold(1), m_db_sync_mode(db_async), m_db_default_sync(false), m_fast_sync(true), m_show_time_stats(false), m_sync_counter(0), m_bytes_to_sync(0), m_cancel(false),
  m_long_term_block_weights_window(CRYPTONOTE_LONG_TERM_BLOCK_WEIGHT_WINDOW_SIZE),
  m_long_term_effective_median_block_weight(0),
  m_difficulty_for_next_block_top_hash(crypto::null_hash),
  m_difficulty_for_next_block(1),
  m_service_node_list(service_node_list),
  m_deregister_vote_pool(deregister_vote_pool),
  m_btc_valid(false)
{
  LOG_PRINT_L3("Blockchain::" << __func__);
}
//------------------------------------------------------------------
Blockchain::~Blockchain()
{
  try { deinit(); }
  catch (const std::exception &e) { /* ignore */ }
}
//------------------------------------------------------------------
bool Blockchain::have_tx(const crypto::hash &id) const
{
  LOG_PRINT_L3("Blockchain::" << __func__);
  // WARNING: this function does not take m_blockchain_lock, and thus should only call read only
  // m_db functions which do not depend on one another (ie, no getheight + gethash(height-1), as
  // well as not accessing class members, even read only (ie, m_invalid_blocks). The caller must
  // lock if it is otherwise needed.
  return m_db->tx_exists(id);
}
//------------------------------------------------------------------
bool Blockchain::have_tx_keyimg_as_spent(const crypto::key_image &key_im) const
{
  LOG_PRINT_L3("Blockchain::" << __func__);
  // WARNING: this function does not take m_blockchain_lock, and thus should only call read only
  // m_db functions which do not depend on one another (ie, no getheight + gethash(height-1), as
  // well as not accessing class members, even read only (ie, m_invalid_blocks). The caller must
  // lock if it is otherwise needed.
  return  m_db->has_key_image(key_im);
}
//------------------------------------------------------------------
// This function makes sure that each "input" in an input (mixins) exists
// and collects the public key for each from the transaction it was included in
// via the visitor passed to it.
template <class visitor_t>
bool Blockchain::scan_outputkeys_for_indexes(size_t tx_version, const txin_to_key& tx_in_to_key, visitor_t &vis, const crypto::hash &tx_prefix_hash, uint64_t* pmax_related_block_height) const
{
  LOG_PRINT_L3("Blockchain::" << __func__);

  // ND: Disable locking and make method private.
  //CRITICAL_REGION_LOCAL(m_blockchain_lock);

  // verify that the input has key offsets (that it exists properly, really)
  if(!tx_in_to_key.key_offsets.size())
    return false;

  // cryptonote_format_utils uses relative offsets for indexing to the global
  // outputs list.  that is to say that absolute offset #2 is absolute offset
  // #1 plus relative offset #2.
  // TODO: Investigate if this is necessary / why this is done.
  std::vector<uint64_t> absolute_offsets = relative_output_offsets_to_absolute(tx_in_to_key.key_offsets);
  std::vector<output_data_t> outputs;

  bool found = false;
  auto it = m_scan_table.find(tx_prefix_hash);
  if (it != m_scan_table.end())
  {
    auto its = it->second.find(tx_in_to_key.k_image);
    if (its != it->second.end())
    {
      outputs = its->second;
      found = true;
    }
  }

  if (!found)
  {
    try
    {
      m_db->get_output_key(epee::span<const uint64_t>(&tx_in_to_key.amount, 1), absolute_offsets, outputs, true);
      if (absolute_offsets.size() != outputs.size())
      {
        MERROR_VER("Output does not exist! amount = " << tx_in_to_key.amount);
        return false;
      }
    }
    catch (...)
    {
      MERROR_VER("Output does not exist! amount = " << tx_in_to_key.amount);
      return false;
    }
  }
  else
  {
    // check for partial results and add the rest if needed;
    if (outputs.size() < absolute_offsets.size() && outputs.size() > 0)
    {
      MDEBUG("Additional outputs needed: " << absolute_offsets.size() - outputs.size());
      std::vector < uint64_t > add_offsets;
      std::vector<output_data_t> add_outputs;
      add_outputs.reserve(absolute_offsets.size() - outputs.size());
      for (size_t i = outputs.size(); i < absolute_offsets.size(); i++)
        add_offsets.push_back(absolute_offsets[i]);
      try
      {
        m_db->get_output_key(epee::span<const uint64_t>(&tx_in_to_key.amount, 1), add_offsets, add_outputs, true);
        if (add_offsets.size() != add_outputs.size())
        {
          MERROR_VER("Output does not exist! amount = " << tx_in_to_key.amount);
          return false;
        }
      }
      catch (...)
      {
        MERROR_VER("Output does not exist! amount = " << tx_in_to_key.amount);
        return false;
      }
      outputs.insert(outputs.end(), add_outputs.begin(), add_outputs.end());
    }
  }

  size_t count = 0;
  for (const uint64_t& i : absolute_offsets)
  {
    try
    {
      output_data_t output_index;
      try
      {
        // get tx hash and output index for output
        if (count < outputs.size())
          output_index = outputs.at(count);
        else
          output_index = m_db->get_output_key(tx_in_to_key.amount, i);

        // call to the passed boost visitor to grab the public key for the output
        if (!vis.handle_output(output_index.unlock_time, output_index.pubkey, output_index.commitment))
        {
          MERROR_VER("Failed to handle_output for output no = " << count << ", with absolute offset " << i);
          return false;
        }
      }
      catch (...)
      {
        MERROR_VER("Output does not exist! amount = " << tx_in_to_key.amount << ", absolute_offset = " << i);
        return false;
      }

      // if on last output and pmax_related_block_height not null pointer
      if(++count == absolute_offsets.size() && pmax_related_block_height)
      {
        // set *pmax_related_block_height to tx block height for this output
        auto h = output_index.height;
        if(*pmax_related_block_height < h)
        {
          *pmax_related_block_height = h;
        }
      }

    }
    catch (const OUTPUT_DNE& e)
    {
      MERROR_VER("Output does not exist: " << e.what());
      return false;
    }
    catch (const TX_DNE& e)
    {
      MERROR_VER("Transaction does not exist: " << e.what());
      return false;
    }

  }

  return true;
}
//------------------------------------------------------------------
uint64_t Blockchain::get_current_blockchain_height() const
{
  LOG_PRINT_L3("Blockchain::" << __func__);
  // WARNING: this function does not take m_blockchain_lock, and thus should only call read only
  // m_db functions which do not depend on one another (ie, no getheight + gethash(height-1), as
  // well as not accessing class members, even read only (ie, m_invalid_blocks). The caller must
  // lock if it is otherwise needed.
  return m_db->height();
}
//------------------------------------------------------------------
//FIXME: possibly move this into the constructor, to avoid accidentally
//       dereferencing a null BlockchainDB pointer
bool Blockchain::init(BlockchainDB* db, const network_type nettype, bool offline, const cryptonote::test_options *test_options, difficulty_type fixed_difficulty, const GetCheckpointsCallback& get_checkpoints/* = nullptr*/)
{
  LOG_PRINT_L3("Blockchain::" << __func__);

  CHECK_AND_ASSERT_MES(nettype != FAKECHAIN || test_options, false, "fake chain network type used without options");

  CRITICAL_REGION_LOCAL(m_tx_pool);
  CRITICAL_REGION_LOCAL1(m_blockchain_lock);

  if (db == nullptr)
  {
    LOG_ERROR("Attempted to init Blockchain with null DB");
    return false;
  }
  if (!db->is_open())
  {
    LOG_ERROR("Attempted to init Blockchain with unopened DB");
    delete db;
    return false;
  }

  m_db = db;

#if defined(LOKI_ENABLE_INTEGRATION_TEST_HOOKS)
  // NOTE(doyle): Passing in test options in integration mode means we're
  // overriding fork heights for any nettype in our integration tests using
  // a command line argument. So m_nettype should just be nettype. In
  // non-integration test mode passing in test options means you started the
  // daemon with --regtest OR you're running core_tests. So don't run core tests
  // in integration mode or --regtest
  m_nettype = nettype;
#else
  m_nettype = test_options != NULL ? FAKECHAIN : nettype;
#endif

  m_offline = offline;
  m_fixed_difficulty = fixed_difficulty;
  if (m_hardfork == nullptr)
    m_hardfork = new HardFork(*db, 7);

  if (test_options) // Fakechain mode or in integration testing mode we're overriding hardfork dates
  {
    for (auto n = 0u; n < test_options->hard_forks.size(); ++n)
    {
      const auto& hf = test_options->hard_forks.at(n);
      m_hardfork->add_fork(hf.first, hf.second, 0, n + 1);
    }
  }
  else
  {
    hard_fork_record const *hf_record = mainnet_hard_forks;
    int hf_record_num_entries         = LOKI_ARRAY_COUNT(mainnet_hard_forks);

    if (m_nettype == TESTNET)
    {
      hf_record             = testnet_hard_forks;
      hf_record_num_entries = LOKI_ARRAY_COUNT(testnet_hard_forks);
    }
    else if (m_nettype == STAGENET)
    {
      hf_record             = stagenet_hard_forks;
      hf_record_num_entries = LOKI_ARRAY_COUNT(stagenet_hard_forks);
    }

    for (int n = 0; n < hf_record_num_entries; ++n)
    {
      hard_fork_record const *record = hf_record + n;
      m_hardfork->add_fork(record->version, record->height, record->threshold, record->time);
    }
  }

  m_hardfork->init();

  m_db->set_hard_fork(m_hardfork);

  // if the blockchain is new, add the genesis block
  // this feels kinda kludgy to do it this way, but can be looked at later.
  // TODO: add function to create and store genesis block,
  //       taking testnet into account
  if(!m_db->height())
  {
    MINFO("Blockchain not loaded, generating genesis block.");
    block bl;
    block_verification_context bvc = boost::value_initialized<block_verification_context>();
    generate_genesis_block(bl, get_config(m_nettype).GENESIS_TX, get_config(m_nettype).GENESIS_NONCE);
    add_new_block(bl, bvc);
    CHECK_AND_ASSERT_MES(!bvc.m_verifivation_failed, false, "Failed to add genesis block to blockchain");
  }
  // TODO: if blockchain load successful, verify blockchain against both
  //       hard-coded and runtime-loaded (and enforced) checkpoints.
  else
  {
  }

  if (m_nettype != FAKECHAIN)
  {
    // ensure we fixup anything we found and fix in the future
    m_db->fixup();
  }

  m_db->block_txn_start(true);
  // check how far behind we are
  uint64_t top_block_timestamp = m_db->get_top_block_timestamp();
  uint64_t timestamp_diff = time(NULL) - top_block_timestamp;

  // genesis block has no timestamp, could probably change it to have timestamp of 1341378000...
  if(!top_block_timestamp)
    timestamp_diff = time(NULL) - 1341378000;

  // create general purpose async service queue

  m_async_work_idle = std::unique_ptr < boost::asio::io_service::work > (new boost::asio::io_service::work(m_async_service));
  // we only need 1
  m_async_pool.create_thread(boost::bind(&boost::asio::io_service::run, &m_async_service));

#if defined(PER_BLOCK_CHECKPOINT)
  if (m_nettype != FAKECHAIN)
    load_compiled_in_block_hashes(get_checkpoints);
#endif

  MINFO("Blockchain initialized. last block: " << m_db->height() - 1 << ", " << epee::misc_utils::get_time_interval_string(timestamp_diff) << " time ago, current difficulty: " << get_difficulty_for_next_block());
  m_db->block_txn_stop();

  uint64_t num_popped_blocks = 0;
  while (!m_db->is_read_only())
  {
    const uint64_t top_height = m_db->height() - 1;
    const crypto::hash top_id = m_db->top_block_hash();
    const block top_block = m_db->get_top_block();
    const uint8_t ideal_hf_version = get_ideal_hard_fork_version(top_height);
    if (ideal_hf_version <= 1 || ideal_hf_version == top_block.major_version)
    {
      if (num_popped_blocks > 0)
        MGINFO("Initial popping done, top block: " << top_id << ", top height: " << top_height << ", block version: " << (uint64_t)top_block.major_version);
      break;
    }
    else
    {
      if (num_popped_blocks == 0)
        MGINFO("Current top block " << top_id << " at height " << top_height << " has version " << (uint64_t)top_block.major_version << " which disagrees with the ideal version " << (uint64_t)ideal_hf_version);
      if (num_popped_blocks % 100 == 0)
        MGINFO("Popping blocks... " << top_height);
      ++num_popped_blocks;
      block popped_block;
      std::vector<transaction> popped_txs;
      try
      {
        m_db->pop_block(popped_block, popped_txs);
      }
      // anything that could cause this to throw is likely catastrophic,
      // so we re-throw
      catch (const std::exception& e)
      {
        MERROR("Error popping block from blockchain: " << e.what());
        throw;
      }
      catch (...)
      {
        MERROR("Error popping block from blockchain, throwing!");
        throw;
      }
    }
  }
  if (num_popped_blocks > 0)
  {
    m_timestamps_and_difficulties_height = 0;
    m_hardfork->reorganize_from_chain_height(get_current_blockchain_height());
    m_tx_pool.on_blockchain_dec(m_db->height()-1, get_tail_id());
  }

  if (test_options && test_options->long_term_block_weight_window)
    m_long_term_block_weights_window = test_options->long_term_block_weight_window;

  if (!update_next_cumulative_weight_limit())
    return false;

  for (InitHook* hook : m_init_hooks)
    hook->init();

  return true;
}
//------------------------------------------------------------------
bool Blockchain::init(BlockchainDB* db, HardFork*& hf, const network_type nettype, bool offline)
{
  if (hf != nullptr)
    m_hardfork = hf;
  bool res = init(db, nettype, offline, NULL);
  if (hf == nullptr)
    hf = m_hardfork;
  return res;
}
//------------------------------------------------------------------
bool Blockchain::store_blockchain()
{
  LOG_PRINT_L3("Blockchain::" << __func__);
  // lock because the rpc_thread command handler also calls this
  CRITICAL_REGION_LOCAL(m_db->m_synchronization_lock);

  TIME_MEASURE_START(save);
  // TODO: make sure sync(if this throws that it is not simply ignored higher
  // up the call stack
  try
  {
    m_db->sync();
  }
  catch (const std::exception& e)
  {
    MERROR(std::string("Error syncing blockchain db: ") + e.what() + "-- shutting down now to prevent issues!");
    throw;
  }
  catch (...)
  {
    MERROR("There was an issue storing the blockchain, shutting down now to prevent issues!");
    throw;
  }

  TIME_MEASURE_FINISH(save);
  if(m_show_time_stats)
    MINFO("Blockchain stored OK, took: " << save << " ms");
  return true;
}
//------------------------------------------------------------------
bool Blockchain::deinit()
{
  LOG_PRINT_L3("Blockchain::" << __func__);

  MTRACE("Stopping blockchain read/write activity");

 // stop async service
  m_async_work_idle.reset();
  m_async_pool.join_all();
  m_async_service.stop();

  // as this should be called if handling a SIGSEGV, need to check
  // if m_db is a NULL pointer (and thus may have caused the illegal
  // memory operation), otherwise we may cause a loop.
  try
  {
    if (m_db)
    {
      m_db->close();
      MTRACE("Local blockchain read/write activity stopped successfully");
    }
  }
  catch (const std::exception& e)
  {
    LOG_ERROR(std::string("Error closing blockchain db: ") + e.what());
  }
  catch (...)
  {
    LOG_ERROR("There was an issue closing/storing the blockchain, shutting down now to prevent issues!");
  }

  delete m_hardfork;
  m_hardfork = NULL;
  delete m_db;
  m_db = NULL;
  return true;
}
//------------------------------------------------------------------
// This function removes blocks from the top of blockchain.
// It starts a batch and calls private method pop_block_from_blockchain().
void Blockchain::pop_blocks(uint64_t nblocks)
{
  uint64_t i;
  CRITICAL_REGION_LOCAL(m_tx_pool);
  CRITICAL_REGION_LOCAL1(m_blockchain_lock);

  while (!m_db->batch_start())
  {
    m_blockchain_lock.unlock();
    m_tx_pool.unlock();
    epee::misc_utils::sleep_no_w(1000);
    m_tx_pool.lock();
    m_blockchain_lock.lock();
  }

  try
  {
    for (i=0; i < nblocks; ++i)
    {
      pop_block_from_blockchain();
    }
  }
  catch (const std::exception& e)
  {
    LOG_ERROR("Error when popping blocks, only " << i << " blocks are popped: " << e.what());
  }

  m_db->batch_stop();
}
//------------------------------------------------------------------
// This function tells BlockchainDB to remove the top block from the
// blockchain and then returns all transactions (except the miner tx, of course)
// from it to the tx_pool
block Blockchain::pop_block_from_blockchain()
{
  LOG_PRINT_L3("Blockchain::" << __func__);
  CRITICAL_REGION_LOCAL(m_blockchain_lock);

  m_timestamps_and_difficulties_height = 0;

  block popped_block;
  std::vector<transaction> popped_txs;

  try
  {
    m_db->pop_block(popped_block, popped_txs);
  }
  // anything that could cause this to throw is likely catastrophic,
  // so we re-throw
  catch (const std::exception& e)
  {
    LOG_ERROR("Error popping block from blockchain: " << e.what());
    throw;
  }
  catch (...)
  {
    LOG_ERROR("Error popping block from blockchain, throwing!");
    throw;
  }

  // make sure the hard fork object updates its current version
  m_hardfork->on_block_popped(1);

  // return transactions from popped block to the tx_pool
  size_t pruned = 0;
  for (transaction& tx : popped_txs)
  {
    if (tx.pruned)
    {
      ++pruned;
      continue;
    }
    if (!is_coinbase(tx))
    {
      cryptonote::tx_verification_context tvc = AUTO_VAL_INIT(tvc);

      // FIXME: HardFork
      // Besides the below, popping a block should also remove the last entry
      // in hf_versions.
      uint8_t version = get_ideal_hard_fork_version(m_db->height());

      // We assume that if they were in a block, the transactions are already
      // known to the network as a whole. However, if we had mined that block,
      // that might not be always true. Unlikely though, and always relaying
      // these again might cause a spike of traffic as many nodes re-relay
      // all the transactions in a popped block when a reorg happens.
      bool r = m_tx_pool.add_tx(tx, tvc, true, true, false, version);
      if (!r)
      {
        LOG_ERROR("Error returning transaction to tx_pool");
      }
    }
  }
  if (pruned)
    MWARNING(pruned << " pruned txes could not be added back to the txpool");

  m_blocks_longhash_table.clear();
  m_scan_table.clear();
  m_blocks_txs_check.clear();
  m_check_txin_table.clear();

  CHECK_AND_ASSERT_THROW_MES(update_next_cumulative_weight_limit(), "Error updating next cumulative weight limit");
  m_tx_pool.on_blockchain_dec(m_db->height()-1, get_tail_id());
  invalidate_block_template_cache();

  return popped_block;
}
//------------------------------------------------------------------
bool Blockchain::reset_and_set_genesis_block(const block& b)
{
  LOG_PRINT_L3("Blockchain::" << __func__);
  CRITICAL_REGION_LOCAL(m_blockchain_lock);
  m_timestamps_and_difficulties_height = 0;
  m_alternative_chains.clear();
  invalidate_block_template_cache();
  m_db->reset();
  m_hardfork->init();

  for (InitHook* hook : m_init_hooks)
    hook->init();

  block_verification_context bvc = boost::value_initialized<block_verification_context>();
  add_new_block(b, bvc);
  if (!update_next_cumulative_weight_limit())
    return false;
  return bvc.m_added_to_main_chain && !bvc.m_verifivation_failed;
}
//------------------------------------------------------------------
crypto::hash Blockchain::get_tail_id(uint64_t& height) const
{
  LOG_PRINT_L3("Blockchain::" << __func__);
  CRITICAL_REGION_LOCAL(m_blockchain_lock);
  height = m_db->height() - 1;
  return get_tail_id();
}
//------------------------------------------------------------------
crypto::hash Blockchain::get_tail_id() const
{
  LOG_PRINT_L3("Blockchain::" << __func__);
  // WARNING: this function does not take m_blockchain_lock, and thus should only call read only
  // m_db functions which do not depend on one another (ie, no getheight + gethash(height-1), as
  // well as not accessing class members, even read only (ie, m_invalid_blocks). The caller must
  // lock if it is otherwise needed.
  return m_db->top_block_hash();
}
//------------------------------------------------------------------
/*TODO: this function was...poorly written.  As such, I'm not entirely
 *      certain on what it was supposed to be doing.  Need to look into this,
 *      but it doesn't seem terribly important just yet.
 *
 * puts into list <ids> a list of hashes representing certain blocks
 * from the blockchain in reverse chronological order
 *
 * the blocks chosen, at the time of this writing, are:
 *   the most recent 11
 *   powers of 2 less recent from there, so 13, 17, 25, etc...
 *
 */
bool Blockchain::get_short_chain_history(std::list<crypto::hash>& ids) const
{
  LOG_PRINT_L3("Blockchain::" << __func__);
  CRITICAL_REGION_LOCAL(m_blockchain_lock);
  uint64_t i = 0;
  uint64_t current_multiplier = 1;
  uint64_t sz = m_db->height();

  if(!sz)
    return true;

  m_db->block_txn_start(true);
  bool genesis_included = false;
  uint64_t current_back_offset = 1;
  while(current_back_offset < sz)
  {
    ids.push_back(m_db->get_block_hash_from_height(sz - current_back_offset));

    if(sz-current_back_offset == 0)
    {
      genesis_included = true;
    }
    if(i < 10)
    {
      ++current_back_offset;
    }
    else
    {
      current_multiplier *= 2;
      current_back_offset += current_multiplier;
    }
    ++i;
  }

  if (!genesis_included)
  {
    ids.push_back(m_db->get_block_hash_from_height(0));
  }
  m_db->block_txn_stop();

  return true;
}
//------------------------------------------------------------------
crypto::hash Blockchain::get_block_id_by_height(uint64_t height) const
{
  LOG_PRINT_L3("Blockchain::" << __func__);
  // WARNING: this function does not take m_blockchain_lock, and thus should only call read only
  // m_db functions which do not depend on one another (ie, no getheight + gethash(height-1), as
  // well as not accessing class members, even read only (ie, m_invalid_blocks). The caller must
  // lock if it is otherwise needed.
  try
  {
    return m_db->get_block_hash_from_height(height);
  }
  catch (const BLOCK_DNE& e)
  {
  }
  catch (const std::exception& e)
  {
    MERROR(std::string("Something went wrong fetching block hash by height: ") + e.what());
    throw;
  }
  catch (...)
  {
    MERROR(std::string("Something went wrong fetching block hash by height"));
    throw;
  }
  return null_hash;
}
//------------------------------------------------------------------
bool Blockchain::get_block_by_hash(const crypto::hash &h, block &blk, bool *orphan) const
{
  LOG_PRINT_L3("Blockchain::" << __func__);
  CRITICAL_REGION_LOCAL(m_blockchain_lock);

  // try to find block in main chain
  try
  {
    blk = m_db->get_block(h);
    if (orphan)
      *orphan = false;
    return true;
  }
  // try to find block in alternative chain
  catch (const BLOCK_DNE& e)
  {
    blocks_ext_by_hash::const_iterator it_alt = m_alternative_chains.find(h);
    if (m_alternative_chains.end() != it_alt)
    {
      blk = it_alt->second.bl;
      if (orphan)
        *orphan = true;
      return true;
    }
  }
  catch (const std::exception& e)
  {
    MERROR(std::string("Something went wrong fetching block by hash: ") + e.what());
    throw;
  }
  catch (...)
  {
    MERROR(std::string("Something went wrong fetching block hash by hash"));
    throw;
  }

  return false;
}
//------------------------------------------------------------------
// This function aggregates the cumulative difficulties and timestamps of the
// last DIFFICULTY_BLOCKS_COUNT blocks and passes them to next_difficulty,
// returning the result of that call.  Ignores the genesis block, and can use
// less blocks than desired if there aren't enough.
difficulty_type Blockchain::get_difficulty_for_next_block()
{
  if (m_fixed_difficulty)
  {
    return m_db->height() ? m_fixed_difficulty : 1;
  }

  LOG_PRINT_L3("Blockchain::" << __func__);

  crypto::hash top_hash = get_tail_id();
  {
    CRITICAL_REGION_LOCAL(m_difficulty_lock);
    // we can call this without the blockchain lock, it might just give us
    // something a bit out of date, but that's fine since anything which
    // requires the blockchain lock will have acquired it in the first place,
    // and it will be unlocked only when called from the getinfo RPC
    if (top_hash == m_difficulty_for_next_block_top_hash)
      return m_difficulty_for_next_block;
  }

  CRITICAL_REGION_LOCAL(m_blockchain_lock);
  std::vector<uint64_t> timestamps;
  std::vector<difficulty_type> difficulties;
  auto height = m_db->height();
  uint8_t version = get_current_hard_fork_version();
  size_t difficulty_blocks_count = DIFFICULTY_BLOCKS_COUNT_V2;
  top_hash = get_tail_id(); // get it again now that we have the lock
  // ND: Speedup
  // 1. Keep a list of the last 735 (or less) blocks that is used to compute difficulty,
  //    then when the next block difficulty is queried, push the latest height data and
  //    pop the oldest one from the list. This only requires 1x read per height instead
  //    of doing 735 (DIFFICULTY_BLOCKS_COUNT).
  if (m_timestamps_and_difficulties_height != 0 && ((height - m_timestamps_and_difficulties_height) == 1) && m_timestamps.size() >= difficulty_blocks_count)
  {
    uint64_t index = height - 1;
    m_timestamps.push_back(m_db->get_block_timestamp(index));
    m_difficulties.push_back(m_db->get_block_cumulative_difficulty(index));

    while (m_timestamps.size() > difficulty_blocks_count)
      m_timestamps.erase(m_timestamps.begin());
    while (m_difficulties.size() > difficulty_blocks_count)
      m_difficulties.erase(m_difficulties.begin());

    m_timestamps_and_difficulties_height = height;
    timestamps = m_timestamps;
    difficulties = m_difficulties;
  }
  else
  {
    uint64_t offset = height - std::min < size_t > (height, static_cast<size_t>(difficulty_blocks_count));
    if (offset == 0)
      ++offset;

    timestamps.clear();
    difficulties.clear();
    if (height > offset)
    {
      timestamps.reserve(height - offset);
      difficulties.reserve(height - offset);
    }
    for (; offset < height; offset++)
    {
      timestamps.push_back(m_db->get_block_timestamp(offset));
      difficulties.push_back(m_db->get_block_cumulative_difficulty(offset));
    }

    m_timestamps_and_difficulties_height = height;
    m_timestamps = timestamps;
    m_difficulties = difficulties;
  }
  size_t target = get_difficulty_target();
  difficulty_type diff = next_difficulty_v2(timestamps, difficulties, target, version <= cryptonote::network_version_9_service_nodes);

  CRITICAL_REGION_LOCAL1(m_difficulty_lock);
  m_difficulty_for_next_block_top_hash = top_hash;
  m_difficulty_for_next_block = diff;
  return diff;
}
//------------------------------------------------------------------
std::vector<time_t> Blockchain::get_last_block_timestamps(unsigned int blocks) const
{
  uint64_t height = m_db->height();
  if (blocks > height)
    blocks = height;
  std::vector<time_t> timestamps(blocks);
  while (blocks--)
    timestamps[blocks] = m_db->get_block_timestamp(height - blocks - 1);
  return timestamps;
}
//------------------------------------------------------------------
// This function removes blocks from the blockchain until it gets to the
// position where the blockchain switch started and then re-adds the blocks
// that had been removed.
bool Blockchain::rollback_blockchain_switching(std::list<block>& original_chain, uint64_t rollback_height)
{
  LOG_PRINT_L3("Blockchain::" << __func__);
  CRITICAL_REGION_LOCAL(m_blockchain_lock);

  // fail if rollback_height passed is too high
  if (rollback_height > m_db->height())
  {
    return true;
  }

  m_timestamps_and_difficulties_height = 0;

  // remove blocks from blockchain until we get back to where we should be.
  while (m_db->height() != rollback_height)
  {
    pop_block_from_blockchain();
  }

  // Revert all changes from switching to the alt chain before adding the original chain back in
  for (BlockchainDetachedHook* hook : m_blockchain_detached_hooks)
    hook->blockchain_detached(rollback_height);

  // make sure the hard fork object updates its current version
  m_hardfork->reorganize_from_chain_height(rollback_height);

  //return back original chain
  for (auto& bl : original_chain)
  {
    block_verification_context bvc = boost::value_initialized<block_verification_context>();
    bool r = handle_block_to_main_chain(bl, bvc);
    CHECK_AND_ASSERT_MES(r && bvc.m_added_to_main_chain, false, "PANIC! failed to add (again) block while chain switching during the rollback!");
  }

  m_hardfork->reorganize_from_chain_height(rollback_height);

  MINFO("Rollback to height " << rollback_height << " was successful.");
  if (!original_chain.empty())
  {
    MINFO("Restoration to previous blockchain successful as well.");
  }
  return true;
}
//------------------------------------------------------------------
// This function attempts to switch to an alternate chain, returning
// boolean based on success therein.
bool Blockchain::switch_to_alternative_blockchain(std::list<blocks_ext_by_hash::iterator>& alt_chain, bool discard_disconnected_chain)
{
  LOG_PRINT_L3("Blockchain::" << __func__);
  CRITICAL_REGION_LOCAL(m_blockchain_lock);

  m_timestamps_and_difficulties_height = 0;

  // if empty alt chain passed (not sure how that could happen), return false
  CHECK_AND_ASSERT_MES(alt_chain.size(), false, "switch_to_alternative_blockchain: empty chain passed");

  // verify that main chain has front of alt chain's parent block
  if (!m_db->block_exists(alt_chain.front()->second.bl.prev_id))
  {
    LOG_ERROR("Attempting to move to an alternate chain, but it doesn't appear to connect to the main chain!");
    return false;
  }

  // pop blocks from the blockchain until the top block is the parent
  // of the front block of the alt chain.
  std::list<block> disconnected_chain;
  while (m_db->top_block_hash() != alt_chain.front()->second.bl.prev_id)
  {
    block b = pop_block_from_blockchain();
    disconnected_chain.push_front(b);
  }

  auto split_height = m_db->height();

  for (BlockchainDetachedHook* hook : m_blockchain_detached_hooks)
    hook->blockchain_detached(split_height);

  //connecting new alternative chain
  for(auto alt_ch_iter = alt_chain.begin(); alt_ch_iter != alt_chain.end(); alt_ch_iter++)
  {
    auto ch_ent = *alt_ch_iter;
    block_verification_context bvc = boost::value_initialized<block_verification_context>();

    // add block to main chain
    bool r = handle_block_to_main_chain(ch_ent->second.bl, bvc);

    // if adding block to main chain failed, rollback to previous state and
    // return false
    if(!r || !bvc.m_added_to_main_chain)
    {
      MERROR("Failed to switch to alternative blockchain");
      // rollback_blockchain_switching should be moved to two different
      // functions: rollback and apply_chain, but for now we pretend it is
      // just the latter (because the rollback was done above).
      rollback_blockchain_switching(disconnected_chain, split_height);

      // FIXME: Why do we keep invalid blocks around?  Possibly in case we hear
      // about them again so we can immediately dismiss them, but needs some
      // looking into.
      add_block_as_invalid(ch_ent->second, get_block_hash(ch_ent->second.bl));
      MERROR("The block was inserted as invalid while connecting new alternative chain, block_id: " << get_block_hash(ch_ent->second.bl));
      m_alternative_chains.erase(*alt_ch_iter++);

      for(auto alt_ch_to_orph_iter = alt_ch_iter; alt_ch_to_orph_iter != alt_chain.end(); )
      {
        add_block_as_invalid((*alt_ch_to_orph_iter)->second, (*alt_ch_to_orph_iter)->first);
        m_alternative_chains.erase(*alt_ch_to_orph_iter++);
      }
      return false;
    }
  }

  // if we're to keep the disconnected blocks, add them as alternates
  if(!discard_disconnected_chain)
  {
    //pushing old chain as alternative chain
    for (auto& old_ch_ent : disconnected_chain)
    {
      block_verification_context bvc = boost::value_initialized<block_verification_context>();
      bool r = handle_alternative_block(old_ch_ent, get_block_hash(old_ch_ent), bvc);
      if(!r)
      {
        MERROR("Failed to push ex-main chain blocks to alternative chain ");
        // previously this would fail the blockchain switching, but I don't
        // think this is bad enough to warrant that.
      }
    }
  }

  //removing alt_chain entries from alternative chains container
  for (auto ch_ent: alt_chain)
  {
    m_alternative_chains.erase(ch_ent);
  }

  m_hardfork->reorganize_from_chain_height(split_height);

  std::shared_ptr<tools::Notify> reorg_notify = m_reorg_notify;
  if (reorg_notify)
    reorg_notify->notify("%s", std::to_string(split_height).c_str(), "%h", std::to_string(m_db->height()).c_str(),
        "%n", std::to_string(m_db->height() - split_height).c_str(), NULL);

  MGINFO_GREEN("REORGANIZE SUCCESS! on height: " << split_height << ", new blockchain size: " << m_db->height());
  return true;
}
//------------------------------------------------------------------
// This function calculates the difficulty target for the block being added to
// an alternate chain.
difficulty_type Blockchain::get_next_difficulty_for_alternative_chain(const std::list<blocks_ext_by_hash::iterator>& alt_chain, block_extended_info& bei) const
{
  if (m_fixed_difficulty)
  {
    return m_db->height() ? m_fixed_difficulty : 1;
  }

  LOG_PRINT_L3("Blockchain::" << __func__);
  std::vector<uint64_t> timestamps;
  std::vector<difficulty_type> cumulative_difficulties;
  size_t difficulty_blocks_count = DIFFICULTY_BLOCKS_COUNT_V2;

  // if the alt chain isn't long enough to calculate the difficulty target
  // based on its blocks alone, need to get more blocks from the main chain
  if(alt_chain.size()< difficulty_blocks_count)
  {
    CRITICAL_REGION_LOCAL(m_blockchain_lock);

    // Figure out start and stop offsets for main chain blocks
    size_t main_chain_stop_offset = alt_chain.size() ? alt_chain.front()->second.height : bei.height;
    size_t main_chain_count = difficulty_blocks_count - std::min(static_cast<size_t>(difficulty_blocks_count), alt_chain.size());
    main_chain_count = std::min(main_chain_count, main_chain_stop_offset);
    size_t main_chain_start_offset = main_chain_stop_offset - main_chain_count;

    if(!main_chain_start_offset)
      ++main_chain_start_offset; //skip genesis block

    // get difficulties and timestamps from relevant main chain blocks
    for(; main_chain_start_offset < main_chain_stop_offset; ++main_chain_start_offset)
    {
      timestamps.push_back(m_db->get_block_timestamp(main_chain_start_offset));
      cumulative_difficulties.push_back(m_db->get_block_cumulative_difficulty(main_chain_start_offset));
    }

    // make sure we haven't accidentally grabbed too many blocks...maybe don't need this check?
    CHECK_AND_ASSERT_MES((alt_chain.size() + timestamps.size()) <= difficulty_blocks_count, false, "Internal error, alt_chain.size()[" << alt_chain.size() << "] + vtimestampsec.size()[" << timestamps.size() << "] NOT <= DIFFICULTY_WINDOW[]" << DIFFICULTY_BLOCKS_COUNT_V2);

    for (auto it : alt_chain)
    {
      timestamps.push_back(it->second.bl.timestamp);
      cumulative_difficulties.push_back(it->second.cumulative_difficulty);
    }
  }
  // if the alt chain is long enough for the difficulty calc, grab difficulties
  // and timestamps from it alone
  else
  {
    timestamps.resize(static_cast<size_t>(difficulty_blocks_count));
    cumulative_difficulties.resize(static_cast<size_t>(difficulty_blocks_count));
    size_t count = 0;
    size_t max_i = timestamps.size()-1;
    // get difficulties and timestamps from most recent blocks in alt chain
    for(auto it: boost::adaptors::reverse(alt_chain))
    {
      timestamps[max_i - count] = it->second.bl.timestamp;
      cumulative_difficulties[max_i - count] = it->second.cumulative_difficulty;
      count++;
      if(count >= difficulty_blocks_count)
        break;
    }
  }

  // FIXME: This will fail if fork activation heights are subject to voting
  size_t target = DIFFICULTY_TARGET_V2;

  // calculate the difficulty target for the block and return it
  return next_difficulty_v2(timestamps, cumulative_difficulties, target, get_current_hard_fork_version() <= cryptonote::network_version_9_service_nodes);
}
//------------------------------------------------------------------
// This function does a sanity check on basic things that all miner
// transactions have in common, such as:
//   one input, of type txin_gen, with height set to the block's height
//   correct miner tx unlock time
//   a non-overflowing tx amount (dubious necessity on this check)
bool Blockchain::prevalidate_miner_transaction(const block& b, uint64_t height)
{
  LOG_PRINT_L3("Blockchain::" << __func__);
  CHECK_AND_ASSERT_MES(b.miner_tx.vin.size() == 1, false, "coinbase transaction in the block has no inputs");
  CHECK_AND_ASSERT_MES(b.miner_tx.vin[0].type() == typeid(txin_gen), false, "coinbase transaction in the block has the wrong type");
  if(boost::get<txin_gen>(b.miner_tx.vin[0]).height != height)
  {
    MWARNING("The miner transaction in block has invalid height: " << boost::get<txin_gen>(b.miner_tx.vin[0]).height << ", expected: " << height);
    return false;
  }
  MDEBUG("Miner tx hash: " << get_transaction_hash(b.miner_tx));
  CHECK_AND_ASSERT_MES(b.miner_tx.unlock_time == height + CRYPTONOTE_MINED_MONEY_UNLOCK_WINDOW, false, "coinbase transaction transaction has the wrong unlock time=" << b.miner_tx.unlock_time << ", expected " << height + CRYPTONOTE_MINED_MONEY_UNLOCK_WINDOW);

  //check outs overflow
  //NOTE: not entirely sure this is necessary, given that this function is
  //      designed simply to make sure the total amount for a transaction
  //      does not overflow a uint64_t, and this transaction *is* a uint64_t...
  if(!check_outs_overflow(b.miner_tx))
  {
    MERROR("miner transaction has money overflow in block " << get_block_hash(b));
    return false;
  }

  return true;
}
//------------------------------------------------------------------
// This function validates the miner transaction reward
bool Blockchain::validate_miner_transaction(const block& b, size_t cumulative_block_weight, uint64_t fee, uint64_t& base_reward, uint64_t already_generated_coins, bool &partial_block_reward, uint8_t version)
{
  LOG_PRINT_L3("Blockchain::" << __func__);
  //validate reward
  uint64_t money_in_use = 0;
  for (auto& o: b.miner_tx.vout)
    money_in_use += o.amount;
  partial_block_reward = false;

  if (b.miner_tx.vout.size() == 0) {
    MERROR_VER("miner tx has no outputs");
    return false;
  }

  uint64_t height = cryptonote::get_block_height(b);
  std::vector<uint64_t> last_blocks_weights;
  get_last_n_blocks_weights(last_blocks_weights, CRYPTONOTE_REWARD_BLOCKS_WINDOW);

  loki_block_reward_context block_reward_context = {};
  block_reward_context.fee                       = fee;
  block_reward_context.height                    = height;
  if (!calc_batched_governance_reward(height, block_reward_context.batched_governance))
  {
    MERROR_VER("Failed to calculate batched governance reward");
    return false;
  }

  block_reward_parts reward_parts;
  if (!get_loki_block_reward(epee::misc_utils::median(last_blocks_weights), cumulative_block_weight, already_generated_coins, version, reward_parts, block_reward_context))
  {
    MERROR_VER("block weight " << cumulative_block_weight << " is bigger than allowed for this blockchain");
    return false;
  }

  for (ValidateMinerTxHook* hook : m_validate_miner_tx_hooks)
  {
    if (!hook->validate_miner_tx(b.prev_id, b.miner_tx, m_db->height(), version, reward_parts))
      return false;
  }

  if (already_generated_coins != 0 && block_has_governance_output(nettype(), b))
  {
    if (version >= network_version_10_bulletproofs && reward_parts.governance == 0)
    {
      MERROR("Governance reward should not be 0 after hardfork v10 if this height has a governance output because it is the batched payout height");
      return false;
    }

    if (b.miner_tx.vout.back().amount != reward_parts.governance)
    {
      MERROR("Governance reward amount incorrect.  Should be: " << print_money(reward_parts.governance) << ", is: " << print_money(b.miner_tx.vout.back().amount));
      return false;
    }

    if (!validate_governance_reward_key(m_db->height(), *cryptonote::get_config(m_nettype, version).GOVERNANCE_WALLET_ADDRESS, b.miner_tx.vout.size() - 1, boost::get<txout_to_key>(b.miner_tx.vout.back().target).key, m_nettype))
    {
      MERROR("Governance reward public key incorrect.");
      return false;
    }
  }

  base_reward = reward_parts.adjusted_base_reward;
  if(base_reward + fee < money_in_use)
  {
    MERROR_VER("coinbase transaction spend too much money (" << print_money(money_in_use) << "). Block reward is " << print_money(base_reward) << "(" << print_money(base_reward) << "+" << print_money(fee) << ")");
    return false;
  }

  // since a miner can claim less than the full block reward, we update the base_reward
  // to show the amount of coins that were actually generated, the remainder will be pushed back for later
  // emission. This modifies the emission curve very slightly.
  CHECK_AND_ASSERT_MES(money_in_use - fee <= base_reward, false, "base reward calculation bug");
  if(base_reward != money_in_use)
    partial_block_reward = true;
  base_reward = money_in_use - fee;

  return true;
}
//------------------------------------------------------------------
// get the block weights of the last <count> blocks, and return by reference <sz>.
void Blockchain::get_last_n_blocks_weights(std::vector<uint64_t>& weights, size_t count) const
{
  LOG_PRINT_L3("Blockchain::" << __func__);
  CRITICAL_REGION_LOCAL(m_blockchain_lock);
  auto h = m_db->height();

  // this function is meaningless for an empty blockchain...granted it should never be empty
  if(h == 0)
    return;

  m_db->block_txn_start(true);
  // add weight of last <count> blocks to vector <weights> (or less, if blockchain size < count)
  size_t start_offset = h - std::min<size_t>(h, count);
  weights.reserve(weights.size() + h - start_offset);
  for(size_t i = start_offset; i < h; i++)
  {
    weights.push_back(m_db->get_block_weight(i));
  }
  m_db->block_txn_stop();
}
//------------------------------------------------------------------
uint64_t Blockchain::get_current_cumulative_block_weight_limit() const
{
  LOG_PRINT_L3("Blockchain::" << __func__);
  return m_current_block_cumul_weight_limit;
}
//------------------------------------------------------------------
uint64_t Blockchain::get_current_cumulative_block_weight_median() const
{
  LOG_PRINT_L3("Blockchain::" << __func__);
  return m_current_block_cumul_weight_median;
}
//------------------------------------------------------------------
//TODO: This function only needed minor modification to work with BlockchainDB,
//      and *works*.  As such, to reduce the number of things that might break
//      in moving to BlockchainDB, this function will remain otherwise
//      unchanged for the time being.
//
// This function makes a new block for a miner to mine the hash for
//
// FIXME: this codebase references #if defined(DEBUG_CREATE_BLOCK_TEMPLATE)
// in a lot of places.  That flag is not referenced in any of the code
// nor any of the makefiles, howeve.  Need to look into whether or not it's
// necessary at all.
bool Blockchain::create_block_template(block& b, const account_public_address& miner_address, difficulty_type& diffic, uint64_t& height, uint64_t& expected_reward, const blobdata& ex_nonce)
{
  LOG_PRINT_L3("Blockchain::" << __func__);
  size_t median_weight;
  uint64_t already_generated_coins;
  uint64_t pool_cookie;

  m_tx_pool.lock();
  const auto txpool_unlocker = epee::misc_utils::create_scope_leave_handler([&]() { m_tx_pool.unlock(); });
  CRITICAL_REGION_LOCAL(m_blockchain_lock);

  height = m_db->height();
  if (m_btc_valid) {
    // The pool cookie is atomic. The lack of locking is OK, as if it changes
    // just as we compare it, we'll just use a slightly old template, but
    // this would be the case anyway if we'd lock, and the change happened
    // just after the block template was created
    if (!memcmp(&miner_address, &m_btc_address, sizeof(cryptonote::account_public_address)) && m_btc_nonce == ex_nonce && m_btc_pool_cookie == m_tx_pool.cookie()) {
      MDEBUG("Using cached template");
      m_btc.timestamp = time(NULL); // update timestamp unconditionally
      b = m_btc;
      diffic = m_btc_difficulty;
      expected_reward = m_btc_expected_reward;
      return true;
    }
    MDEBUG("Not using cached template: address " << (!memcmp(&miner_address, &m_btc_address, sizeof(cryptonote::account_public_address))) << ", nonce " << (m_btc_nonce == ex_nonce) << ", cookie " << (m_btc_pool_cookie == m_tx_pool.cookie()));
    invalidate_block_template_cache();
  }

  b.major_version = m_hardfork->get_current_version();
  b.minor_version = m_hardfork->get_ideal_version();
  b.prev_id = get_tail_id();
  b.timestamp = time(NULL);

  uint64_t median_ts;
  if (!check_block_timestamp(b, median_ts))
  {
    b.timestamp = median_ts;
  }

  diffic = get_difficulty_for_next_block();
  CHECK_AND_ASSERT_MES(diffic, false, "difficulty overhead.");

  median_weight = m_current_block_cumul_weight_limit / 2;
  already_generated_coins = m_db->get_block_already_generated_coins(height - 1);

  size_t txs_weight;
  uint64_t fee;
  if (!m_tx_pool.fill_block_template(b, median_weight, already_generated_coins, txs_weight, fee, expected_reward, m_hardfork->get_current_version(), height))
  {
    return false;
  }
  pool_cookie = m_tx_pool.cookie();
#if defined(DEBUG_CREATE_BLOCK_TEMPLATE)
  size_t real_txs_weight = 0;
  uint64_t real_fee = 0;
  for(crypto::hash &cur_hash: b.tx_hashes)
  {
    auto cur_res = m_tx_pool.m_transactions.find(cur_hash);
    if (cur_res == m_tx_pool.m_transactions.end())
    {
      LOG_ERROR("Creating block template: error: transaction not found");
      continue;
    }
    tx_memory_pool::tx_details &cur_tx = cur_res->second;
    real_txs_weight += cur_tx.weight;
    real_fee += cur_tx.fee;
    if (cur_tx.weight != get_transaction_weight(cur_tx.tx))
    {
      LOG_ERROR("Creating block template: error: invalid transaction weight");
    }
    if (cur_tx.tx.version == 1)
    {
      uint64_t inputs_amount;
      if (!get_inputs_money_amount(cur_tx.tx, inputs_amount))
      {
        LOG_ERROR("Creating block template: error: cannot get inputs amount");
      }
      else if (cur_tx.fee != inputs_amount - get_outs_money_amount(cur_tx.tx))
      {
        LOG_ERROR("Creating block template: error: invalid fee");
      }
    }
    else
    {
      if (cur_tx.fee != cur_tx.tx.rct_signatures.txnFee)
      {
        LOG_ERROR("Creating block template: error: invalid fee");
      }
    }
  }
  if (txs_weight != real_txs_weight)
  {
    LOG_ERROR("Creating block template: error: wrongly calculated transaction weight");
  }
  if (fee != real_fee)
  {
    LOG_ERROR("Creating block template: error: wrongly calculated fee");
  }
  MDEBUG("Creating block template: height " << height <<
      ", median weight " << median_weight <<
      ", already generated coins " << already_generated_coins <<
      ", transaction weight " << txs_weight <<
      ", fee " << fee);
#endif

  /*
   two-phase miner transaction generation: we don't know exact block weight until we prepare block, but we don't know reward until we know
   block weight, so first miner transaction generated with fake amount of money, and with phase we know think we know expected block weight
   */
  //make blocks coin-base tx looks close to real coinbase tx to get truthful blob weight
  uint8_t hf_version = m_hardfork->get_current_version();

  loki_miner_tx_context miner_tx_context(m_nettype,
                                         m_service_node_list.select_winner(),
                                         m_service_node_list.get_winner_addresses_and_portions());

  if (!calc_batched_governance_reward(height, miner_tx_context.batched_governance))
  {
    LOG_ERROR("Failed to calculate batched governance reward");
    return false;
  }

  bool r = construct_miner_tx(height, median_weight, already_generated_coins, txs_weight, fee, miner_address, b.miner_tx, ex_nonce, hf_version, miner_tx_context);

  CHECK_AND_ASSERT_MES(r, false, "Failed to construct miner tx, first chance");
  size_t cumulative_weight = txs_weight + get_transaction_weight(b.miner_tx);
#if defined(DEBUG_CREATE_BLOCK_TEMPLATE)
  MDEBUG("Creating block template: miner tx weight " << get_transaction_weight(b.miner_tx) <<
      ", cumulative weight " << cumulative_weight);
#endif
  for (size_t try_count = 0; try_count != 10; ++try_count)
  {
    r = construct_miner_tx(height, median_weight, already_generated_coins, cumulative_weight, fee, miner_address, b.miner_tx, ex_nonce, hf_version, miner_tx_context);

    CHECK_AND_ASSERT_MES(r, false, "Failed to construct miner tx, second chance");
    size_t coinbase_weight = get_transaction_weight(b.miner_tx);
    if (coinbase_weight > cumulative_weight - txs_weight)
    {
      cumulative_weight = txs_weight + coinbase_weight;
#if defined(DEBUG_CREATE_BLOCK_TEMPLATE)
      MDEBUG("Creating block template: miner tx weight " << coinbase_weight <<
          ", cumulative weight " << cumulative_weight << " is greater than before");
#endif
      continue;
    }

    if (coinbase_weight < cumulative_weight - txs_weight)
    {
      size_t delta = cumulative_weight - txs_weight - coinbase_weight;
#if defined(DEBUG_CREATE_BLOCK_TEMPLATE)
      MDEBUG("Creating block template: miner tx weight " << coinbase_weight <<
          ", cumulative weight " << txs_weight + coinbase_weight <<
          " is less than before, adding " << delta << " zero bytes");
#endif
      b.miner_tx.extra.insert(b.miner_tx.extra.end(), delta, 0);
      //here  could be 1 byte difference, because of extra field counter is varint, and it can become from 1-byte len to 2-bytes len.
      if (cumulative_weight != txs_weight + get_transaction_weight(b.miner_tx))
      {
        CHECK_AND_ASSERT_MES(cumulative_weight + 1 == txs_weight + get_transaction_weight(b.miner_tx), false, "unexpected case: cumulative_weight=" << cumulative_weight << " + 1 is not equal txs_cumulative_weight=" << txs_weight << " + get_transaction_weight(b.miner_tx)=" << get_transaction_weight(b.miner_tx));
        b.miner_tx.extra.resize(b.miner_tx.extra.size() - 1);
        if (cumulative_weight != txs_weight + get_transaction_weight(b.miner_tx))
        {
          //fuck, not lucky, -1 makes varint-counter size smaller, in that case we continue to grow with cumulative_weight
          MDEBUG("Miner tx creation has no luck with delta_extra size = " << delta << " and " << delta - 1);
          cumulative_weight += delta - 1;
          continue;
        }
        MDEBUG("Setting extra for block: " << b.miner_tx.extra.size() << ", try_count=" << try_count);
      }
    }
    CHECK_AND_ASSERT_MES(cumulative_weight == txs_weight + get_transaction_weight(b.miner_tx), false, "unexpected case: cumulative_weight=" << cumulative_weight << " is not equal txs_cumulative_weight=" << txs_weight << " + get_transaction_weight(b.miner_tx)=" << get_transaction_weight(b.miner_tx));
#if defined(DEBUG_CREATE_BLOCK_TEMPLATE)
    MDEBUG("Creating block template: miner tx weight " << coinbase_weight <<
        ", cumulative weight " << cumulative_weight << " is now good");
#endif

    cache_block_template(b, miner_address, ex_nonce, diffic, expected_reward, pool_cookie);
    return true;
  }
  LOG_ERROR("Failed to create_block_template with " << 10 << " tries");
  return false;
}
//------------------------------------------------------------------
// for an alternate chain, get the timestamps from the main chain to complete
// the needed number of timestamps for the BLOCKCHAIN_TIMESTAMP_CHECK_WINDOW.
bool Blockchain::complete_timestamps_vector(uint64_t start_top_height, std::vector<uint64_t>& timestamps)
{
  LOG_PRINT_L3("Blockchain::" << __func__);

  if(timestamps.size() >= BLOCKCHAIN_TIMESTAMP_CHECK_WINDOW)
    return true;

  CRITICAL_REGION_LOCAL(m_blockchain_lock);
  size_t need_elements = BLOCKCHAIN_TIMESTAMP_CHECK_WINDOW - timestamps.size();
  CHECK_AND_ASSERT_MES(start_top_height < m_db->height(), false, "internal error: passed start_height not < " << " m_db->height() -- " << start_top_height << " >= " << m_db->height());
  size_t stop_offset = start_top_height > need_elements ? start_top_height - need_elements : 0;
  timestamps.reserve(timestamps.size() + start_top_height - stop_offset);
  while (start_top_height != stop_offset)
  {
    timestamps.push_back(m_db->get_block_timestamp(start_top_height));
    --start_top_height;
  }
  return true;
}
//------------------------------------------------------------------
// If a block is to be added and its parent block is not the current
// main chain top block, then we need to see if we know about its parent block.
// If its parent block is part of a known forked chain, then we need to see
// if that chain is long enough to become the main chain and re-org accordingly
// if so.  If not, we need to hang on to the block in case it becomes part of
// a long forked chain eventually.
bool Blockchain::handle_alternative_block(const block& b, const crypto::hash& id, block_verification_context& bvc)
{
  LOG_PRINT_L3("Blockchain::" << __func__);
  CRITICAL_REGION_LOCAL(m_blockchain_lock);
  m_timestamps_and_difficulties_height = 0;
  uint64_t block_height = get_block_height(b);
  if(0 == block_height)
  {
    MERROR_VER("Block with id: " << epee::string_tools::pod_to_hex(id) << " (as alternative), but miner tx says height is 0.");
    bvc.m_verifivation_failed = true;
    return false;
  }
  // this basically says if the blockchain is smaller than the first
  // checkpoint then alternate blocks are allowed.  Alternatively, if the
  // last checkpoint *before* the end of the current chain is also before
  // the block to be added, then this is fine.
  if (!m_checkpoints.is_alternative_block_allowed(get_current_blockchain_height(), block_height))
  {
    MERROR_VER("Block with id: " << id << std::endl << " can't be accepted for alternative chain, block height: " << block_height << std::endl << " blockchain height: " << get_current_blockchain_height());
    bvc.m_verifivation_failed = true;
    return false;
  }

  // this is a cheap test
  if (!m_hardfork->check_for_height(b, block_height))
  {
    LOG_PRINT_L1("Block with id: " << id << std::endl << "has old version for height " << block_height);
    bvc.m_verifivation_failed = true;
    return false;
  }

  //block is not related with head of main chain
  //first of all - look in alternative chains container
  auto it_prev = m_alternative_chains.find(b.prev_id);
  bool parent_in_main = m_db->block_exists(b.prev_id);
  if(it_prev != m_alternative_chains.end() || parent_in_main)
  {
    //we have new block in alternative chain

    //build alternative subchain, front -> mainchain, back -> alternative head
    blocks_ext_by_hash::iterator alt_it = it_prev; //m_alternative_chains.find()
    std::list<blocks_ext_by_hash::iterator> alt_chain;
    std::vector<uint64_t> timestamps;
    while(alt_it != m_alternative_chains.end())
    {
      alt_chain.push_front(alt_it);
      timestamps.push_back(alt_it->second.bl.timestamp);
      alt_it = m_alternative_chains.find(alt_it->second.bl.prev_id);
    }

    // if block to be added connects to known blocks that aren't part of the
    // main chain -- that is, if we're adding on to an alternate chain
    if(!alt_chain.empty())
    {
      // make sure alt chain doesn't somehow start past the end of the main chain
      CHECK_AND_ASSERT_MES(m_db->height() > alt_chain.front()->second.height, false, "main blockchain wrong height");

      // make sure that the blockchain contains the block that should connect
      // this alternate chain with it.
      if (!m_db->block_exists(alt_chain.front()->second.bl.prev_id))
      {
        MERROR("alternate chain does not appear to connect to main chain...");
        return false;
      }

      // make sure block connects correctly to the main chain
      auto h = m_db->get_block_hash_from_height(alt_chain.front()->second.height - 1);
      CHECK_AND_ASSERT_MES(h == alt_chain.front()->second.bl.prev_id, false, "alternative chain has wrong connection to main chain");
      complete_timestamps_vector(m_db->get_block_height(alt_chain.front()->second.bl.prev_id), timestamps);
    }
    // if block not associated with known alternate chain
    else
    {
      // if block parent is not part of main chain or an alternate chain,
      // we ignore it
      CHECK_AND_ASSERT_MES(parent_in_main, false, "internal error: broken imperative condition: parent_in_main");

      complete_timestamps_vector(m_db->get_block_height(b.prev_id), timestamps);
    }

    // verify that the block's timestamp is within the acceptable range
    // (not earlier than the median of the last X blocks)
    if(!check_block_timestamp(timestamps, b))
    {
      MERROR_VER("Block with id: " << id << std::endl << " for alternative chain, has invalid timestamp: " << b.timestamp);
      bvc.m_verifivation_failed = true;
      return false;
    }

    // FIXME: consider moving away from block_extended_info at some point
    block_extended_info bei = boost::value_initialized<block_extended_info>();
    bei.bl = b;
    bei.height = alt_chain.size() ? it_prev->second.height + 1 : m_db->get_block_height(b.prev_id) + 1;

    bool is_a_checkpoint;
    if(!m_checkpoints.check_block(bei.height, id, is_a_checkpoint))
    {
      LOG_ERROR("CHECKPOINT VALIDATION FAILED");
      bvc.m_verifivation_failed = true;
      return false;
    }

    // Check the block's hash against the difficulty target for its alt chain
    difficulty_type current_diff = get_next_difficulty_for_alternative_chain(alt_chain, bei);
    CHECK_AND_ASSERT_MES(current_diff, false, "!!!!!!! DIFFICULTY OVERHEAD !!!!!!!");
    crypto::hash proof_of_work = null_hash;
    get_block_longhash(bei.bl, proof_of_work, bei.height);
    if(!check_hash(proof_of_work, current_diff))
    {
      MERROR_VER("Block with id: " << id << std::endl << " for alternative chain, does not have enough proof of work: " << proof_of_work << std::endl << " expected difficulty: " << current_diff);
      bvc.m_verifivation_failed = true;
      return false;
    }

    if(!prevalidate_miner_transaction(b, bei.height))
    {
      MERROR_VER("Block with id: " << epee::string_tools::pod_to_hex(id) << " (as alternative) has incorrect miner transaction.");
      bvc.m_verifivation_failed = true;
      return false;
    }

    // FIXME:
    // this brings up an interesting point: consider allowing to get block
    // difficulty both by height OR by hash, not just height.
    difficulty_type main_chain_cumulative_difficulty = m_db->get_block_cumulative_difficulty(m_db->height() - 1);
    if (alt_chain.size())
    {
      bei.cumulative_difficulty = it_prev->second.cumulative_difficulty;
    }
    else
    {
      // passed-in block's previous block's cumulative difficulty, found on the main chain
      bei.cumulative_difficulty = m_db->get_block_cumulative_difficulty(m_db->get_block_height(b.prev_id));
    }
    bei.cumulative_difficulty += current_diff;

    // add block to alternate blocks storage,
    // as well as the current "alt chain" container
    auto i_res = m_alternative_chains.insert(blocks_ext_by_hash::value_type(id, bei));
    CHECK_AND_ASSERT_MES(i_res.second, false, "insertion of new alternative block returned as it already exist");
    alt_chain.push_back(i_res.first);

    // FIXME: is it even possible for a checkpoint to show up not on the main chain?
    if(is_a_checkpoint)
    {
      //do reorganize!
      MGINFO_GREEN("###### REORGANIZE on height: " << alt_chain.front()->second.height << " of " << m_db->height() - 1 << ", checkpoint is found in alternative chain on height " << bei.height);

      bool r = switch_to_alternative_blockchain(alt_chain, true);

      if(r) bvc.m_added_to_main_chain = true;
      else bvc.m_verifivation_failed = true;

      return r;
    }
    else if(main_chain_cumulative_difficulty < bei.cumulative_difficulty) //check if difficulty bigger then in main chain
    {
      //do reorganize!
      MGINFO_GREEN("###### REORGANIZE on height: " << alt_chain.front()->second.height << " of " << m_db->height() - 1 << " with cum_difficulty " << m_db->get_block_cumulative_difficulty(m_db->height() - 1) << std::endl << " alternative blockchain size: " << alt_chain.size() << " with cum_difficulty " << bei.cumulative_difficulty);

      bool r = switch_to_alternative_blockchain(alt_chain, false);
      if (r)
        bvc.m_added_to_main_chain = true;
      else
        bvc.m_verifivation_failed = true;
      return r;
    }
    else
    {
      MGINFO_BLUE("----- BLOCK ADDED AS ALTERNATIVE ON HEIGHT " << bei.height << std::endl << "id:\t" << id << std::endl << "PoW:\t" << proof_of_work << std::endl << "difficulty:\t" << current_diff);
      return true;
    }
  }
  else
  {
    //block orphaned
    bvc.m_marked_as_orphaned = true;
    MERROR_VER("Block recognized as orphaned and rejected, id = " << id << ", height " << block_height
        << ", parent in alt " << (it_prev != m_alternative_chains.end()) << ", parent in main " << parent_in_main
        << " (parent " << b.prev_id << ", current top " << get_tail_id() << ", chain height " << get_current_blockchain_height() << ")");
  }

  return true;
}
//------------------------------------------------------------------
bool Blockchain::get_blocks(uint64_t start_offset, size_t count, std::vector<std::pair<cryptonote::blobdata,block>>& blocks, std::vector<cryptonote::blobdata>& txs) const
{
  LOG_PRINT_L3("Blockchain::" << __func__);
  CRITICAL_REGION_LOCAL(m_blockchain_lock);
  if(start_offset >= m_db->height())
    return false;

  if (!get_blocks(start_offset, count, blocks))
  {
    return false;
  }

  for(const auto& blk : blocks)
  {
    std::vector<crypto::hash> missed_ids;
    get_transactions_blobs(blk.second.tx_hashes, txs, missed_ids);
    CHECK_AND_ASSERT_MES(!missed_ids.size(), false, "has missed transactions in own block in main blockchain");
  }

  return true;
}
//------------------------------------------------------------------
bool Blockchain::get_blocks(uint64_t start_offset, size_t count, std::vector<std::pair<cryptonote::blobdata,block>>& blocks) const
{
  LOG_PRINT_L3("Blockchain::" << __func__);
  CRITICAL_REGION_LOCAL(m_blockchain_lock);
  const uint64_t height = m_db->height();
  if(start_offset >= height)
    return false;

  blocks.reserve(blocks.size() + height - start_offset);
  for(size_t i = start_offset; i < start_offset + count && i < height;i++)
  {
    blocks.push_back(std::make_pair(m_db->get_block_blob_from_height(i), block()));
    if (!parse_and_validate_block_from_blob(blocks.back().first, blocks.back().second))
    {
      LOG_ERROR("Invalid block");
      return false;
    }
  }
  return true;
}
//------------------------------------------------------------------
//TODO: This function *looks* like it won't need to be rewritten
//      to use BlockchainDB, as it calls other functions that were,
//      but it warrants some looking into later.
//
//FIXME: This function appears to want to return false if any transactions
//       that belong with blocks are missing, but not if blocks themselves
//       are missing.
bool Blockchain::handle_get_objects(NOTIFY_REQUEST_GET_OBJECTS::request& arg, NOTIFY_RESPONSE_GET_OBJECTS::request& rsp)
{
  LOG_PRINT_L3("Blockchain::" << __func__);
  CRITICAL_REGION_LOCAL(m_blockchain_lock);
  m_db->block_txn_start(true);
  rsp.current_blockchain_height = get_current_blockchain_height();
  std::vector<std::pair<cryptonote::blobdata,block>> blocks;
  get_blocks(arg.blocks, blocks, rsp.missed_ids);

  for (auto& bl: blocks)
  {
    std::vector<crypto::hash> missed_tx_ids;

    rsp.blocks.push_back(block_complete_entry());
    block_complete_entry& e = rsp.blocks.back();

    // FIXME: s/rsp.missed_ids/missed_tx_id/ ?  Seems like rsp.missed_ids
    //        is for missed blocks, not missed transactions as well.
    get_transactions_blobs(bl.second.tx_hashes, e.txs, missed_tx_ids);

    if (missed_tx_ids.size() != 0)
    {
      LOG_ERROR("Error retrieving blocks, missed " << missed_tx_ids.size()
          << " transactions for block with hash: " << get_block_hash(bl.second)
          << std::endl
      );

      // append missed transaction hashes to response missed_ids field,
      // as done below if any standalone transactions were requested
      // and missed.
      rsp.missed_ids.insert(rsp.missed_ids.end(), missed_tx_ids.begin(), missed_tx_ids.end());
      m_db->block_txn_stop();
      return false;
    }

    //pack block
    e.block = std::move(bl.first);
  }
  //get and pack other transactions, if needed
  get_transactions_blobs(arg.txs, rsp.txs, rsp.missed_ids);

  m_db->block_txn_stop();
  return true;
}
//------------------------------------------------------------------
bool Blockchain::get_alternative_blocks(std::vector<block>& blocks) const
{
  LOG_PRINT_L3("Blockchain::" << __func__);
  CRITICAL_REGION_LOCAL(m_blockchain_lock);

  blocks.reserve(m_alternative_chains.size());
  for (const auto& alt_bl: m_alternative_chains)
  {
    blocks.push_back(alt_bl.second.bl);
  }
  return true;
}
//------------------------------------------------------------------
size_t Blockchain::get_alternative_blocks_count() const
{
  LOG_PRINT_L3("Blockchain::" << __func__);
  CRITICAL_REGION_LOCAL(m_blockchain_lock);
  return m_alternative_chains.size();
}
//------------------------------------------------------------------
// This function adds the output specified by <amount, i> to the result_outs container
// unlocked and other such checks should be done by here.
uint64_t Blockchain::get_num_mature_outputs(uint64_t amount) const
{
  uint64_t num_outs = m_db->get_num_outputs(amount);
  // ensure we don't include outputs that aren't yet eligible to be used
  // outpouts are sorted by height
  while (num_outs > 0)
  {
    const tx_out_index toi = m_db->get_output_tx_and_index(amount, num_outs - 1);
    const uint64_t height = m_db->get_tx_block_height(toi.first);
    if (height + CRYPTONOTE_DEFAULT_TX_SPENDABLE_AGE <= m_db->height())
      break;
    --num_outs;
  }

  return num_outs;
}

crypto::public_key Blockchain::get_output_key(uint64_t amount, uint64_t global_index) const
{
  output_data_t data = m_db->get_output_key(amount, global_index);
  return data.pubkey;
}

//------------------------------------------------------------------
bool Blockchain::get_outs(const COMMAND_RPC_GET_OUTPUTS_BIN::request& req, COMMAND_RPC_GET_OUTPUTS_BIN::response& res) const
{
  LOG_PRINT_L3("Blockchain::" << __func__);
  CRITICAL_REGION_LOCAL(m_blockchain_lock);

  res.outs.clear();
  res.outs.reserve(req.outputs.size());

  std::vector<cryptonote::output_data_t> data;
  try
  {
    std::vector<uint64_t> amounts, offsets;
    amounts.reserve(req.outputs.size());
    offsets.reserve(req.outputs.size());
    for (const auto &i: req.outputs)
    {
      amounts.push_back(i.amount);
      offsets.push_back(i.index);
    }
    m_db->get_output_key(epee::span<const uint64_t>(amounts.data(), amounts.size()), offsets, data);
    if (data.size() != req.outputs.size())
    {
      MERROR("Unexpected output data size: expected " << req.outputs.size() << ", got " << data.size());
      return false;
    }
    for (const auto &t: data)
      res.outs.push_back({t.pubkey, t.commitment, is_output_spendtime_unlocked(t.unlock_time), t.height, crypto::null_hash});

    if (req.get_txid)
    {
      for (size_t i = 0; i < req.outputs.size(); ++i)
      {
        tx_out_index toi = m_db->get_output_tx_and_index(req.outputs[i].amount, req.outputs[i].index);
        res.outs[i].txid = toi.first;
      }
    }
  }
  catch (const std::exception &e)
  {
    return false;
  }
  return true;
}
//------------------------------------------------------------------
void Blockchain::get_output_key_mask_unlocked(const uint64_t& amount, const uint64_t& index, crypto::public_key& key, rct::key& mask, bool& unlocked) const
{
  const auto o_data = m_db->get_output_key(amount, index);
  key = o_data.pubkey;
  mask = o_data.commitment;
  unlocked = is_output_spendtime_unlocked(o_data.unlock_time);
}
//------------------------------------------------------------------
bool Blockchain::get_output_distribution(uint64_t amount, uint64_t from_height, uint64_t to_height, uint64_t &start_height, std::vector<uint64_t> &distribution, uint64_t &base) const
{
  // rct outputs don't exist before v4, NOTE(loki): we started from v7 so our start is always 0
  start_height = 0;
  base = 0;

  if (to_height > 0 && to_height < from_height)
    return false;

  const uint64_t real_start_height = start_height;
  if (from_height > start_height)
    start_height = from_height;

  distribution.clear();
  uint64_t db_height = m_db->height();
  if (db_height == 0)
    return false;
  if (start_height >= db_height || to_height >= db_height)
    return false;

  if (amount == 0)
  {
    std::vector<uint64_t> heights;
    heights.reserve(to_height + 1 - start_height);
    uint64_t real_start_height = start_height > 0 ? start_height-1 : start_height;
    for (uint64_t h = real_start_height; h <= to_height; ++h)
      heights.push_back(h);
    distribution = m_db->get_block_cumulative_rct_outputs(heights);
    if (start_height > 0)
    {
      base = distribution[0];
      distribution.erase(distribution.begin());
    }
    return true;
  }
  else
  {
    return m_db->get_output_distribution(amount, start_height, to_height, distribution, base);
  }
}
//------------------------------------------------------------------
bool Blockchain::get_output_blacklist(std::vector<uint64_t> &blacklist) const
{
  return m_db->get_output_blacklist(blacklist);
}
//------------------------------------------------------------------
// This function takes a list of block hashes from another node
// on the network to find where the split point is between us and them.
// This is used to see what to send another node that needs to sync.
bool Blockchain::find_blockchain_supplement(const std::list<crypto::hash>& qblock_ids, uint64_t& starter_offset) const
{
  LOG_PRINT_L3("Blockchain::" << __func__);
  CRITICAL_REGION_LOCAL(m_blockchain_lock);

  // make sure the request includes at least the genesis block, otherwise
  // how can we expect to sync from the client that the block list came from?
  if(qblock_ids.empty())
  {
    MCERROR("net.p2p", "Client sent wrong NOTIFY_REQUEST_CHAIN: m_block_ids.size()=" << qblock_ids.size() << ", dropping connection");
    return false;
  }

  m_db->block_txn_start(true);
  // make sure that the last block in the request's block list matches
  // the genesis block
  auto gen_hash = m_db->get_block_hash_from_height(0);
  if(qblock_ids.back() != gen_hash)
  {
    MCERROR("net.p2p", "Client sent wrong NOTIFY_REQUEST_CHAIN: genesis block mismatch: " << std::endl << "id: " << qblock_ids.back() << ", " << std::endl << "expected: " << gen_hash << "," << std::endl << " dropping connection");
	m_db->block_txn_abort();
    return false;
  }

  // Find the first block the foreign chain has that we also have.
  // Assume qblock_ids is in reverse-chronological order.
  auto bl_it = qblock_ids.begin();
  uint64_t split_height = 0;
  for(; bl_it != qblock_ids.end(); bl_it++)
  {
    try
    {
      if (m_db->block_exists(*bl_it, &split_height))
        break;
    }
    catch (const std::exception& e)
    {
      MWARNING("Non-critical error trying to find block by hash in BlockchainDB, hash: " << *bl_it);
	  m_db->block_txn_abort();
      return false;
    }
  }
  m_db->block_txn_stop();

  // this should be impossible, as we checked that we share the genesis block,
  // but just in case...
  if(bl_it == qblock_ids.end())
  {
    MERROR("Internal error handling connection, can't find split point");
    return false;
  }

  //we start to put block ids INCLUDING last known id, just to make other side be sure
  starter_offset = split_height;
  return true;
}
//------------------------------------------------------------------
uint64_t Blockchain::block_difficulty(uint64_t i) const
{
  LOG_PRINT_L3("Blockchain::" << __func__);
  // WARNING: this function does not take m_blockchain_lock, and thus should only call read only
  // m_db functions which do not depend on one another (ie, no getheight + gethash(height-1), as
  // well as not accessing class members, even read only (ie, m_invalid_blocks). The caller must
  // lock if it is otherwise needed.
  try
  {
    return m_db->get_block_difficulty(i);
  }
  catch (const BLOCK_DNE& e)
  {
    MERROR("Attempted to get block difficulty for height above blockchain height");
  }
  return 0;
}
//------------------------------------------------------------------
template<typename T> void reserve_container(std::vector<T> &v, size_t N) { v.reserve(N); }
template<typename T> void reserve_container(std::list<T> &v, size_t N) { }
//------------------------------------------------------------------
//TODO: return type should be void, throw on exception
//       alternatively, return true only if no blocks missed
template<class t_ids_container, class t_blocks_container, class t_missed_container>
bool Blockchain::get_blocks(const t_ids_container& block_ids, t_blocks_container& blocks, t_missed_container& missed_bs) const
{
  LOG_PRINT_L3("Blockchain::" << __func__);
  CRITICAL_REGION_LOCAL(m_blockchain_lock);

  reserve_container(blocks, block_ids.size());
  for (const auto& block_hash : block_ids)
  {
    try
    {
      uint64_t height = 0;
      if (m_db->block_exists(block_hash, &height))
      {
        blocks.push_back(std::make_pair(m_db->get_block_blob_from_height(height), block()));
        if (!parse_and_validate_block_from_blob(blocks.back().first, blocks.back().second))
        {
          LOG_ERROR("Invalid block: " << block_hash);
          blocks.pop_back();
          missed_bs.push_back(block_hash);
        }
      }
      else
        missed_bs.push_back(block_hash);
    }
    catch (const std::exception& e)
    {
      return false;
    }
  }
  return true;
}
//------------------------------------------------------------------
//TODO: return type should be void, throw on exception
//       alternatively, return true only if no transactions missed
template<class t_ids_container, class t_tx_container, class t_missed_container>
bool Blockchain::get_transactions_blobs(const t_ids_container& txs_ids, t_tx_container& txs, t_missed_container& missed_txs, bool pruned) const
{
  LOG_PRINT_L3("Blockchain::" << __func__);
  CRITICAL_REGION_LOCAL(m_blockchain_lock);

  reserve_container(txs, txs_ids.size());
  for (const auto& tx_hash : txs_ids)
  {
    try
    {
      cryptonote::blobdata tx;
      if (pruned && m_db->get_pruned_tx_blob(tx_hash, tx))
        txs.push_back(std::move(tx));
      else if (!pruned && m_db->get_tx_blob(tx_hash, tx))
        txs.push_back(std::move(tx));
      else
        missed_txs.push_back(tx_hash);
    }
    catch (const std::exception& e)
    {
      return false;
    }
  }
  return true;
}
//------------------------------------------------------------------
size_t get_transaction_version(const cryptonote::blobdata &bd)
{
  size_t version;
  const char* begin = static_cast<const char*>(bd.data());
  const char* end = begin + bd.size();
  int read = tools::read_varint(begin, end, version);
  if (read <= 0)
    throw std::runtime_error("Internal error getting transaction version");
  return version;
}
//------------------------------------------------------------------
template<class t_ids_container, class t_tx_container, class t_missed_container>
bool Blockchain::get_split_transactions_blobs(const t_ids_container& txs_ids, t_tx_container& txs, t_missed_container& missed_txs) const
{
  LOG_PRINT_L3("Blockchain::" << __func__);
  CRITICAL_REGION_LOCAL(m_blockchain_lock);

  reserve_container(txs, txs_ids.size());
  for (const auto& tx_hash : txs_ids)
  {
    try
    {
      cryptonote::blobdata tx;
      if (m_db->get_pruned_tx_blob(tx_hash, tx))
      {
        txs.push_back(std::make_tuple(tx_hash, std::move(tx), crypto::null_hash, cryptonote::blobdata()));
        if (!is_v1_tx(std::get<1>(txs.back())) && !m_db->get_prunable_tx_hash(tx_hash, std::get<2>(txs.back())))
        {
          MERROR("Prunable data hash not found for " << tx_hash);
          return false;
        }
        if (!m_db->get_prunable_tx_blob(tx_hash, std::get<3>(txs.back())))
          std::get<3>(txs.back()).clear();
      }
      else
        missed_txs.push_back(tx_hash);
    }
    catch (const std::exception& e)
    {
      return false;
    }
  }
  return true;
}
//------------------------------------------------------------------
template<class t_ids_container, class t_tx_container, class t_missed_container>
bool Blockchain::get_transactions(const t_ids_container& txs_ids, t_tx_container& txs, t_missed_container& missed_txs) const
{
  LOG_PRINT_L3("Blockchain::" << __func__);
  CRITICAL_REGION_LOCAL(m_blockchain_lock);

  reserve_container(txs, txs_ids.size());
  for (const auto& tx_hash : txs_ids)
  {
    try
    {
      cryptonote::blobdata tx;
      if (m_db->get_tx_blob(tx_hash, tx))
      {
        txs.push_back(transaction());
        if (!parse_and_validate_tx_from_blob(tx, txs.back()))
        {
          LOG_ERROR("Invalid transaction");
          return false;
        }
      }
      else
        missed_txs.push_back(tx_hash);
    }
    catch (const std::exception& e)
    {
      return false;
    }
  }
  return true;
}
//------------------------------------------------------------------
// Find the split point between us and foreign blockchain and return
// (by reference) the most recent common block hash along with up to
// BLOCKS_IDS_SYNCHRONIZING_DEFAULT_COUNT additional (more recent) hashes.
bool Blockchain::find_blockchain_supplement(const std::list<crypto::hash>& qblock_ids, std::vector<crypto::hash>& hashes, uint64_t& start_height, uint64_t& current_height) const
{
  LOG_PRINT_L3("Blockchain::" << __func__);
  CRITICAL_REGION_LOCAL(m_blockchain_lock);

  // if we can't find the split point, return false
  if(!find_blockchain_supplement(qblock_ids, start_height))
  {
    return false;
  }

  m_db->block_txn_start(true);
  current_height = get_current_blockchain_height();
  const uint32_t pruning_seed = get_blockchain_pruning_seed();
  start_height = tools::get_next_unpruned_block_height(start_height, current_height, pruning_seed);
  uint64_t stop_height = tools::get_next_pruned_block_height(start_height, current_height, pruning_seed);
  size_t count = 0;
  hashes.reserve(std::min((size_t)(stop_height - start_height), (size_t)BLOCKS_IDS_SYNCHRONIZING_DEFAULT_COUNT));
  for(size_t i = start_height; i < stop_height && count < BLOCKS_IDS_SYNCHRONIZING_DEFAULT_COUNT; i++, count++)
  {
    hashes.push_back(m_db->get_block_hash_from_height(i));
  }

  m_db->block_txn_stop();
  return true;
}

bool Blockchain::find_blockchain_supplement(const std::list<crypto::hash>& qblock_ids, NOTIFY_RESPONSE_CHAIN_ENTRY::request& resp) const
{
  LOG_PRINT_L3("Blockchain::" << __func__);
  CRITICAL_REGION_LOCAL(m_blockchain_lock);

  bool result = find_blockchain_supplement(qblock_ids, resp.m_block_ids, resp.start_height, resp.total_height);
  if (result)
    resp.cumulative_difficulty = m_db->get_block_cumulative_difficulty(resp.total_height - 1);

  return result;
}
//------------------------------------------------------------------
//FIXME: change argument to std::vector, low priority
// find split point between ours and foreign blockchain (or start at
// blockchain height <req_start_block>), and return up to max_count FULL
// blocks by reference.
bool Blockchain::find_blockchain_supplement(const uint64_t req_start_block, const std::list<crypto::hash>& qblock_ids, std::vector<std::pair<std::pair<cryptonote::blobdata, crypto::hash>, std::vector<std::pair<crypto::hash, cryptonote::blobdata> > > >& blocks, uint64_t& total_height, uint64_t& start_height, bool pruned, bool get_miner_tx_hash, size_t max_count) const
{
  LOG_PRINT_L3("Blockchain::" << __func__);
  CRITICAL_REGION_LOCAL(m_blockchain_lock);

  // if a specific start height has been requested
  if(req_start_block > 0)
  {
    // if requested height is higher than our chain, return false -- we can't help
    if (req_start_block >= m_db->height())
    {
      return false;
    }
    start_height = req_start_block;
  }
  else
  {
    if(!find_blockchain_supplement(qblock_ids, start_height))
    {
      return false;
    }
  }

  m_db->block_txn_start(true);
  total_height = get_current_blockchain_height();
  size_t count = 0, size = 0;
  blocks.reserve(std::min(std::min(max_count, (size_t)10000), (size_t)(total_height - start_height)));
  for(uint64_t i = start_height; i < total_height && count < max_count && (size < FIND_BLOCKCHAIN_SUPPLEMENT_MAX_SIZE || count < 3); i++, count++)
  {
    blocks.resize(blocks.size()+1);
    blocks.back().first.first = m_db->get_block_blob_from_height(i);
    block b;
    CHECK_AND_ASSERT_MES(parse_and_validate_block_from_blob(blocks.back().first.first, b), false, "internal error, invalid block");
    blocks.back().first.second = get_miner_tx_hash ? cryptonote::get_transaction_hash(b.miner_tx) : crypto::null_hash;
    std::vector<crypto::hash> mis;
    std::vector<cryptonote::blobdata> txs;
    get_transactions_blobs(b.tx_hashes, txs, mis, pruned);
    CHECK_AND_ASSERT_MES(!mis.size(), false, "internal error, transaction from block not found");
    size += blocks.back().first.first.size();
    for (const auto &t: txs)
      size += t.size();

    CHECK_AND_ASSERT_MES(txs.size() == b.tx_hashes.size(), false, "mismatched sizes of b.tx_hashes and txs");
    blocks.back().second.reserve(txs.size());
    for (size_t i = 0; i < txs.size(); ++i)
    {
      blocks.back().second.push_back(std::make_pair(b.tx_hashes[i], std::move(txs[i])));
    }
  }
  m_db->block_txn_stop();
  return true;
}
//------------------------------------------------------------------
bool Blockchain::add_block_as_invalid(const block& bl, const crypto::hash& h)
{
  LOG_PRINT_L3("Blockchain::" << __func__);
  block_extended_info bei = AUTO_VAL_INIT(bei);
  bei.bl = bl;
  return add_block_as_invalid(bei, h);
}
//------------------------------------------------------------------
bool Blockchain::add_block_as_invalid(const block_extended_info& bei, const crypto::hash& h)
{
  LOG_PRINT_L3("Blockchain::" << __func__);
  CRITICAL_REGION_LOCAL(m_blockchain_lock);
  auto i_res = m_invalid_blocks.insert(std::map<crypto::hash, block_extended_info>::value_type(h, bei));
  CHECK_AND_ASSERT_MES(i_res.second, false, "at insertion invalid by tx returned status existed");
  MINFO("BLOCK ADDED AS INVALID: " << h << std::endl << ", prev_id=" << bei.bl.prev_id << ", m_invalid_blocks count=" << m_invalid_blocks.size());
  return true;
}
//------------------------------------------------------------------
bool Blockchain::have_block(const crypto::hash& id) const
{
  LOG_PRINT_L3("Blockchain::" << __func__);
  CRITICAL_REGION_LOCAL(m_blockchain_lock);

  if(m_db->block_exists(id))
  {
    LOG_PRINT_L2("block " << id << " found in main chain");
    return true;
  }

  if(m_alternative_chains.count(id))
  {
    LOG_PRINT_L2("block " << id << " found in m_alternative_chains");
    return true;
  }

  if(m_invalid_blocks.count(id))
  {
    LOG_PRINT_L2("block " << id << " found in m_invalid_blocks");
    return true;
  }

  return false;
}
//------------------------------------------------------------------
bool Blockchain::handle_block_to_main_chain(const block& bl, block_verification_context& bvc)
{
    LOG_PRINT_L3("Blockchain::" << __func__);
    crypto::hash id = get_block_hash(bl);
    return handle_block_to_main_chain(bl, id, bvc);
}
//------------------------------------------------------------------
size_t Blockchain::get_total_transactions() const
{
  LOG_PRINT_L3("Blockchain::" << __func__);
  // WARNING: this function does not take m_blockchain_lock, and thus should only call read only
  // m_db functions which do not depend on one another (ie, no getheight + gethash(height-1), as
  // well as not accessing class members, even read only (ie, m_invalid_blocks). The caller must
  // lock if it is otherwise needed.
  return m_db->get_tx_count();
}
//------------------------------------------------------------------
// This function checks each input in the transaction <tx> to make sure it
// has not been used already, and adds its key to the container <keys_this_block>.
//
// This container should be managed by the code that validates blocks so we don't
// have to store the used keys in a given block in the permanent storage only to
// remove them later if the block fails validation.
bool Blockchain::check_for_double_spend(const transaction& tx, key_images_container& keys_this_block) const
{
  LOG_PRINT_L3("Blockchain::" << __func__);
  CRITICAL_REGION_LOCAL(m_blockchain_lock);
  struct add_transaction_input_visitor: public boost::static_visitor<bool>
  {
    key_images_container& m_spent_keys;
    BlockchainDB* m_db;
    add_transaction_input_visitor(key_images_container& spent_keys, BlockchainDB* db) :
      m_spent_keys(spent_keys), m_db(db)
    {
    }
    bool operator()(const txin_to_key& in) const
    {
      const crypto::key_image& ki = in.k_image;

      // attempt to insert the newly-spent key into the container of
      // keys spent this block.  If this fails, the key was spent already
      // in this block, return false to flag that a double spend was detected.
      //
      // if the insert into the block-wide spent keys container succeeds,
      // check the blockchain-wide spent keys container and make sure the
      // key wasn't used in another block already.
      auto r = m_spent_keys.insert(ki);
      if(!r.second || m_db->has_key_image(ki))
      {
        //double spend detected
        return false;
      }

      // if no double-spend detected, return true
      return true;
    }

    bool operator()(const txin_gen& tx) const
    {
      return true;
    }
    bool operator()(const txin_to_script& tx) const
    {
      return false;
    }
    bool operator()(const txin_to_scripthash& tx) const
    {
      return false;
    }
  };

  for (const txin_v& in : tx.vin)
  {
    if(!boost::apply_visitor(add_transaction_input_visitor(keys_this_block, m_db), in))
    {
      LOG_ERROR("Double spend detected!");
      return false;
    }
  }

  return true;
}
//------------------------------------------------------------------
bool Blockchain::get_tx_outputs_gindexs(const crypto::hash& tx_id, size_t n_txes, std::vector<std::vector<uint64_t>>& indexs) const
{
  LOG_PRINT_L3("Blockchain::" << __func__);
  CRITICAL_REGION_LOCAL(m_blockchain_lock);
  uint64_t tx_index;
  if (!m_db->tx_exists(tx_id, tx_index))
  {
    MERROR_VER("get_tx_outputs_gindexs failed to find transaction with id = " << tx_id);
    return false;
  }
  indexs = m_db->get_tx_amount_output_indices(tx_index, n_txes);
  CHECK_AND_ASSERT_MES(n_txes == indexs.size(), false, "Wrong indexs size");

  return true;
}
//------------------------------------------------------------------
bool Blockchain::get_tx_outputs_gindexs(const crypto::hash& tx_id, std::vector<uint64_t>& indexs) const
{
  LOG_PRINT_L3("Blockchain::" << __func__);
  CRITICAL_REGION_LOCAL(m_blockchain_lock);
  uint64_t tx_index;
  if (!m_db->tx_exists(tx_id, tx_index))
  {
    MERROR_VER("get_tx_outputs_gindexs failed to find transaction with id = " << tx_id);
    return false;
  }
  std::vector<std::vector<uint64_t>> indices = m_db->get_tx_amount_output_indices(tx_index, 1);
  CHECK_AND_ASSERT_MES(indices.size() == 1, false, "Wrong indices size");
  indexs = indices.front();
  return true;
}
//------------------------------------------------------------------
void Blockchain::on_new_tx_from_block(const cryptonote::transaction &tx)
{
#if defined(PER_BLOCK_CHECKPOINT)
  // check if we're doing per-block checkpointing
  if (m_db->height() < m_blocks_hash_check.size())
  {
    TIME_MEASURE_START(a);
    m_blocks_txs_check.push_back(get_transaction_hash(tx));
    TIME_MEASURE_FINISH(a);
    if(m_show_time_stats)
    {
      size_t ring_size = !tx.vin.empty() && tx.vin[0].type() == typeid(txin_to_key) ? boost::get<txin_to_key>(tx.vin[0]).key_offsets.size() : 0;
      MINFO("HASH: " << "-" << " I/M/O: " << tx.vin.size() << "/" << ring_size << "/" << tx.vout.size() << " H: " << 0 << " chcktx: " << a);
    }
  }
#endif
}
//------------------------------------------------------------------
//FIXME: it seems this function is meant to be merely a wrapper around
//       another function of the same name, this one adding one bit of
//       functionality.  Should probably move anything more than that
//       (getting the hash of the block at height max_used_block_id)
//       to the other function to keep everything in one place.
// This function overloads its sister function with
// an extra value (hash of highest block that holds an output used as input)
// as a return-by-reference.
bool Blockchain::check_tx_inputs(transaction& tx, uint64_t& max_used_block_height, crypto::hash& max_used_block_id, tx_verification_context &tvc, bool kept_by_block)
{
  LOG_PRINT_L3("Blockchain::" << __func__);
  CRITICAL_REGION_LOCAL(m_blockchain_lock);

#if defined(PER_BLOCK_CHECKPOINT)
  // check if we're doing per-block checkpointing
  if (m_db->height() < m_blocks_hash_check.size() && kept_by_block)
  {
    max_used_block_id = null_hash;
    max_used_block_height = 0;
    return true;
  }
#endif

  TIME_MEASURE_START(a);
  bool res = check_tx_inputs(tx, tvc, &max_used_block_height);
  TIME_MEASURE_FINISH(a);
  if(m_show_time_stats)
  {
    size_t ring_size = !tx.vin.empty() && tx.vin[0].type() == typeid(txin_to_key) ? boost::get<txin_to_key>(tx.vin[0]).key_offsets.size() : 0;
    MINFO("HASH: " <<  get_transaction_hash(tx) << " I/M/O: " << tx.vin.size() << "/" << ring_size << "/" << tx.vout.size() << " H: " << max_used_block_height << " ms: " << a + m_fake_scan_time << " B: " << get_object_blobsize(tx) << " W: " << get_transaction_weight(tx));
  }
  if (!res)
    return false;

  CHECK_AND_ASSERT_MES(max_used_block_height < m_db->height(), false,  "internal error: max used block index=" << max_used_block_height << " is not less then blockchain size = " << m_db->height());
  max_used_block_id = m_db->get_block_hash_from_height(max_used_block_height);
  return true;
}
//------------------------------------------------------------------
bool Blockchain::check_tx_outputs(const transaction& tx, tx_verification_context &tvc)
{
  LOG_PRINT_L3("Blockchain::" << __func__);
  CRITICAL_REGION_LOCAL(m_blockchain_lock);

  for (const auto &o: tx.vout) {
    if (o.amount != 0) { // in a v2 tx, all outputs must have 0 amount NOTE(loki): All loki tx's are atleast v2 from the beginning
      tvc.m_invalid_output = true;
      return false;
    }

    // from hardfork v4, forbid invalid pubkeys NOTE(loki): We started from hf7 so always execute branch
    if (o.target.type() == typeid(txout_to_key)) {
      const txout_to_key& out_to_key = boost::get<txout_to_key>(o.target);
      if (!crypto::check_key(out_to_key.key)) {
        tvc.m_invalid_output = true;
        return false;
      }
    }
  }

  // from v10, allow bulletproofs
  const uint8_t hf_version = m_hardfork->get_current_version();
  if (hf_version < network_version_10_bulletproofs) {
    const bool bulletproof = rct::is_rct_bulletproof(tx.rct_signatures.type);
    if (bulletproof || !tx.rct_signatures.p.bulletproofs.empty())
    {
      MERROR_VER("Bulletproofs are not allowed before v10");
      tvc.m_invalid_output = true;
      return false;
    }
  }
  else
  {
    const bool borromean = rct::is_rct_borromean(tx.rct_signatures.type);
    if (borromean)
    {
      uint64_t hf10_height = m_hardfork->get_earliest_ideal_height_for_version(network_version_10_bulletproofs);
      uint64_t curr_height = this->get_current_blockchain_height();
      if (curr_height == hf10_height)
      {
        // NOTE(loki): Allow the hardforking block to contain a borromean proof
        // incase there were some transactions in the TX Pool that were
        // generated pre-HF10 rules. Note, this isn't bulletproof. If there were
        // more than 1 blocks worth of borromean proof TX's sitting in the pool
        // this isn't going to work.
      }
      else
      {
        MERROR_VER("Borromean range proofs are not allowed after v10");
        tvc.m_invalid_output = true;
        return false;
      }
    }
  }

<<<<<<< HEAD
  if (hf_version < HF_VERSION_SMALLER_BP) // from v11, allow bulletproofs v2
  {
    if (tx.rct_signatures.type == rct::RCTTypeBulletproof2)
    {
      MERROR_VER("Bulletproofs v2 are not allowed before v" << HF_VERSION_SMALLER_BP);
      tvc.m_invalid_output = true;
      return false;
=======
  // from v10, allow bulletproofs v2
  if (hf_version < HF_VERSION_SMALLER_BP) {
    if (tx.version >= 2) {
      if (tx.rct_signatures.type == rct::RCTTypeBulletproof2)
      {
        MERROR_VER("Ringct type " << (unsigned)rct::RCTTypeBulletproof2 << " is not allowed before v" << HF_VERSION_SMALLER_BP);
        tvc.m_invalid_output = true;
        return false;
      }
    }
  }

  // from v11, allow only bulletproofs v2
  if (hf_version > HF_VERSION_SMALLER_BP) {
    if (tx.version >= 2) {
      if (tx.rct_signatures.type == rct::RCTTypeBulletproof)
      {
        MERROR_VER("Ringct type " << (unsigned)rct::RCTTypeBulletproof << " is not allowed from v" << (HF_VERSION_SMALLER_BP + 1));
        tvc.m_invalid_output = true;
        return false;
      }
>>>>>>> 927b2300
    }
  }

  return true;
}
//------------------------------------------------------------------
bool Blockchain::have_tx_keyimges_as_spent(const transaction &tx) const
{
  LOG_PRINT_L3("Blockchain::" << __func__);
  for (const txin_v& in: tx.vin)
  {
    CHECKED_GET_SPECIFIC_VARIANT(in, const txin_to_key, in_to_key, true);
    if(have_tx_keyimg_as_spent(in_to_key.k_image))
      return true;
  }
  return false;
}
bool Blockchain::expand_transaction_2(transaction &tx, const crypto::hash &tx_prefix_hash, const std::vector<std::vector<rct::ctkey>> &pubkeys)
{
  PERF_TIMER(expand_transaction_2);
  CHECK_AND_ASSERT_MES(tx.version >= 2, false, "Transaction version is not greater than 2");

  rct::rctSig &rv = tx.rct_signatures;

  // message - hash of the transaction prefix
  rv.message = rct::hash2rct(tx_prefix_hash);

  // mixRing - full and simple store it in opposite ways
  if (rv.type == rct::RCTTypeFull)
  {
    CHECK_AND_ASSERT_MES(!pubkeys.empty() && !pubkeys[0].empty(), false, "empty pubkeys");
    rv.mixRing.resize(pubkeys[0].size());
    for (size_t m = 0; m < pubkeys[0].size(); ++m)
      rv.mixRing[m].clear();
    for (size_t n = 0; n < pubkeys.size(); ++n)
    {
      CHECK_AND_ASSERT_MES(pubkeys[n].size() <= pubkeys[0].size(), false, "More inputs that first ring");
      for (size_t m = 0; m < pubkeys[n].size(); ++m)
      {
        rv.mixRing[m].push_back(pubkeys[n][m]);
      }
    }
  }
  else if (rv.type == rct::RCTTypeSimple || rv.type == rct::RCTTypeBulletproof || rv.type == rct::RCTTypeBulletproof2)
  {
    CHECK_AND_ASSERT_MES(!pubkeys.empty() && !pubkeys[0].empty(), false, "empty pubkeys");
    rv.mixRing.resize(pubkeys.size());
    for (size_t n = 0; n < pubkeys.size(); ++n)
    {
      rv.mixRing[n].clear();
      for (size_t m = 0; m < pubkeys[n].size(); ++m)
      {
        rv.mixRing[n].push_back(pubkeys[n][m]);
      }
    }
  }
  else
  {
    CHECK_AND_ASSERT_MES(false, false, "Unsupported rct tx type: " + boost::lexical_cast<std::string>(rv.type));
  }

  // II
  if (rv.type == rct::RCTTypeFull)
  {
    rv.p.MGs.resize(1);
    rv.p.MGs[0].II.resize(tx.vin.size());
    for (size_t n = 0; n < tx.vin.size(); ++n)
      rv.p.MGs[0].II[n] = rct::ki2rct(boost::get<txin_to_key>(tx.vin[n]).k_image);
  }
  else if (rv.type == rct::RCTTypeSimple || rv.type == rct::RCTTypeBulletproof || rv.type == rct::RCTTypeBulletproof2)
  {
    CHECK_AND_ASSERT_MES(rv.p.MGs.size() == tx.vin.size(), false, "Bad MGs size");
    for (size_t n = 0; n < tx.vin.size(); ++n)
    {
      rv.p.MGs[n].II.resize(1);
      rv.p.MGs[n].II[0] = rct::ki2rct(boost::get<txin_to_key>(tx.vin[n]).k_image);
    }
  }
  else
  {
    CHECK_AND_ASSERT_MES(false, false, "Unsupported rct tx type: " + boost::lexical_cast<std::string>(rv.type));
  }

  // outPk was already done by handle_incoming_tx

  return true;
}
//------------------------------------------------------------------
// This function validates transaction inputs and their keys.
// FIXME: consider moving functionality specific to one input into
//        check_tx_input() rather than here, and use this function simply
//        to iterate the inputs as necessary (splitting the task
//        using threads, etc.)
bool Blockchain::check_tx_inputs(transaction& tx, tx_verification_context &tvc, uint64_t* pmax_used_block_height)
{
  PERF_TIMER(check_tx_inputs);
  LOG_PRINT_L3("Blockchain::" << __func__);
  if(pmax_used_block_height)
    *pmax_used_block_height = 0;

  const int hf_version = m_hardfork->get_current_version();

  // Min/Max Type/Version Check
  {
    size_t min_version = transaction::get_min_version_for_hf(hf_version, nettype());
    size_t max_version = transaction::get_max_version_for_hf(hf_version, nettype());

    if (hf_version >= network_version_11_infinite_staking)
      tvc.m_invalid_type    |= (tx.type > transaction::type_key_image_unlock);

    tvc.m_invalid_version = tx.version < min_version || tx.version > max_version;
    if (tvc.m_invalid_version || tvc.m_invalid_type)
    {
      if (tvc.m_invalid_version) MERROR_VER("TX Invalid version: " << tx.version << " for hardfork: " << hf_version << " min/max version:  " << min_version << "/" << max_version);
      if (tvc.m_invalid_type)    MERROR_VER("TX Invalid type for hardfork: " << hf_version);
      return false;
    }
  }

  transaction::type_t tx_type = tx.get_type();
  if (tx_type == transaction::type_standard)
  {
    crypto::hash tx_prefix_hash = get_transaction_prefix_hash(tx);

    auto it = m_check_txin_table.find(tx_prefix_hash);
    if(it == m_check_txin_table.end())
    {
      m_check_txin_table.emplace(tx_prefix_hash, std::unordered_map<crypto::key_image, bool>());
      it = m_check_txin_table.find(tx_prefix_hash);
      assert(it != m_check_txin_table.end());
    }

    std::vector<std::vector<rct::ctkey>> pubkeys(tx.vin.size());
    size_t sig_index = 0;
    const crypto::key_image *last_key_image = NULL;
    for (size_t sig_index = 0; sig_index < tx.vin.size(); sig_index++)
    {
      const auto& txin = tx.vin[sig_index];

      //
      // Monero Checks
      //
      // make sure output being spent is of type txin_to_key, rather than e.g.  txin_gen, which is only used for miner transactions
      CHECK_AND_ASSERT_MES(txin.type() == typeid(txin_to_key), false, "wrong type id in tx input at Blockchain::check_tx_inputs");
      const txin_to_key& in_to_key = boost::get<txin_to_key>(txin);
      {
        // make sure tx output has key offset(s) (is signed to be used)
        CHECK_AND_ASSERT_MES(in_to_key.key_offsets.size(), false, "empty in_to_key.key_offsets in transaction with id " << get_transaction_hash(tx));

        // Mixin Check, from hard fork 7, we require mixin at least 9, always.
        if (in_to_key.key_offsets.size() - 1 != CRYPTONOTE_DEFAULT_TX_MIXIN)
        {
          MERROR_VER("Tx " << get_transaction_hash(tx) << " has incorrect ring size (" << in_to_key.key_offsets.size() - 1 << ", expected (" << CRYPTONOTE_DEFAULT_TX_MIXIN << ")");
          tvc.m_low_mixin = true;
          return false;
        }

        // from v7, sorted ins
        {
          if (last_key_image && memcmp(&in_to_key.k_image, last_key_image, sizeof(*last_key_image)) >= 0)
          {
            MERROR_VER("transaction has unsorted inputs");
            tvc.m_verifivation_failed = true;
            return false;
          }
          last_key_image = &in_to_key.k_image;
        }

        if(have_tx_keyimg_as_spent(in_to_key.k_image))
        {
          MERROR_VER("Key image already spent in blockchain: " << epee::string_tools::pod_to_hex(in_to_key.k_image));
          tvc.m_double_spend = true;
          return false;
        }

        // make sure that output being spent matches up correctly with the
        // signature spending it.
        if (!check_tx_input(tx.version, in_to_key, tx_prefix_hash, std::vector<crypto::signature>(), tx.rct_signatures, pubkeys[sig_index], pmax_used_block_height))
        {
          it->second[in_to_key.k_image] = false;
          MERROR_VER("Failed to check ring signature for tx " << get_transaction_hash(tx) << "  vin key with k_image: " << in_to_key.k_image << "  sig_index: " << sig_index);
          if (pmax_used_block_height) // a default value of NULL is used when called from Blockchain::handle_block_to_main_chain()
          {
            MERROR_VER("  *pmax_used_block_height: " << *pmax_used_block_height);
          }

          return false;
        }
      }

      //
      // Service Node Checks
      //
      if (hf_version >= cryptonote::network_version_11_infinite_staking)
      {
        const std::vector<service_nodes::key_image_blacklist_entry> &blacklist = m_service_node_list.get_blacklisted_key_images();
        for (const auto &entry : blacklist)
        {
          if (in_to_key.k_image == entry.key_image) // Check if key image is on the blacklist
          {
            MERROR_VER("Key image: " << epee::string_tools::pod_to_hex(entry.key_image) << " is blacklisted by the service node network");
            tvc.m_key_image_blacklisted = true;
            return false;
          }
        }

        uint64_t unlock_height = 0;
        if (m_service_node_list.is_key_image_locked(in_to_key.k_image, &unlock_height))
        {
          MERROR_VER("Key image: " << epee::string_tools::pod_to_hex(in_to_key.k_image) << " is locked in a stake until height: " << unlock_height);
          tvc.m_key_image_locked_by_snode = true;
          return false;
        }
      }
    }

    if (!expand_transaction_2(tx, tx_prefix_hash, pubkeys))
    {
      MERROR_VER("Failed to expand rct signatures!");
      return false;
    }

    // from version 2, check ringct signatures
    // obviously, the original and simple rct APIs use a mixRing that's indexes
    // in opposite orders, because it'd be too simple otherwise...
    const rct::rctSig &rv = tx.rct_signatures;
    switch (rv.type)
    {
    case rct::RCTTypeNull: {
      // we only accept no signatures for coinbase txes
      MERROR_VER("Null rct signature on non-coinbase tx");
      return false;
    }
    case rct::RCTTypeSimple:
    case rct::RCTTypeBulletproof:
    case rct::RCTTypeBulletproof2:
    {
      // check all this, either reconstructed (so should really pass), or not
      {
        if (pubkeys.size() != rv.mixRing.size())
        {
          MERROR_VER("Failed to check ringct signatures: mismatched pubkeys/mixRing size");
          return false;
        }
        for (size_t i = 0; i < pubkeys.size(); ++i)
        {
          if (pubkeys[i].size() != rv.mixRing[i].size())
          {
            MERROR_VER("Failed to check ringct signatures: mismatched pubkeys/mixRing size");
            return false;
          }
        }

        for (size_t n = 0; n < pubkeys.size(); ++n)
        {
          for (size_t m = 0; m < pubkeys[n].size(); ++m)
          {
            if (pubkeys[n][m].dest != rct::rct2pk(rv.mixRing[n][m].dest))
            {
              MERROR_VER("Failed to check ringct signatures: mismatched pubkey at vin " << n << ", index " << m);
              return false;
            }
            if (pubkeys[n][m].mask != rct::rct2pk(rv.mixRing[n][m].mask))
            {
              MERROR_VER("Failed to check ringct signatures: mismatched commitment at vin " << n << ", index " << m);
              return false;
            }
          }
        }
      }

      if (rv.p.MGs.size() != tx.vin.size())
      {
        MERROR_VER("Failed to check ringct signatures: mismatched MGs/vin sizes");
        return false;
      }
      for (size_t n = 0; n < tx.vin.size(); ++n)
      {
        if (rv.p.MGs[n].II.empty() || memcmp(&boost::get<txin_to_key>(tx.vin[n]).k_image, &rv.p.MGs[n].II[0], 32))
        {
          MERROR_VER("Failed to check ringct signatures: mismatched key image");
          return false;
        }
      }

      if (!rct::verRctNonSemanticsSimple(rv))
      {
        MERROR_VER("Failed to check ringct signatures!");
        return false;
      }
      break;
    }
    case rct::RCTTypeFull:
    {
      // check all this, either reconstructed (so should really pass), or not
      {
        bool size_matches = true;
        for (size_t i = 0; i < pubkeys.size(); ++i)
          size_matches &= pubkeys[i].size() == rv.mixRing.size();
        for (size_t i = 0; i < rv.mixRing.size(); ++i)
          size_matches &= pubkeys.size() == rv.mixRing[i].size();
        if (!size_matches)
        {
          MERROR_VER("Failed to check ringct signatures: mismatched pubkeys/mixRing size");
          return false;
        }

        for (size_t n = 0; n < pubkeys.size(); ++n)
        {
          for (size_t m = 0; m < pubkeys[n].size(); ++m)
          {
            if (pubkeys[n][m].dest != rct::rct2pk(rv.mixRing[m][n].dest))
            {
              MERROR_VER("Failed to check ringct signatures: mismatched pubkey at vin " << n << ", index " << m);
              return false;
            }
            if (pubkeys[n][m].mask != rct::rct2pk(rv.mixRing[m][n].mask))
            {
              MERROR_VER("Failed to check ringct signatures: mismatched commitment at vin " << n << ", index " << m);
              return false;
            }
          }
        }
      }

      if (rv.p.MGs.size() != 1)
      {
        MERROR_VER("Failed to check ringct signatures: Bad MGs size");
        return false;
      }
      if (rv.p.MGs.empty() || rv.p.MGs[0].II.size() != tx.vin.size())
      {
        MERROR_VER("Failed to check ringct signatures: mismatched II/vin sizes");
        return false;
      }
      for (size_t n = 0; n < tx.vin.size(); ++n)
      {
        if (memcmp(&boost::get<txin_to_key>(tx.vin[n]).k_image, &rv.p.MGs[0].II[n], 32))
        {
          MERROR_VER("Failed to check ringct signatures: mismatched II/vin sizes");
          return false;
        }
      }

      if (!rct::verRct(rv, false))
      {
        MERROR_VER("Failed to check ringct signatures!");
        return false;
      }
      break;
    }
    default:
      MERROR_VER("Unsupported rct type: " << rv.type);
      return false;
    }

    // for bulletproofs, check they're only multi-output after v8
    if (rct::is_rct_bulletproof(rv.type) && hf_version < network_version_10_bulletproofs)
    {
      for (const rct::Bulletproof &proof: rv.p.bulletproofs)
      {
        if (proof.V.size() > 1)
        {
          MERROR_VER("Multi output bulletproofs are invalid before v10");
          return false;
        }
      }
    }
  }
  else
  {
    CHECK_AND_ASSERT_MES(tx.vin.size() == 0, false, "TX type: " << transaction::type_to_string(tx.type) << " should have 0 inputs. This should have been rejected in check_tx_semantic!");

    if (tx.rct_signatures.txnFee != 0)
    {
      tvc.m_invalid_input = true;
      tvc.m_verifivation_failed = true;
      MERROR_VER("TX type: " << transaction::type_to_string(tx.type) << " should have 0 fee!");
      return false;
    }

    if (tx_type == transaction::type_deregister)
    {
      // Check the inputs (votes) of the transaction have not already been
      // submitted to the blockchain under another transaction using a different
      // combination of votes.
      tx_extra_service_node_deregister deregister;
      if (!get_service_node_deregister_from_tx_extra(tx.extra, deregister))
      {
        MERROR_VER("Deregister TX did not have the deregister metadata in the tx_extra");
        return false;
      }

      const std::shared_ptr<const service_nodes::quorum_state> quorum_state = m_service_node_list.get_quorum_state(deregister.block_height);
      if (!quorum_state)
      {
        MERROR_VER("Deregister TX could not get quorum for height: " << deregister.block_height);
        return false;
      }

      if (!service_nodes::deregister_vote::verify_deregister(nettype(), deregister, tvc.m_vote_ctx, *quorum_state))
      {
        tvc.m_verifivation_failed = true;
        MERROR_VER("tx " << get_transaction_hash(tx) << ": deregister tx could not be completely verified reason: " << print_vote_verification_context(tvc.m_vote_ctx));
        return false;
      }

      // Check if deregister is too old or too new to hold onto
      {
        const uint64_t curr_height = get_current_blockchain_height();
        if (deregister.block_height >= curr_height)
        {
          LOG_PRINT_L1("Received deregister tx for height: " << deregister.block_height
                       << " and service node: "              << deregister.service_node_index
                       << ", is newer than current height: " << curr_height
                       << " blocks and has been rejected.");
          tvc.m_vote_ctx.m_invalid_block_height = true;
          tvc.m_verifivation_failed             = true;
          return false;
        }

        uint64_t delta_height = curr_height - deregister.block_height;
        if (delta_height >= service_nodes::deregister_vote::DEREGISTER_LIFETIME_BY_HEIGHT)
        {
          LOG_PRINT_L1("Received deregister tx for height: " << deregister.block_height
                       << " and service node: "     << deregister.service_node_index
                       << ", is older than: "       << service_nodes::deregister_vote::DEREGISTER_LIFETIME_BY_HEIGHT
                       << " blocks and has been rejected. The current height is: " << curr_height);
          tvc.m_vote_ctx.m_invalid_block_height = true;
          tvc.m_verifivation_failed             = true;
          return false;
        }
      }

      const uint64_t height            = deregister.block_height;
      const size_t num_blocks_to_check = service_nodes::deregister_vote::DEREGISTER_LIFETIME_BY_HEIGHT;

      std::vector<std::pair<cryptonote::blobdata,block>> blocks;
      std::vector<cryptonote::blobdata> txs;
      if (!get_blocks(height, num_blocks_to_check, blocks, txs))
      {
        return false;
      }

      for (blobdata const &blob : txs)
      {
        transaction existing_tx;
        if (!parse_and_validate_tx_from_blob(blob, existing_tx))
        {
          MERROR_VER("tx could not be validated from blob, possibly corrupt blockchain");
          continue;
        }

        if (existing_tx.get_type() != transaction::type_deregister)
          continue;

        tx_extra_service_node_deregister existing_deregister;
        if (!get_service_node_deregister_from_tx_extra(existing_tx.extra, existing_deregister))
        {
          MERROR_VER("could not get service node deregister from tx extra, possibly corrupt tx");
          continue;
        }

        const std::shared_ptr<const service_nodes::quorum_state> existing_deregister_quorum_state = m_service_node_list.get_quorum_state(existing_deregister.block_height);
        if (!existing_deregister_quorum_state)
        {
          MERROR_VER("could not get quorum state for recent deregister tx");
          continue;
        }

        if (existing_deregister_quorum_state->nodes_to_test[existing_deregister.service_node_index] ==
            quorum_state->nodes_to_test[deregister.service_node_index])
        {
          MERROR_VER("Already seen this deregister tx (aka double spend)");
          tvc.m_double_spend = true;
          return false;
        }
      }
    }
    else if (tx.get_type() == transaction::type_key_image_unlock)
    {
      cryptonote::tx_extra_tx_key_image_unlock unlock;
      if (!cryptonote::get_tx_key_image_unlock_from_tx_extra(tx.extra, unlock))
      {
        MERROR("TX extra didn't have key image unlock in the tx_extra");
        return false;
      }

      service_nodes::service_node_info::contribution_t contribution = {};
      uint64_t unlock_height = 0;
      if (!m_service_node_list.is_key_image_locked(unlock.key_image, &unlock_height, &contribution))
      {
        MERROR_VER("Requested key image: " << epee::string_tools::pod_to_hex(unlock.key_image) << " to unlock is not locked");
        tvc.m_invalid_input = true;
        return false;
      }

      crypto::hash const hash = service_nodes::generate_request_stake_unlock_hash(unlock.nonce);
      if (!crypto::check_signature(hash, contribution.key_image_pub_key, unlock.signature))
      {
        MERROR("Could not verify key image unlock transaction signature for tx: " << get_transaction_hash(tx));
        return false;
      }

      // Otherwise is a locked key image, if the unlock_height is set, it has been previously requested to unlock
      if (unlock_height != service_nodes::KEY_IMAGE_AWAITING_UNLOCK_HEIGHT)
      {
        tvc.m_double_spend = true;
        return false;
      }
    }
    else
    {
      MERROR_VER("Unhandled tx type: " << tx.type << " rejecting tx: " << get_transaction_hash(tx));
      tvc.m_invalid_type = true;;
      return false;
    }
  }

  return true;
}

//------------------------------------------------------------------
void Blockchain::check_ring_signature(const crypto::hash &tx_prefix_hash, const crypto::key_image &key_image, const std::vector<rct::ctkey> &pubkeys, const std::vector<crypto::signature>& sig, uint64_t &result)
{
  std::vector<const crypto::public_key *> p_output_keys;
  p_output_keys.reserve(pubkeys.size());
  for (auto &key : pubkeys)
  {
    // rct::key and crypto::public_key have the same structure, avoid object ctor/memcpy
    p_output_keys.push_back(&(const crypto::public_key&)key.dest);
  }

  result = crypto::check_ring_signature(tx_prefix_hash, key_image, p_output_keys, sig.data()) ? 1 : 0;
}

//------------------------------------------------------------------
uint64_t Blockchain::get_fee_quantization_mask()
{
  static uint64_t mask = 0;
  if (mask == 0)
  {
    mask = 1;
    for (size_t n = PER_KB_FEE_QUANTIZATION_DECIMALS; n < CRYPTONOTE_DISPLAY_DECIMAL_POINT; ++n)
      mask *= 10;
  }
  return mask;
}

//------------------------------------------------------------------
uint64_t Blockchain::get_dynamic_base_fee(uint64_t block_reward, size_t median_block_weight, uint8_t version)
{
  const uint64_t min_block_weight = get_min_block_weight(version);
  if (median_block_weight < min_block_weight)
    median_block_weight = min_block_weight;
  uint64_t hi, lo;

  if (version >= HF_VERSION_PER_BYTE_FEE)
  {
    lo = mul128(block_reward, DYNAMIC_FEE_REFERENCE_TRANSACTION_WEIGHT, &hi);
    div128_32(hi, lo, min_block_weight, &hi, &lo);
    div128_32(hi, lo, median_block_weight, &hi, &lo);
    assert(hi == 0);
    lo /= 5;
    return lo;
  }

  const uint64_t fee_base = version >= 5 ? DYNAMIC_FEE_PER_KB_BASE_FEE_V5 : DYNAMIC_FEE_PER_KB_BASE_FEE;

  uint64_t unscaled_fee_base = (fee_base * min_block_weight / median_block_weight);
  lo = mul128(unscaled_fee_base, block_reward, &hi);
  static_assert(DYNAMIC_FEE_PER_KB_BASE_BLOCK_REWARD % 1000000 == 0, "DYNAMIC_FEE_PER_KB_BASE_BLOCK_REWARD must be divisible by 1000000");
  static_assert(DYNAMIC_FEE_PER_KB_BASE_BLOCK_REWARD / 1000000 <= std::numeric_limits<uint32_t>::max(), "DYNAMIC_FEE_PER_KB_BASE_BLOCK_REWARD is too large");

  // divide in two steps, since the divisor must be 32 bits, but DYNAMIC_FEE_PER_KB_BASE_BLOCK_REWARD isn't
  div128_32(hi, lo, DYNAMIC_FEE_PER_KB_BASE_BLOCK_REWARD / 1000000, &hi, &lo);
  div128_32(hi, lo, 1000000, &hi, &lo);
  assert(hi == 0);

  // quantize fee up to 8 decimals
  uint64_t mask = get_fee_quantization_mask();
  uint64_t qlo = (lo + mask - 1) / mask * mask;
  MDEBUG("lo " << print_money(lo) << ", qlo " << print_money(qlo) << ", mask " << mask);

  return qlo;
}

//------------------------------------------------------------------
bool Blockchain::check_fee(size_t tx_weight, uint64_t fee) const
{
  const uint8_t version = get_current_hard_fork_version();
  const uint64_t blockchain_height = m_db->height();

  uint64_t median = 0;
  uint64_t already_generated_coins = 0;
  uint64_t base_reward = 0;
  if (version >= HF_VERSION_DYNAMIC_FEE)
  {
    median = m_current_block_cumul_weight_limit / 2;
    already_generated_coins = blockchain_height ? m_db->get_block_already_generated_coins(blockchain_height - 1) : 0;
    if (!get_base_block_reward(median, 1, already_generated_coins, base_reward, version, blockchain_height))
      return false;
  }

  uint64_t needed_fee;
  if (version >= HF_VERSION_PER_BYTE_FEE)
  {
    const bool use_long_term_median_in_fee = version >= HF_VERSION_LONG_TERM_BLOCK_WEIGHT;
    uint64_t fee_per_byte = get_dynamic_base_fee(base_reward, use_long_term_median_in_fee ? m_long_term_effective_median_block_weight : median, version);
    MDEBUG("Using " << print_money(fee_per_byte) << "/byte fee");
    needed_fee = tx_weight * fee_per_byte;
    // quantize fee up to 8 decimals
    const uint64_t mask = get_fee_quantization_mask();
    needed_fee = (needed_fee + mask - 1) / mask * mask;
  }
  else
  {
    uint64_t fee_per_kb;
    if (version < HF_VERSION_DYNAMIC_FEE)
    {
      fee_per_kb = FEE_PER_KB;
    }
    else
    {
      fee_per_kb = get_dynamic_base_fee(base_reward, median, version);
    }
    MDEBUG("Using " << print_money(fee_per_kb) << "/kB fee");

    needed_fee = tx_weight / 1024;
    needed_fee += (tx_weight % 1024) ? 1 : 0;
    needed_fee *= fee_per_kb;
  }

  if (fee < needed_fee - needed_fee / 50) // keep a little 2% buffer on acceptance - no integer overflow
  {
    MERROR_VER("transaction fee is not enough: " << print_money(fee) << ", minimum fee: " << print_money(needed_fee));
    return false;
  }
  return true;
}

//------------------------------------------------------------------
uint64_t Blockchain::get_dynamic_base_fee_estimate(uint64_t grace_blocks) const
{
  const uint8_t version = get_current_hard_fork_version();
  const uint64_t db_height = m_db->height();

  if (version < HF_VERSION_DYNAMIC_FEE)
    return FEE_PER_KB;

  if (grace_blocks >= CRYPTONOTE_REWARD_BLOCKS_WINDOW)
    grace_blocks = CRYPTONOTE_REWARD_BLOCKS_WINDOW - 1;

  const uint64_t min_block_weight = get_min_block_weight(version);
  std::vector<uint64_t> weights;
  get_last_n_blocks_weights(weights, CRYPTONOTE_REWARD_BLOCKS_WINDOW - grace_blocks);
  weights.reserve(grace_blocks);
  for (size_t i = 0; i < grace_blocks; ++i)
    weights.push_back(min_block_weight);

  uint64_t median = epee::misc_utils::median(weights);
  if(median <= min_block_weight)
    median = min_block_weight;

  uint64_t already_generated_coins = db_height ? m_db->get_block_already_generated_coins(db_height - 1) : 0;
  uint64_t base_reward;
  if (!get_base_block_reward(median, 1, already_generated_coins, base_reward, version, m_db->height()))
  {
    MERROR("Failed to determine block reward, using placeholder " << print_money(BLOCK_REWARD_OVERESTIMATE) << " as a high bound");
    base_reward = BLOCK_REWARD_OVERESTIMATE;
  }

  const bool use_long_term_median_in_fee = version >= HF_VERSION_LONG_TERM_BLOCK_WEIGHT;
  uint64_t fee = get_dynamic_base_fee(base_reward, use_long_term_median_in_fee ? m_long_term_effective_median_block_weight : median, version);
  const bool per_byte = version < HF_VERSION_PER_BYTE_FEE;
  MDEBUG("Estimating " << grace_blocks << "-block fee at " << print_money(fee) << "/" << (per_byte ? "byte" : "kB"));
  return fee;
}

//------------------------------------------------------------------
// This function checks to see if a tx is unlocked.  unlock_time is either
// a block index or a unix time.
bool Blockchain::is_output_spendtime_unlocked(uint64_t unlock_time) const
{
  LOG_PRINT_L3("Blockchain::" << __func__);
  return cryptonote::rules::is_output_unlocked(unlock_time, m_db->height());
}
//------------------------------------------------------------------
// This function locates all outputs associated with a given input (mixins)
// and validates that they exist and are usable.  It also checks the ring
// signature for each input.
bool Blockchain::check_tx_input(size_t tx_version, const txin_to_key& txin, const crypto::hash& tx_prefix_hash, const std::vector<crypto::signature>& sig, const rct::rctSig &rct_signatures, std::vector<rct::ctkey> &output_keys, uint64_t* pmax_related_block_height)
{
  LOG_PRINT_L3("Blockchain::" << __func__);

  // ND:
  // 1. Disable locking and make method private.
  //CRITICAL_REGION_LOCAL(m_blockchain_lock);

  struct outputs_visitor
  {
    std::vector<rct::ctkey >& m_output_keys;
    const Blockchain& m_bch;
    outputs_visitor(std::vector<rct::ctkey>& output_keys, const Blockchain& bch) :
      m_output_keys(output_keys), m_bch(bch)
    {
    }
    bool handle_output(uint64_t unlock_time, const crypto::public_key &pubkey, const rct::key &commitment)
    {
      //check tx unlock time
      if (!m_bch.is_output_spendtime_unlocked(unlock_time))
      {
        MERROR_VER("One of outputs for one of inputs has wrong tx.unlock_time = " << unlock_time);
        return false;
      }

      // The original code includes a check for the output corresponding to this input
      // to be a txout_to_key. This is removed, as the database does not store this info,
      // but only txout_to_key outputs are stored in the DB in the first place, done in
      // Blockchain*::add_output

      m_output_keys.push_back(rct::ctkey({rct::pk2rct(pubkey), commitment}));
      return true;
    }
  };

  output_keys.clear();

  // collect output keys
  outputs_visitor vi(output_keys, *this);
  if (!scan_outputkeys_for_indexes(tx_version, txin, vi, tx_prefix_hash, pmax_related_block_height))
  {
    MERROR_VER("Failed to get output keys for tx with amount = " << print_money(txin.amount) << " and count indexes " << txin.key_offsets.size());
    return false;
  }

  if(txin.key_offsets.size() != output_keys.size())
  {
    MERROR_VER("Output keys for tx with amount = " << txin.amount << " and count indexes " << txin.key_offsets.size() << " returned wrong keys count " << output_keys.size());
    return false;
  }
  if (tx_version == 1) {
    CHECK_AND_ASSERT_MES(sig.size() == output_keys.size(), false, "internal error: tx signatures count=" << sig.size() << " mismatch with outputs keys count for inputs=" << output_keys.size());
  }
  // rct_signatures will be expanded after this
  return true;
}
//------------------------------------------------------------------
//TODO: Is this intended to do something else?  Need to look into the todo there.
uint64_t Blockchain::get_adjusted_time() const
{
  LOG_PRINT_L3("Blockchain::" << __func__);
  //TODO: add collecting median time
  return time(NULL);
}
//------------------------------------------------------------------
//TODO: revisit, has changed a bit on upstream
bool Blockchain::check_block_timestamp(std::vector<uint64_t>& timestamps, const block& b, uint64_t& median_ts) const
{
  LOG_PRINT_L3("Blockchain::" << __func__);
  median_ts = epee::misc_utils::median(timestamps);

  if(b.timestamp < median_ts)
  {
    MERROR_VER("Timestamp of block with id: " << get_block_hash(b) << ", " << b.timestamp << ", less than median of last " << BLOCKCHAIN_TIMESTAMP_CHECK_WINDOW << " blocks, " << median_ts);
    return false;
  }

  return true;
}
//------------------------------------------------------------------
// This function grabs the timestamps from the most recent <n> blocks,
// where n = BLOCKCHAIN_TIMESTAMP_CHECK_WINDOW.  If there are not those many
// blocks in the blockchain, the timestap is assumed to be valid.  If there
// are, this function returns:
//   true if the block's timestamp is not less than the timestamp of the
//       median of the selected blocks
//   false otherwise
bool Blockchain::check_block_timestamp(const block& b, uint64_t& median_ts) const
{
  LOG_PRINT_L3("Blockchain::" << __func__);
  uint64_t cryptonote_block_future_time_limit = CRYPTONOTE_BLOCK_FUTURE_TIME_LIMIT_V2;
  if(b.timestamp > get_adjusted_time() + cryptonote_block_future_time_limit)
  {
    MERROR_VER("Timestamp of block with id: " << get_block_hash(b) << ", " << b.timestamp << ", bigger than adjusted time + 2 hours");
    return false;
  }

  // if not enough blocks, no proper median yet, return true
  if(m_db->height() < BLOCKCHAIN_TIMESTAMP_CHECK_WINDOW)
  {
    return true;
  }

  std::vector<uint64_t> timestamps;
  auto h = m_db->height();

  // need most recent 60 blocks, get index of first of those
  size_t offset = h - BLOCKCHAIN_TIMESTAMP_CHECK_WINDOW;
  timestamps.reserve(h - offset);
  for(;offset < h; ++offset)
  {
    timestamps.push_back(m_db->get_block_timestamp(offset));
  }

  return check_block_timestamp(timestamps, b, median_ts);
}
//------------------------------------------------------------------
void Blockchain::return_tx_to_pool(std::vector<transaction> &txs)
{
  uint8_t version = get_current_hard_fork_version();
  for (auto& tx : txs)
  {
    cryptonote::tx_verification_context tvc = AUTO_VAL_INIT(tvc);
    // We assume that if they were in a block, the transactions are already
    // known to the network as a whole. However, if we had mined that block,
    // that might not be always true. Unlikely though, and always relaying
    // these again might cause a spike of traffic as many nodes re-relay
    // all the transactions in a popped block when a reorg happens.
    if (!m_tx_pool.add_tx(tx, tvc, true, true, false, version))
    {
      MERROR("Failed to return taken transaction with hash: " << get_transaction_hash(tx) << " to tx_pool");
    }
  }
}
//------------------------------------------------------------------
bool Blockchain::flush_txes_from_pool(const std::vector<crypto::hash> &txids)
{
  CRITICAL_REGION_LOCAL(m_tx_pool);

  bool res = true;
  for (const auto &txid: txids)
  {
    cryptonote::transaction tx;
    size_t tx_weight;
    uint64_t fee;
    bool relayed, do_not_relay, double_spend_seen;
    MINFO("Removing txid " << txid << " from the pool");
    if(m_tx_pool.have_tx(txid) && !m_tx_pool.take_tx(txid, tx, tx_weight, fee, relayed, do_not_relay, double_spend_seen))
    {
      MERROR("Failed to remove txid " << txid << " from the pool");
      res = false;
    }
  }
  return res;
}
//------------------------------------------------------------------
//      Needs to validate the block and acquire each transaction from the
//      transaction mem_pool, then pass the block and transactions to
//      m_db->add_block()
bool Blockchain::handle_block_to_main_chain(const block& bl, const crypto::hash& id, block_verification_context& bvc)
{
  LOG_PRINT_L3("Blockchain::" << __func__);

  TIME_MEASURE_START(block_processing_time);
  CRITICAL_REGION_LOCAL(m_blockchain_lock);
  TIME_MEASURE_START(t1);

  static bool seen_future_version = false;

  m_db->block_txn_start(true);
  if(bl.prev_id != get_tail_id())
  {
    MERROR_VER("Block with id: " << id << std::endl << "has wrong prev_id: " << bl.prev_id << std::endl << "expected: " << get_tail_id());
    bvc.m_verifivation_failed = true;
leave:
    m_db->block_txn_stop();
    return false;
  }

  // warn users if they're running an old version
  if (!seen_future_version && bl.major_version > m_hardfork->get_ideal_version())
  {
    seen_future_version = true;
    const el::Level level = el::Level::Warning;
    MCLOG_RED(level, "global", "**********************************************************************");
    MCLOG_RED(level, "global", "A block was seen on the network with a version higher than the last");
    MCLOG_RED(level, "global", "known one. This may be an old version of the daemon, and a software");
    MCLOG_RED(level, "global", "update may be required to sync further. Try running: update check");
    MCLOG_RED(level, "global", "**********************************************************************");
  }

  // this is a cheap test
  if (!m_hardfork->check(bl))
  {
    MERROR_VER("Block with id: " << id << std::endl << "has old version: " << (unsigned)bl.major_version << std::endl << "current: " << (unsigned)m_hardfork->get_current_version());
    bvc.m_verifivation_failed = true;
    goto leave;
  }

  TIME_MEASURE_FINISH(t1);
  TIME_MEASURE_START(t2);

  // make sure block timestamp is not less than the median timestamp
  // of a set number of the most recent blocks.
  if(!check_block_timestamp(bl))
  {
    MERROR_VER("Block with id: " << id << std::endl << "has invalid timestamp: " << bl.timestamp);
    bvc.m_verifivation_failed = true;
    goto leave;
  }

  TIME_MEASURE_FINISH(t2);
  //check proof of work
  TIME_MEASURE_START(target_calculating_time);

  // get the target difficulty for the block.
  // the calculation can overflow, among other failure cases,
  // so we need to check the return type.
  // FIXME: get_difficulty_for_next_block can also assert, look into
  // changing this to throwing exceptions instead so we can clean up.
  difficulty_type current_diffic = get_difficulty_for_next_block();
  CHECK_AND_ASSERT_MES(current_diffic, false, "!!!!!!!!! difficulty overhead !!!!!!!!!");

  TIME_MEASURE_FINISH(target_calculating_time);

  TIME_MEASURE_START(longhash_calculating_time);

  crypto::hash proof_of_work = null_hash;

  // Formerly the code below contained an if loop with the following condition
  // !m_checkpoints.is_in_checkpoint_zone(get_current_blockchain_height())
  // however, this caused the daemon to not bother checking PoW for blocks
  // before checkpoints, which is very dangerous behaviour. We moved the PoW
  // validation out of the next chunk of code to make sure that we correctly
  // check PoW now.
  // FIXME: height parameter is not used...should it be used or should it not
  // be a parameter?
  // validate proof_of_work versus difficulty target
  bool precomputed = false;
  bool fast_check = false;
#if defined(PER_BLOCK_CHECKPOINT)
  if (m_db->height() < m_blocks_hash_check.size())
  {
    auto hash = get_block_hash(bl);
    const auto &expected_hash = m_blocks_hash_check[m_db->height()];
    if (expected_hash != crypto::null_hash)
    {
      if (memcmp(&hash, &expected_hash, sizeof(hash)) != 0)
      {
        MERROR_VER("Block with id is INVALID: " << id << ", expected " << expected_hash);
        bvc.m_verifivation_failed = true;
        goto leave;
      }
      fast_check = true;
    }
    else
    {
      MCINFO("verify", "No pre-validated hash at height " << m_db->height() << ", verifying fully");
    }
  }
  else
#endif
  {
    auto it = m_blocks_longhash_table.find(id);
    if (it != m_blocks_longhash_table.end())
    {
      precomputed = true;
      proof_of_work = it->second;
    }
    else
      proof_of_work = get_block_longhash(bl, m_db->height());

    // validate proof_of_work versus difficulty target
    if(!check_hash(proof_of_work, current_diffic))
    {
      MERROR_VER("Block with id: " << id << std::endl << "does not have enough proof of work: " << proof_of_work << std::endl << "unexpected difficulty: " << current_diffic);
      bvc.m_verifivation_failed = true;
      goto leave;
    }
  }

  // If we're at a checkpoint, ensure that our hardcoded checkpoint hash
  // is correct.
  if(m_checkpoints.is_in_checkpoint_zone(get_current_blockchain_height()))
  {
    if(!m_checkpoints.check_block(get_current_blockchain_height(), id))
    {
      LOG_ERROR("CHECKPOINT VALIDATION FAILED");
      bvc.m_verifivation_failed = true;
      goto leave;
    }
  }

  TIME_MEASURE_FINISH(longhash_calculating_time);
  if (precomputed)
    longhash_calculating_time += m_fake_pow_calc_time;

  TIME_MEASURE_START(t3);

  // sanity check basic miner tx properties;
  if(!prevalidate_miner_transaction(bl, m_db->height()))
  {
    MERROR_VER("Block with id: " << id << " failed to pass prevalidation");
    bvc.m_verifivation_failed = true;
    goto leave;
  }

  size_t coinbase_weight = get_transaction_weight(bl.miner_tx);
  size_t cumulative_block_weight = coinbase_weight;

  std::vector<transaction> txs;
  key_images_container keys;

  uint64_t fee_summary = 0;
  uint64_t t_checktx = 0;
  uint64_t t_exists = 0;
  uint64_t t_pool = 0;
  uint64_t t_dblspnd = 0;
  TIME_MEASURE_FINISH(t3);

// XXX old code adds miner tx here

  size_t tx_index = 0;
  // Iterate over the block's transaction hashes, grabbing each
  // from the tx_pool and validating them.  Each is then added
  // to txs.  Keys spent in each are added to <keys> by the double spend check.
  txs.reserve(bl.tx_hashes.size());
  for (const crypto::hash& tx_id : bl.tx_hashes)
  {
    transaction tx;
    size_t tx_weight = 0;
    uint64_t fee = 0;
    bool relayed = false, do_not_relay = false, double_spend_seen = false;
    TIME_MEASURE_START(aa);

// XXX old code does not check whether tx exists
    if (m_db->tx_exists(tx_id))
    {
      MERROR("Block with id: " << id << " attempting to add transaction already in blockchain with id: " << tx_id);
      bvc.m_verifivation_failed = true;
      return_tx_to_pool(txs);
      goto leave;
    }

    TIME_MEASURE_FINISH(aa);
    t_exists += aa;
    TIME_MEASURE_START(bb);

    // get transaction with hash <tx_id> from tx_pool
    if(!m_tx_pool.take_tx(tx_id, tx, tx_weight, fee, relayed, do_not_relay, double_spend_seen))
    {
      MERROR_VER("Block with id: " << id  << " has at least one unknown transaction with id: " << tx_id);
      bvc.m_verifivation_failed = true;
      return_tx_to_pool(txs);
      goto leave;
    }

    TIME_MEASURE_FINISH(bb);
    t_pool += bb;
    // add the transaction to the temp list of transactions, so we can either
    // store the list of transactions all at once or return the ones we've
    // taken from the tx_pool back to it if the block fails verification.
    txs.push_back(tx);
    TIME_MEASURE_START(dd);

    // FIXME: the storage should not be responsible for validation.
    //        If it does any, it is merely a sanity check.
    //        Validation is the purview of the Blockchain class
    //        - TW
    //
    // ND: this is not needed, db->add_block() checks for duplicate k_images and fails accordingly.
    // if (!check_for_double_spend(tx, keys))
    // {
    //     LOG_PRINT_L0("Double spend detected in transaction (id: " << tx_id);
    //     bvc.m_verifivation_failed = true;
    //     break;
    // }

    TIME_MEASURE_FINISH(dd);
    t_dblspnd += dd;
    TIME_MEASURE_START(cc);

#if defined(PER_BLOCK_CHECKPOINT)
    if (!fast_check)
#endif
    {
      // validate that transaction inputs and the keys spending them are correct.
      tx_verification_context tvc = AUTO_VAL_INIT(tvc);
      if(!check_tx_inputs(tx, tvc))
      {
        MERROR_VER("Block with id: " << id  << " has at least one transaction (id: " << tx_id << ") with wrong inputs.");

        //TODO: why is this done?  make sure that keeping invalid blocks makes sense.
        add_block_as_invalid(bl, id);
        MERROR_VER("Block with id " << id << " added as invalid because of wrong inputs in transactions");
        bvc.m_verifivation_failed = true;
        return_tx_to_pool(txs);
        goto leave;
      }
    }
#if defined(PER_BLOCK_CHECKPOINT)
    else
    {
      // ND: if fast_check is enabled for blocks, there is no need to check
      // the transaction inputs, but do some sanity checks anyway.
      if (tx_index >= m_blocks_txs_check.size() || memcmp(&m_blocks_txs_check[tx_index++], &tx_id, sizeof(tx_id)) != 0)
      {
        MERROR_VER("Block with id: " << id << " has at least one transaction (id: " << tx_id << ") with wrong inputs.");
        //TODO: why is this done?  make sure that keeping invalid blocks makes sense.
        add_block_as_invalid(bl, id);
        MERROR_VER("Block with id " << id << " added as invalid because of wrong inputs in transactions");
        bvc.m_verifivation_failed = true;
        return_tx_to_pool(txs);
        goto leave;
      }
    }
#endif
    TIME_MEASURE_FINISH(cc);
    t_checktx += cc;
    fee_summary += fee;
    cumulative_block_weight += tx_weight;
  }

  m_blocks_txs_check.clear();

  TIME_MEASURE_START(vmt);
  uint64_t base_reward = 0;
  uint64_t already_generated_coins = m_db->height() ? m_db->get_block_already_generated_coins(m_db->height() - 1) : 0;
  if(!validate_miner_transaction(bl, cumulative_block_weight, fee_summary, base_reward, already_generated_coins, bvc.m_partial_block_reward, m_hardfork->get_current_version()))
  {
    MERROR_VER("Block with id: " << id << " has incorrect miner transaction");
    bvc.m_verifivation_failed = true;
    return_tx_to_pool(txs);
    goto leave;
  }

  TIME_MEASURE_FINISH(vmt);
  size_t block_weight;
  difficulty_type cumulative_difficulty;

  // populate various metadata about the block to be stored alongside it.
  block_weight = cumulative_block_weight;
  cumulative_difficulty = current_diffic;
  // In the "tail" state when the minimum subsidy (implemented in get_block_reward) is in effect, the number of
  // coins will eventually exceed MONEY_SUPPLY and overflow a uint64. To prevent overflow, cap already_generated_coins
  // at MONEY_SUPPLY. already_generated_coins is only used to compute the block subsidy and MONEY_SUPPLY yields a
  // subsidy of 0 under the base formula and therefore the minimum subsidy >0 in the tail state.
  already_generated_coins = base_reward < (MONEY_SUPPLY-already_generated_coins) ? already_generated_coins + base_reward : MONEY_SUPPLY;
  if(m_db->height())
    cumulative_difficulty += m_db->get_block_cumulative_difficulty(m_db->height() - 1);

  TIME_MEASURE_FINISH(block_processing_time);
  if(precomputed)
    block_processing_time += m_fake_pow_calc_time;

  m_db->block_txn_stop();
  TIME_MEASURE_START(addblock);
  uint64_t new_height = 0;
  if (!bvc.m_verifivation_failed)
  {
    try
    {
      uint64_t long_term_block_weight = get_next_long_term_block_weight(block_weight);
      new_height = m_db->add_block(bl, block_weight, long_term_block_weight, cumulative_difficulty, already_generated_coins, txs);
    }
    catch (const KEY_IMAGE_EXISTS& e)
    {
      LOG_ERROR("Error adding block with hash: " << id << " to blockchain, what = " << e.what());
      bvc.m_verifivation_failed = true;
      return_tx_to_pool(txs);
      return false;
    }
    catch (const std::exception& e)
    {
      //TODO: figure out the best way to deal with this failure
      LOG_ERROR("Error adding block with hash: " << id << " to blockchain, what = " << e.what());
      bvc.m_verifivation_failed = true;
      return_tx_to_pool(txs);
      return false;
    }
  }
  else
  {
    LOG_ERROR("Blocks that failed verification should not reach here");
  }

  for (BlockAddedHook* hook : m_block_added_hooks)
    hook->block_added(bl, txs);

  TIME_MEASURE_FINISH(addblock);

  // do this after updating the hard fork state since the weight limit may change due to fork
  if (!update_next_cumulative_weight_limit())
  {
    MERROR("Failed to update next cumulative weight limit");
    pop_block_from_blockchain();
    return false;
  }

  MINFO("+++++ BLOCK SUCCESSFULLY ADDED" << std::endl << "id:\t" << id << std::endl << "PoW:\t" << proof_of_work << std::endl << "HEIGHT " << new_height-1 << ", difficulty:\t" << current_diffic << std::endl << "block reward: " << print_money(fee_summary + base_reward) << "(" << print_money(base_reward) << " + " << print_money(fee_summary) << "), coinbase_weight: " << coinbase_weight << ", cumulative weight: " << cumulative_block_weight << ", " << block_processing_time << "(" << target_calculating_time << "/" << longhash_calculating_time << ")ms");
  if(m_show_time_stats)
  {
    MINFO("Height: " << new_height << " coinbase weight: " << coinbase_weight << " cumm: "
        << cumulative_block_weight << " p/t: " << block_processing_time << " ("
        << target_calculating_time << "/" << longhash_calculating_time << "/"
        << t1 << "/" << t2 << "/" << t3 << "/" << t_exists << "/" << t_pool
        << "/" << t_checktx << "/" << t_dblspnd << "/" << vmt << "/" << addblock << ")ms");
  }

  bvc.m_added_to_main_chain = true;
  ++m_sync_counter;

  // appears to be a NOP *and* is called elsewhere.  wat?
  m_tx_pool.on_blockchain_inc(new_height, id);
  get_difficulty_for_next_block(); // just to cache it
  invalidate_block_template_cache();

  // New height is the height of the block we just mined. We want (new_height
  // + 1) because our age checks for deregister votes is now (age >=
  // DEREGISTER_VOTE_LIFETIME_BY_HEIGHT) where age is derived from
  // get_current_blockchain_height() which gives you the height that you are
  // currently mining for, i.e. (new_height + 1). Otherwise peers will silently
  // drop connection from each other when they go around P2Ping votes.
  m_deregister_vote_pool.remove_expired_votes(new_height + 1);
  m_deregister_vote_pool.remove_used_votes(txs);

  std::shared_ptr<tools::Notify> block_notify = m_block_notify;
  if (block_notify)
    block_notify->notify("%s", epee::string_tools::pod_to_hex(id).c_str(), NULL);

  return true;
}
//------------------------------------------------------------------
bool Blockchain::prune_blockchain(uint32_t pruning_seed)
{
  uint8_t hf_version = m_hardfork->get_current_version();
  if (hf_version < cryptonote::network_version_11_infinite_staking)
  {
    MERROR("Most of the network will only be ready for pruned blockchains from v11, not pruning");
    return false;
  }
  return m_db->prune_blockchain(pruning_seed);
}
//------------------------------------------------------------------
bool Blockchain::update_blockchain_pruning()
{
  m_tx_pool.lock();
  epee::misc_utils::auto_scope_leave_caller unlocker = epee::misc_utils::create_scope_leave_handler([&](){m_tx_pool.unlock();});
  CRITICAL_REGION_LOCAL(m_blockchain_lock);

  return m_db->update_pruning();
}
//------------------------------------------------------------------
bool Blockchain::check_blockchain_pruning()
{
  m_tx_pool.lock();
  epee::misc_utils::auto_scope_leave_caller unlocker = epee::misc_utils::create_scope_leave_handler([&](){m_tx_pool.unlock();});
  CRITICAL_REGION_LOCAL(m_blockchain_lock);

  return m_db->check_pruning();
}
//------------------------------------------------------------------
uint64_t Blockchain::get_next_long_term_block_weight(uint64_t block_weight) const
{
  PERF_TIMER(get_next_long_term_block_weight);

  const uint64_t db_height = m_db->height();
  const uint64_t nblocks = std::min<uint64_t>(m_long_term_block_weights_window, db_height);

  const uint8_t hf_version = get_current_hard_fork_version();
  if (hf_version < HF_VERSION_LONG_TERM_BLOCK_WEIGHT)
    return block_weight;

  std::vector<uint64_t> weights;
  weights.resize(nblocks);
  for (uint64_t h = 0; h < nblocks; ++h)
    weights[h] = m_db->get_block_long_term_weight(db_height - nblocks + h);
  uint64_t long_term_median = epee::misc_utils::median(weights);
  uint64_t long_term_effective_median_block_weight = std::max<uint64_t>(CRYPTONOTE_BLOCK_GRANTED_FULL_REWARD_ZONE_V5, long_term_median);

  uint64_t short_term_constraint = long_term_effective_median_block_weight + long_term_effective_median_block_weight * 2 / 5;
  uint64_t long_term_block_weight = std::min<uint64_t>(block_weight, short_term_constraint);

  return long_term_block_weight;
}
//------------------------------------------------------------------
bool Blockchain::update_next_cumulative_weight_limit(uint64_t *long_term_effective_median_block_weight)
{
  PERF_TIMER(update_next_cumulative_weight_limit);

  LOG_PRINT_L3("Blockchain::" << __func__);

  // when we reach this, the last hf version is not yet written to the db
  const uint64_t db_height = m_db->height();
  const uint8_t hf_version = get_current_hard_fork_version();
  uint64_t full_reward_zone = get_min_block_weight(hf_version);
  uint64_t long_term_block_weight;

  if (hf_version < HF_VERSION_LONG_TERM_BLOCK_WEIGHT)
  {
    std::vector<uint64_t> weights;
    get_last_n_blocks_weights(weights, CRYPTONOTE_REWARD_BLOCKS_WINDOW);
    m_current_block_cumul_weight_median = epee::misc_utils::median(weights);
    long_term_block_weight = weights.back();
  }
  else
  {
    const uint64_t block_weight = m_db->get_block_weight(db_height - 1);

    std::vector<uint64_t> weights, new_weights;
    uint64_t long_term_median;
    if (db_height == 1)
    {
      long_term_median = CRYPTONOTE_BLOCK_GRANTED_FULL_REWARD_ZONE_V5;
    }
    else
    {
      uint64_t nblocks = std::min<uint64_t>(m_long_term_block_weights_window, db_height);
      if (nblocks == db_height)
        --nblocks;
      weights.resize(nblocks);
      for (uint64_t h = 0; h < nblocks; ++h)
        weights[h] = m_db->get_block_long_term_weight(db_height - nblocks + h - 1);
      new_weights = weights;
      long_term_median = epee::misc_utils::median(weights);
    }

    m_long_term_effective_median_block_weight = std::max<uint64_t>(CRYPTONOTE_BLOCK_GRANTED_FULL_REWARD_ZONE_V5, long_term_median);

    uint64_t short_term_constraint = m_long_term_effective_median_block_weight + m_long_term_effective_median_block_weight * 2 / 5;
    long_term_block_weight = std::min<uint64_t>(block_weight, short_term_constraint);

    if (new_weights.empty())
      new_weights.resize(1);
    new_weights[0] = long_term_block_weight;
    long_term_median = epee::misc_utils::median(new_weights);
    m_long_term_effective_median_block_weight = std::max<uint64_t>(CRYPTONOTE_BLOCK_GRANTED_FULL_REWARD_ZONE_V5, long_term_median);
    short_term_constraint = m_long_term_effective_median_block_weight + m_long_term_effective_median_block_weight * 2 / 5;

    weights.clear();
    get_last_n_blocks_weights(weights, CRYPTONOTE_REWARD_BLOCKS_WINDOW);

    uint64_t short_term_median = epee::misc_utils::median(weights);
    uint64_t effective_median_block_weight = std::min<uint64_t>(std::max<uint64_t>(CRYPTONOTE_BLOCK_GRANTED_FULL_REWARD_ZONE_V5, short_term_median), CRYPTONOTE_SHORT_TERM_BLOCK_WEIGHT_SURGE_FACTOR * m_long_term_effective_median_block_weight);

    m_current_block_cumul_weight_median = effective_median_block_weight;
  }

  if (m_current_block_cumul_weight_median <= full_reward_zone)
    m_current_block_cumul_weight_median = full_reward_zone;

  m_current_block_cumul_weight_limit = m_current_block_cumul_weight_median * 2;

  if (long_term_effective_median_block_weight)
    *long_term_effective_median_block_weight = m_long_term_effective_median_block_weight;

  return true;
}
//------------------------------------------------------------------
bool Blockchain::add_new_block(const block& bl_, block_verification_context& bvc)
{
  LOG_PRINT_L3("Blockchain::" << __func__);
  //copy block here to let modify block.target
  block bl = bl_;
  crypto::hash id = get_block_hash(bl);
  CRITICAL_REGION_LOCAL(m_tx_pool);//to avoid deadlock lets lock tx_pool for whole add/reorganize process
  CRITICAL_REGION_LOCAL1(m_blockchain_lock);
  m_db->block_txn_start(true);
  if(have_block(id))
  {
    LOG_PRINT_L3("block with id = " << id << " already exists");
    bvc.m_already_exists = true;
    m_db->block_txn_stop();
    m_blocks_txs_check.clear();
    return false;
  }

  //check that block refers to chain tail
  if(!(bl.prev_id == get_tail_id()))
  {
    //chain switching or wrong block
    bvc.m_added_to_main_chain = false;
    m_db->block_txn_stop();
    bool r = handle_alternative_block(bl, id, bvc);
    m_blocks_txs_check.clear();
    return r;
    //never relay alternative blocks
  }

  m_db->block_txn_stop();
  return handle_block_to_main_chain(bl, id, bvc);
}
//------------------------------------------------------------------
//TODO: Refactor, consider returning a failure height and letting
//      caller decide course of action.
void Blockchain::check_against_checkpoints(const checkpoints& points, bool enforce)
{
  const auto& pts = points.get_points();
  bool stop_batch;

  CRITICAL_REGION_LOCAL(m_blockchain_lock);
  stop_batch = m_db->batch_start();
  for (const auto& pt : pts)
  {
    // if the checkpoint is for a block we don't have yet, move on
    if (pt.first >= m_db->height())
    {
      continue;
    }

    if (!points.check_block(pt.first, m_db->get_block_hash_from_height(pt.first)))
    {
      // if asked to enforce checkpoints, roll back to a couple of blocks before the checkpoint
      if (enforce)
      {
        LOG_ERROR("Local blockchain failed to pass a checkpoint, rolling back!");
        std::list<block> empty;
        rollback_blockchain_switching(empty, pt.first - 2);
      }
      else
      {
        LOG_ERROR("WARNING: local blockchain failed to pass a MoneroPulse checkpoint, and you could be on a fork. You should either sync up from scratch, OR download a fresh blockchain bootstrap, OR enable checkpoint enforcing with the --enforce-dns-checkpointing command-line option");
      }
    }
  }
  if (stop_batch)
    m_db->batch_stop();
}
//------------------------------------------------------------------
// returns false if any of the checkpoints loading returns false.
// That should happen only if a checkpoint is added that conflicts
// with an existing checkpoint.
bool Blockchain::update_checkpoints(const std::string& file_path, bool check_dns)
{
  if (!m_checkpoints.load_checkpoints_from_json(file_path))
  {
      return false;
  }

  // if we're checking both dns and json, load checkpoints from dns.
  // if we're not hard-enforcing dns checkpoints, handle accordingly
  if (m_enforce_dns_checkpoints && check_dns && !m_offline)
  {
    if (!m_checkpoints.load_checkpoints_from_dns())
    {
      return false;
    }
  }
  else if (check_dns && !m_offline)
  {
    checkpoints dns_points;
    dns_points.load_checkpoints_from_dns();
    if (m_checkpoints.check_for_conflicts(dns_points))
    {
      check_against_checkpoints(dns_points, false);
    }
    else
    {
      MERROR("One or more checkpoints fetched from DNS conflicted with existing checkpoints!");
    }
  }

  check_against_checkpoints(m_checkpoints, true);

  return true;
}
//------------------------------------------------------------------
void Blockchain::set_enforce_dns_checkpoints(bool enforce_checkpoints)
{
  m_enforce_dns_checkpoints = enforce_checkpoints;
}

//------------------------------------------------------------------
void Blockchain::block_longhash_worker(uint64_t height, const epee::span<const block> &blocks, std::unordered_map<crypto::hash, crypto::hash> &map) const
{
  TIME_MEASURE_START(t);

  for (const auto & block : blocks)
  {
    if (m_cancel)
       break;
    crypto::hash id = get_block_hash(block);
    crypto::hash pow = get_block_longhash(block, height++);
    map.emplace(id, pow);
  }

  TIME_MEASURE_FINISH(t);
}

//------------------------------------------------------------------
bool Blockchain::cleanup_handle_incoming_blocks(bool force_sync)
{
  bool success = false;

  MTRACE("Blockchain::" << __func__);
  CRITICAL_REGION_BEGIN(m_blockchain_lock);
  TIME_MEASURE_START(t1);

  try
  {
    m_db->batch_stop();
    success = true;
  }
  catch (const std::exception &e)
  {
    MERROR("Exception in cleanup_handle_incoming_blocks: " << e.what());
  }

  if (success && m_sync_counter > 0)
  {
    if (force_sync)
    {
      if(m_db_sync_mode != db_nosync)
        store_blockchain();
      m_sync_counter = 0;
    }
    else if (m_db_sync_threshold && ((m_db_sync_on_blocks && m_sync_counter >= m_db_sync_threshold) || (!m_db_sync_on_blocks && m_bytes_to_sync >= m_db_sync_threshold)))
    {
      MDEBUG("Sync threshold met, syncing");
      if(m_db_sync_mode == db_async)
      {
        m_sync_counter = 0;
        m_bytes_to_sync = 0;
        m_async_service.dispatch(boost::bind(&Blockchain::store_blockchain, this));
      }
      else if(m_db_sync_mode == db_sync)
      {
        store_blockchain();
      }
      else // db_nosync
      {
        // DO NOTHING, not required to call sync.
      }
    }
  }

  TIME_MEASURE_FINISH(t1);
  m_blocks_longhash_table.clear();
  m_scan_table.clear();
  m_blocks_txs_check.clear();
  m_check_txin_table.clear();

  // when we're well clear of the precomputed hashes, free the memory
  if (!m_blocks_hash_check.empty() && m_db->height() > m_blocks_hash_check.size() + 4096)
  {
    MINFO("Dumping block hashes, we're now 4k past " << m_blocks_hash_check.size());
    m_blocks_hash_check.clear();
    m_blocks_hash_check.shrink_to_fit();
  }

  CRITICAL_REGION_END();
  m_tx_pool.unlock();

  update_blockchain_pruning();

  return success;
}

//------------------------------------------------------------------
void Blockchain::output_scan_worker(const uint64_t amount, const std::vector<uint64_t> &offsets, std::vector<output_data_t> &outputs) const
{
  try
  {
    m_db->get_output_key(epee::span<const uint64_t>(&amount, 1), offsets, outputs, true);
  }
  catch (const std::exception& e)
  {
    MERROR_VER("EXCEPTION: " << e.what());
  }
  catch (...)
  {

  }
}

uint64_t Blockchain::prevalidate_block_hashes(uint64_t height, const std::vector<crypto::hash> &hashes)
{
  // new: . . . . . X X X X X . . . . . .
  // pre: A A A A B B B B C C C C D D D D

  // easy case: height >= hashes
  if (height >= m_blocks_hash_of_hashes.size() * HASH_OF_HASHES_STEP)
    return hashes.size();

  // if we're getting old blocks, we might have jettisoned the hashes already
  if (m_blocks_hash_check.empty())
    return hashes.size();

  // find hashes encompassing those block
  size_t first_index = height / HASH_OF_HASHES_STEP;
  size_t last_index = (height + hashes.size() - 1) / HASH_OF_HASHES_STEP;
  MDEBUG("Blocks " << height << " - " << (height + hashes.size() - 1) << " start at " << first_index << " and end at " << last_index);

  // case of not enough to calculate even a single hash
  if (first_index == last_index && hashes.size() < HASH_OF_HASHES_STEP && (height + hashes.size()) % HASH_OF_HASHES_STEP)
    return hashes.size();

  // build hashes vector to hash hashes together
  std::vector<crypto::hash> data;
  data.reserve(hashes.size() + HASH_OF_HASHES_STEP - 1); // may be a bit too much

  // we expect height to be either equal or a bit below db height
  bool disconnected = (height > m_db->height());
  size_t pop;
  if (disconnected && height % HASH_OF_HASHES_STEP)
  {
    ++first_index;
    pop = HASH_OF_HASHES_STEP - height % HASH_OF_HASHES_STEP;
  }
  else
  {
    // we might need some already in the chain for the first part of the first hash
    for (uint64_t h = first_index * HASH_OF_HASHES_STEP; h < height; ++h)
    {
      data.push_back(m_db->get_block_hash_from_height(h));
    }
    pop = 0;
  }

  // push the data to check
  for (const auto &h: hashes)
  {
    if (pop)
      --pop;
    else
      data.push_back(h);
  }

  // hash and check
  uint64_t usable = first_index * HASH_OF_HASHES_STEP - height; // may start negative, but unsigned under/overflow is not UB
  for (size_t n = first_index; n <= last_index; ++n)
  {
    if (n < m_blocks_hash_of_hashes.size())
    {
      // if the last index isn't fully filled, we can't tell if valid
      if (data.size() < (n - first_index) * HASH_OF_HASHES_STEP + HASH_OF_HASHES_STEP)
        break;

      crypto::hash hash;
      cn_fast_hash(data.data() + (n - first_index) * HASH_OF_HASHES_STEP, HASH_OF_HASHES_STEP * sizeof(crypto::hash), hash);
      bool valid = hash == m_blocks_hash_of_hashes[n];

      // add to the known hashes array
      if (!valid)
      {
        MDEBUG("invalid hash for blocks " << n * HASH_OF_HASHES_STEP << " - " << (n * HASH_OF_HASHES_STEP + HASH_OF_HASHES_STEP - 1));
        break;
      }

      size_t end = n * HASH_OF_HASHES_STEP + HASH_OF_HASHES_STEP;
      for (size_t i = n * HASH_OF_HASHES_STEP; i < end; ++i)
      {
        CHECK_AND_ASSERT_MES(m_blocks_hash_check[i] == crypto::null_hash || m_blocks_hash_check[i] == data[i - first_index * HASH_OF_HASHES_STEP],
            0, "Consistency failure in m_blocks_hash_check construction");
        m_blocks_hash_check[i] = data[i - first_index * HASH_OF_HASHES_STEP];
      }
      usable += HASH_OF_HASHES_STEP;
    }
    else
    {
      // if after the end of the precomputed blocks, accept anything
      usable += HASH_OF_HASHES_STEP;
      if (usable > hashes.size())
        usable = hashes.size();
    }
  }
  MDEBUG("usable: " << usable << " / " << hashes.size());
  CHECK_AND_ASSERT_MES(usable < std::numeric_limits<uint64_t>::max() / 2, 0, "usable is negative");
  return usable;
}

bool Blockchain::calc_batched_governance_reward(uint64_t height, uint64_t &reward) const
{
  reward = 0;
  int hard_fork_version = get_ideal_hard_fork_version(height);
  if (hard_fork_version <= network_version_9_service_nodes)
  {
    return true;
  }

  if (!height_has_governance_output(nettype(), hard_fork_version, height))
  {
    return true;
  }

  // Ignore governance reward and payout instead the last
  // GOVERNANCE_BLOCK_REWARD_INTERVAL number of blocks governance rewards.  We
  // come back for this height's rewards in the next interval. The reward is
  // 0 if it's not time to pay out the batched payments

  const cryptonote::config_t &network = cryptonote::get_config(nettype(), hard_fork_version);
  size_t num_blocks                   = network.GOVERNANCE_REWARD_INTERVAL_IN_BLOCKS;
  uint64_t start_height               = height - num_blocks;

  if (height < num_blocks)
  {
    start_height = 0;
    num_blocks   = height;
  }

  std::vector<std::pair<cryptonote::blobdata, cryptonote::block>> blocks;
  if (!get_blocks(start_height, num_blocks, blocks))
  {
    LOG_ERROR("Unable to get historical blocks to calculated batched governance payment");
    return false;
  }

  for (const auto &it : blocks)
  {
    cryptonote::block const &block = it.second;
    if (block.major_version >= network_version_10_bulletproofs)
      reward += derive_governance_from_block_reward(nettype(), block);
  }

  return true;
}

//------------------------------------------------------------------
// ND: Speedups:
// 1. Thread long_hash computations if possible (m_max_prepare_blocks_threads = nthreads, default = 4)
// 2. Group all amounts (from txs) and related absolute offsets and form a table of tx_prefix_hash
//    vs [k_image, output_keys] (m_scan_table). This is faster because it takes advantage of bulk queries
//    and is threaded if possible. The table (m_scan_table) will be used later when querying output
//    keys.
bool Blockchain::prepare_handle_incoming_blocks(const std::vector<block_complete_entry> &blocks_entry)
{
  MTRACE("Blockchain::" << __func__);
  TIME_MEASURE_START(prepare);
  bool stop_batch;
  uint64_t bytes = 0;
  size_t total_txs = 0;

  // Order of locking must be:
  //  m_incoming_tx_lock (optional)
  //  m_tx_pool lock
  //  blockchain lock
  //
  //  Something which takes the blockchain lock may never take the txpool lock
  //  if it has not provably taken the txpool lock earlier
  //
  //  The txpool lock is now taken in prepare_handle_incoming_blocks
  //  and released in cleanup_handle_incoming_blocks. This avoids issues
  //  when something uses the pool, which now uses the blockchain and
  //  needs a batch, since a batch could otherwise be active while the
  //  txpool and blockchain locks were not held

  m_tx_pool.lock();
  CRITICAL_REGION_LOCAL1(m_blockchain_lock);

  if(blocks_entry.size() == 0)
    return false;

  for (const auto &entry : blocks_entry)
  {
    bytes += entry.block.size();
    for (const auto &tx_blob : entry.txs)
    {
      bytes += tx_blob.size();
    }
    total_txs += entry.txs.size();
  }
  m_bytes_to_sync += bytes;
  while (!(stop_batch = m_db->batch_start(blocks_entry.size(), bytes))) {
    m_blockchain_lock.unlock();
    m_tx_pool.unlock();
    epee::misc_utils::sleep_no_w(1000);
    m_tx_pool.lock();
    m_blockchain_lock.lock();
  }

  const uint64_t height = m_db->height();
  if ((height + blocks_entry.size()) < m_blocks_hash_check.size())
    return true;

  bool blocks_exist = false;
  tools::threadpool& tpool = tools::threadpool::getInstance();
  unsigned threads = tpool.get_max_concurrency();
  std::vector<block> blocks;
  blocks.resize(blocks_entry.size());

  if (1)
  {
    // limit threads, default limit = 4
    if(threads > m_max_prepare_blocks_threads)
      threads = m_max_prepare_blocks_threads;

    unsigned int batches = blocks_entry.size() / threads;
    unsigned int extra = blocks_entry.size() % threads;
    MDEBUG("block_batches: " << batches);
    std::vector<std::unordered_map<crypto::hash, crypto::hash>> maps(threads);
    auto it = blocks_entry.begin();
    unsigned blockidx = 0;

    for (unsigned i = 0; i < threads; i++)
    {
      for (unsigned int j = 0; j < batches; j++, ++blockidx)
      {
        block &block = blocks[blockidx];

        if (!parse_and_validate_block_from_blob(it->block, block))
          return false;

        // check first block and skip all blocks if its not chained properly
        if (blockidx == 0)
        {
          crypto::hash tophash = m_db->top_block_hash();
          if (block.prev_id != tophash)
          {
            MDEBUG("Skipping prepare blocks. New blocks don't belong to chain.");
            return true;
          }
        }
        if (have_block(get_block_hash(block)))
        {
          blocks_exist = true;
          break;
        }

        std::advance(it, 1);
      }
    }

    for (unsigned i = 0; i < extra && !blocks_exist; i++, blockidx++)
    {
      block &block = blocks[blockidx];

      if (!parse_and_validate_block_from_blob(it->block, block))
        return false;

      if (have_block(get_block_hash(block)))
      {
        blocks_exist = true;
        break;
      }

      std::advance(it, 1);
    }

    if (!blocks_exist)
    {
      m_blocks_longhash_table.clear();
      uint64_t thread_height = height;
      tools::threadpool::waiter waiter;
      for (unsigned int i = 0; i < threads; i++)
      {
        unsigned nblocks = batches;
        if (i < extra)
          ++nblocks;
        tpool.submit(&waiter, boost::bind(&Blockchain::block_longhash_worker, this, thread_height, epee::span<const block>(&blocks[i], nblocks), std::ref(maps[i])), true);
        thread_height += nblocks;
      }

      waiter.wait(&tpool);

      if (m_cancel)
         return false;

      for (const auto & map : maps)
      {
        m_blocks_longhash_table.insert(map.begin(), map.end());
      }
    }
  }

  if (m_cancel)
    return false;

  if (blocks_exist)
  {
    MDEBUG("Skipping prepare blocks. Blocks exist.");
    return true;
  }

  m_fake_scan_time = 0;
  m_fake_pow_calc_time = 0;

  m_scan_table.clear();
  m_check_txin_table.clear();

  TIME_MEASURE_FINISH(prepare);
  m_fake_pow_calc_time = prepare / blocks_entry.size();

  if (blocks_entry.size() > 1 && threads > 1 && m_show_time_stats)
    MDEBUG("Prepare blocks took: " << prepare << " ms");

  TIME_MEASURE_START(scantable);

  // [input] stores all unique amounts found
  std::vector < uint64_t > amounts;
  // [input] stores all absolute_offsets for each amount
  std::map<uint64_t, std::vector<uint64_t>> offset_map;
  // [output] stores all output_data_t for each absolute_offset
  std::map<uint64_t, std::vector<output_data_t>> tx_map;
  std::vector<std::pair<cryptonote::transaction, crypto::hash>> txes(total_txs);

#define SCAN_TABLE_QUIT(m) \
        do { \
            MERROR_VER(m) ;\
            m_scan_table.clear(); \
            return false; \
        } while(0); \

  // generate sorted tables for all amounts and absolute offsets
  size_t tx_index = 0, block_index = 0;
  for (const auto &entry : blocks_entry)
  {
    if (m_cancel)
      return false;

    for (const auto &tx_blob : entry.txs)
    {
      if (tx_index >= txes.size())
        SCAN_TABLE_QUIT("tx_index is out of sync");
      transaction &tx = txes[tx_index].first;
      crypto::hash &tx_prefix_hash = txes[tx_index].second;
      ++tx_index;

      if (!parse_and_validate_tx_base_from_blob(tx_blob, tx))
        SCAN_TABLE_QUIT("Could not parse tx from incoming blocks.");
      cryptonote::get_transaction_prefix_hash(tx, tx_prefix_hash);

      auto its = m_scan_table.find(tx_prefix_hash);
      if (its != m_scan_table.end())
        SCAN_TABLE_QUIT("Duplicate tx found from incoming blocks.");

      m_scan_table.emplace(tx_prefix_hash, std::unordered_map<crypto::key_image, std::vector<output_data_t>>());
      its = m_scan_table.find(tx_prefix_hash);
      assert(its != m_scan_table.end());

      // get all amounts from tx.vin(s)
      for (const auto &txin : tx.vin)
      {
        const txin_to_key &in_to_key = boost::get < txin_to_key > (txin);

        // check for duplicate
        auto it = its->second.find(in_to_key.k_image);
        if (it != its->second.end())
          SCAN_TABLE_QUIT("Duplicate key_image found from incoming blocks.");

        amounts.push_back(in_to_key.amount);
      }

      // sort and remove duplicate amounts from amounts list
      std::sort(amounts.begin(), amounts.end());
      auto last = std::unique(amounts.begin(), amounts.end());
      amounts.erase(last, amounts.end());

      // add amount to the offset_map and tx_map
      for (const uint64_t &amount : amounts)
      {
        if (offset_map.find(amount) == offset_map.end())
          offset_map.emplace(amount, std::vector<uint64_t>());

        if (tx_map.find(amount) == tx_map.end())
          tx_map.emplace(amount, std::vector<output_data_t>());
      }

      // add new absolute_offsets to offset_map
      for (const auto &txin : tx.vin)
      {
        const txin_to_key &in_to_key = boost::get < txin_to_key > (txin);
        // no need to check for duplicate here.
        auto absolute_offsets = relative_output_offsets_to_absolute(in_to_key.key_offsets);
        for (const auto & offset : absolute_offsets)
          offset_map[in_to_key.amount].push_back(offset);

      }
    }
    ++block_index;
  }

  // sort and remove duplicate absolute_offsets in offset_map
  for (auto &offsets : offset_map)
  {
    std::sort(offsets.second.begin(), offsets.second.end());
    auto last = std::unique(offsets.second.begin(), offsets.second.end());
    offsets.second.erase(last, offsets.second.end());
  }

  // gather all the output keys
  threads = tpool.get_max_concurrency();
  if (!m_db->can_thread_bulk_indices())
    threads = 1;

  if (threads > 1 && amounts.size() > 1)
  {
    tools::threadpool::waiter waiter;

    for (size_t i = 0; i < amounts.size(); i++)
    {
      uint64_t amount = amounts[i];
      tpool.submit(&waiter, boost::bind(&Blockchain::output_scan_worker, this, amount, std::cref(offset_map[amount]), std::ref(tx_map[amount])), true);
    }
    waiter.wait(&tpool);
  }
  else
  {
    for (size_t i = 0; i < amounts.size(); i++)
    {
      uint64_t amount = amounts[i];
      output_scan_worker(amount, offset_map[amount], tx_map[amount]);
    }
  }

  // now generate a table for each tx_prefix and k_image hashes
  tx_index = 0;
  for (const auto &entry : blocks_entry)
  {
    if (m_cancel)
      return false;

    for (const auto &tx_blob : entry.txs)
    {
      if (tx_index >= txes.size())
        SCAN_TABLE_QUIT("tx_index is out of sync");
      const transaction &tx = txes[tx_index].first;
      const crypto::hash &tx_prefix_hash = txes[tx_index].second;
      ++tx_index;

      auto its = m_scan_table.find(tx_prefix_hash);
      if (its == m_scan_table.end())
        SCAN_TABLE_QUIT("Tx not found on scan table from incoming blocks.");

      for (const auto &txin : tx.vin)
      {
        const txin_to_key &in_to_key = boost::get < txin_to_key > (txin);
        auto needed_offsets = relative_output_offsets_to_absolute(in_to_key.key_offsets);

        std::vector<output_data_t> outputs;
        for (const uint64_t & offset_needed : needed_offsets)
        {
          size_t pos = 0;
          bool found = false;

          for (const uint64_t &offset_found : offset_map[in_to_key.amount])
          {
            if (offset_needed == offset_found)
            {
              found = true;
              break;
            }

            ++pos;
          }

          if (found && pos < tx_map[in_to_key.amount].size())
            outputs.push_back(tx_map[in_to_key.amount].at(pos));
          else
            break;
        }

        its->second.emplace(in_to_key.k_image, outputs);
      }
    }
  }

  TIME_MEASURE_FINISH(scantable);
  if (total_txs > 0)
  {
    m_fake_scan_time = scantable / total_txs;
    if(m_show_time_stats)
      MDEBUG("Prepare scantable took: " << scantable << " ms");
  }

  return true;
}

void Blockchain::add_txpool_tx(const crypto::hash &txid, const cryptonote::blobdata &blob, const txpool_tx_meta_t &meta)
{
  m_db->add_txpool_tx(txid, blob, meta);
}

void Blockchain::update_txpool_tx(const crypto::hash &txid, const txpool_tx_meta_t &meta)
{
  m_db->update_txpool_tx(txid, meta);
}

void Blockchain::remove_txpool_tx(const crypto::hash &txid)
{
  m_db->remove_txpool_tx(txid);
}

uint64_t Blockchain::get_txpool_tx_count(bool include_unrelayed_txes) const
{
  return m_db->get_txpool_tx_count(include_unrelayed_txes);
}

bool Blockchain::get_txpool_tx_meta(const crypto::hash& txid, txpool_tx_meta_t &meta) const
{
  return m_db->get_txpool_tx_meta(txid, meta);
}

bool Blockchain::get_txpool_tx_blob(const crypto::hash& txid, cryptonote::blobdata &bd) const
{
  return m_db->get_txpool_tx_blob(txid, bd);
}

cryptonote::blobdata Blockchain::get_txpool_tx_blob(const crypto::hash& txid) const
{
  return m_db->get_txpool_tx_blob(txid);
}

bool Blockchain::for_all_txpool_txes(std::function<bool(const crypto::hash&, const txpool_tx_meta_t&, const cryptonote::blobdata*)> f, bool include_blob, bool include_unrelayed_txes) const
{
  return m_db->for_all_txpool_txes(f, include_blob, include_unrelayed_txes);
}

void Blockchain::set_user_options(uint64_t maxthreads, bool sync_on_blocks, uint64_t sync_threshold, blockchain_db_sync_mode sync_mode, bool fast_sync)
{
  if (sync_mode == db_defaultsync)
  {
    m_db_default_sync = true;
    sync_mode = db_async;
  }
  m_db_sync_mode = sync_mode;
  m_fast_sync = fast_sync;
  m_db_sync_on_blocks = sync_on_blocks;
  m_db_sync_threshold = sync_threshold;
  m_max_prepare_blocks_threads = maxthreads;
}

void Blockchain::safesyncmode(const bool onoff)
{
  /* all of this is no-op'd if the user set a specific
   * --db-sync-mode at startup.
   */
  if (m_db_default_sync)
  {
    m_db->safesyncmode(onoff);
    m_db_sync_mode = onoff ? db_nosync : db_async;
  }
}

HardFork::State Blockchain::get_hard_fork_state() const
{
  return m_hardfork->get_state();
}

const std::vector<HardFork::Params>& Blockchain::get_hard_fork_heights(network_type nettype)
{
  static const std::vector<HardFork::Params> mainnet_heights = []()
  {
    std::vector<HardFork::Params> heights;
    for (const auto& i : mainnet_hard_forks)
      heights.emplace_back(i.version, i.height, i.threshold, i.time);
    return heights;
  }();
  static const std::vector<HardFork::Params> testnet_heights = []()
  {
    std::vector<HardFork::Params> heights;
    for (const auto& i : testnet_hard_forks)
      heights.emplace_back(i.version, i.height, i.threshold, i.time);
    return heights;
  }();
  static const std::vector<HardFork::Params> stagenet_heights = []()
  {
    std::vector<HardFork::Params> heights;
    for (const auto& i : stagenet_hard_forks)
      heights.emplace_back(i.version, i.height, i.threshold, i.time);
    return heights;
  }();
  static const std::vector<HardFork::Params> dummy;
  switch (nettype)
  {
    case MAINNET: return mainnet_heights;
    case TESTNET: return testnet_heights;
    case STAGENET: return stagenet_heights;
    default: return dummy;
  }
}

bool Blockchain::get_hard_fork_voting_info(uint8_t version, uint32_t &window, uint32_t &votes, uint32_t &threshold, uint64_t &earliest_height, uint8_t &voting) const
{
  return m_hardfork->get_voting_info(version, window, votes, threshold, earliest_height, voting);
}

uint64_t Blockchain::get_difficulty_target() const
{
  return DIFFICULTY_TARGET_V2;
}

std::map<uint64_t, std::tuple<uint64_t, uint64_t, uint64_t>> Blockchain:: get_output_histogram(const std::vector<uint64_t> &amounts, bool unlocked, uint64_t recent_cutoff, uint64_t min_count) const
{
  return m_db->get_output_histogram(amounts, unlocked, recent_cutoff, min_count);
}

std::list<std::pair<Blockchain::block_extended_info,std::vector<crypto::hash>>> Blockchain::get_alternative_chains() const
{
  std::list<std::pair<Blockchain::block_extended_info,std::vector<crypto::hash>>> chains;

  for (const auto &i: m_alternative_chains)
  {
    const crypto::hash &top = i.first;
    bool found = false;
    for (const auto &j: m_alternative_chains)
    {
      if (j.second.bl.prev_id == top)
      {
        found = true;
        break;
      }
    }
    if (!found)
    {
      std::vector<crypto::hash> chain;
      auto h = i.second.bl.prev_id;
      chain.push_back(top);
      blocks_ext_by_hash::const_iterator prev;
      while ((prev = m_alternative_chains.find(h)) != m_alternative_chains.end())
      {
        chain.push_back(h);
        h = prev->second.bl.prev_id;
      }
      chains.push_back(std::make_pair(i.second, chain));
    }
  }
  return chains;
}

void Blockchain::cancel()
{
  m_cancel = true;
}

#if defined(PER_BLOCK_CHECKPOINT)
static const char expected_block_hashes_hash[] = "63b6445540c13f74d73fd753906e80bb84328c57b5a5a90c73353ed8405e7043";
void Blockchain::load_compiled_in_block_hashes(const GetCheckpointsCallback& get_checkpoints)
{
  if (get_checkpoints == nullptr || !m_fast_sync)
  {
    return;
  }
  const epee::span<const unsigned char> &checkpoints = get_checkpoints(m_nettype);
  if (!checkpoints.empty())
  {
    MINFO("Loading precomputed blocks (" << checkpoints.size() << " bytes)");
    if (m_nettype == MAINNET)
    {
      // first check hash
      crypto::hash hash;
      if (!tools::sha256sum(checkpoints.data(), checkpoints.size(), hash))
      {
        MERROR("Failed to hash precomputed blocks data");
        return;
      }
      MINFO("precomputed blocks hash: " << hash << ", expected " << expected_block_hashes_hash);
      cryptonote::blobdata expected_hash_data;
      if (!epee::string_tools::parse_hexstr_to_binbuff(std::string(expected_block_hashes_hash), expected_hash_data) || expected_hash_data.size() != sizeof(crypto::hash))
      {
        MERROR("Failed to parse expected block hashes hash");
        return;
      }
      const crypto::hash expected_hash = *reinterpret_cast<const crypto::hash*>(expected_hash_data.data());
      if (hash != expected_hash)
      {
        MERROR("Block hash data does not match expected hash");
        return;
      }
    }

    if (checkpoints.size() > 4)
    {
      const unsigned char *p = checkpoints.data();
      const uint32_t nblocks = *p | ((*(p+1))<<8) | ((*(p+2))<<16) | ((*(p+3))<<24);
      if (nblocks > (std::numeric_limits<uint32_t>::max() - 4) / sizeof(hash))
      {
        MERROR("Block hash data is too large");
        return;
      }
      const size_t size_needed = 4 + nblocks * sizeof(crypto::hash);
      if(nblocks > 0 && nblocks > (m_db->height() + HASH_OF_HASHES_STEP - 1) / HASH_OF_HASHES_STEP && checkpoints.size() >= size_needed)
      {
        p += sizeof(uint32_t);
        m_blocks_hash_of_hashes.reserve(nblocks);
        for (uint32_t i = 0; i < nblocks; i++)
        {
          crypto::hash hash;
          memcpy(hash.data, p, sizeof(hash.data));
          p += sizeof(hash.data);
          m_blocks_hash_of_hashes.push_back(hash);
        }
        m_blocks_hash_check.resize(m_blocks_hash_of_hashes.size() * HASH_OF_HASHES_STEP, crypto::null_hash);
        MINFO(nblocks << " block hashes loaded");

        // FIXME: clear tx_pool because the process might have been
        // terminated and caused it to store txs kept by blocks.
        // The core will not call check_tx_inputs(..) for these
        // transactions in this case. Consequently, the sanity check
        // for tx hashes will fail in handle_block_to_main_chain(..)
        CRITICAL_REGION_LOCAL(m_tx_pool);

        std::vector<transaction> txs;
        m_tx_pool.get_transactions(txs);

        size_t tx_weight;
        uint64_t fee;
        bool relayed, do_not_relay, double_spend_seen;
        transaction pool_tx;
        for(const transaction &tx : txs)
        {
          crypto::hash tx_hash = get_transaction_hash(tx);
          m_tx_pool.take_tx(tx_hash, pool_tx, tx_weight, fee, relayed, do_not_relay, double_spend_seen);
        }
      }
    }
  }
}
#endif

bool Blockchain::is_within_compiled_block_hash_area(uint64_t height) const
{
#if defined(PER_BLOCK_CHECKPOINT)
  return height < m_blocks_hash_of_hashes.size() * HASH_OF_HASHES_STEP;
#else
  return false;
#endif
}

void Blockchain::lock()
{
  m_blockchain_lock.lock();
}

void Blockchain::unlock()
{
  m_blockchain_lock.unlock();
}

bool Blockchain::for_all_key_images(std::function<bool(const crypto::key_image&)> f) const
{
  return m_db->for_all_key_images(f);
}

bool Blockchain::for_blocks_range(const uint64_t& h1, const uint64_t& h2, std::function<bool(uint64_t, const crypto::hash&, const block&)> f) const
{
  return m_db->for_blocks_range(h1, h2, f);
}

bool Blockchain::for_all_transactions(std::function<bool(const crypto::hash&, const cryptonote::transaction&)> f, bool pruned) const
{
  return m_db->for_all_transactions(f, pruned);
}

bool Blockchain::for_all_outputs(std::function<bool(uint64_t amount, const crypto::hash &tx_hash, uint64_t height, size_t tx_idx)> f) const
{
  return m_db->for_all_outputs(f);;
}

bool Blockchain::for_all_outputs(uint64_t amount, std::function<bool(uint64_t height)> f) const
{
  return m_db->for_all_outputs(amount, f);;
}

void Blockchain::invalidate_block_template_cache()
{
  MDEBUG("Invalidating block template cache");
  m_btc_valid = false;
}

void Blockchain::cache_block_template(const block &b, const cryptonote::account_public_address &address, const blobdata &nonce, const difficulty_type &diff, uint64_t expected_reward, uint64_t pool_cookie)
{
  MDEBUG("Setting block template cache");
  m_btc = b;
  m_btc_address = address;
  m_btc_nonce = nonce;
  m_btc_difficulty = diff;
  m_btc_expected_reward = expected_reward;
  m_btc_pool_cookie = pool_cookie;
  m_btc_valid = true;
}

namespace cryptonote {
template bool Blockchain::get_transactions(const std::vector<crypto::hash>&, std::vector<transaction>&, std::vector<crypto::hash>&) const;
template bool Blockchain::get_transactions_blobs(const std::vector<crypto::hash>&, std::vector<cryptonote::blobdata>&, std::vector<crypto::hash>&, bool) const;
template bool Blockchain::get_split_transactions_blobs(const std::vector<crypto::hash>&, std::vector<std::tuple<crypto::hash, cryptonote::blobdata, crypto::hash, cryptonote::blobdata>>&, std::vector<crypto::hash>&) const;
}<|MERGE_RESOLUTION|>--- conflicted
+++ resolved
@@ -94,7 +94,6 @@
   time_t time;
 };
 
-<<<<<<< HEAD
 // TODO(doyle): Move this out into a globally accessible object
 // version 7 from the start of the blockchain, inhereted from Monero mainnet
 static const hard_fork_record mainnet_hard_forks[] =
@@ -104,16 +103,8 @@
   { network_version_9_service_nodes,     101250, 0, 1537444800 },
   { network_version_10_bulletproofs,     161849, 0, 1544743800 }, // 2018-12-13 23:30UTC
   { network_version_11_infinite_staking, 234767, 0, 1554170400 }, // 2019-03-26 13:00AEDT
-=======
-  // version 10 starts from block 1788000, which is on or around the 9th of March, 2019. Fork time finalised on 2019-02-10.
-  { 10, 1788000, 0, 1549792439 },
-
-  // version 11 starts from block 1788720, which is on or around the 10th of March, 2019. Fork time finalised on 2019-02-15.
-  { 11, 1788720, 0, 1550225678 },
->>>>>>> 927b2300
 };
 
-<<<<<<< HEAD
 static const hard_fork_record testnet_hard_forks[] =
 {
   { network_version_7,                   1, 0, 1533631121 },
@@ -121,34 +112,8 @@
   { network_version_9_service_nodes,     3, 0, 1533631123 },
   { network_version_10_bulletproofs,     4, 0, 1542681077 },
   { network_version_11_infinite_staking, 5, 0, 1551223964 },
-=======
-static const struct {
-  uint8_t version;
-  uint64_t height;
-  uint8_t threshold;
-  time_t time;
-} testnet_hard_forks[] = {
-  // version 1 from the start of the blockchain
-  { 1, 1, 0, 1341378000 },
-
-  // version 2 starts from block 624634, which is on or around the 23rd of November, 2015. Fork time finalised on 2015-11-20. No fork voting occurs for the v2 fork.
-  { 2, 624634, 0, 1445355000 },
-
-  // versions 3-5 were passed in rapid succession from September 18th, 2016
-  { 3, 800500, 0, 1472415034 },
-  { 4, 801219, 0, 1472415035 },
-  { 5, 802660, 0, 1472415036 + 86400*180 }, // add 5 months on testnet to shut the update warning up since there's a large gap to v6
-
-  { 6, 971400, 0, 1501709789 },
-  { 7, 1057027, 0, 1512211236 },
-  { 8, 1057058, 0, 1533211200 },
-  { 9, 1057778, 0, 1533297600 },
-  { 10, 1154318, 0, 1550153694 },
-  { 11, 1155038, 0, 1550225678 },
->>>>>>> 927b2300
 };
 
-<<<<<<< HEAD
 static const hard_fork_record stagenet_hard_forks[] =
 {
   { network_version_7,                   1,     0, 1341378000 },
@@ -156,28 +121,6 @@
   { network_version_9_service_nodes,     96210, 0, 1536840000 },
   { network_version_10_bulletproofs,     96211, 0, 1536840120 },
   { network_version_11_infinite_staking, 147029, 0, 1551223964 }, // 2019-02-27 12:30 AEDT
-=======
-static const struct {
-  uint8_t version;
-  uint64_t height;
-  uint8_t threshold;
-  time_t time;
-} stagenet_hard_forks[] = {
-  // version 1 from the start of the blockchain
-  { 1, 1, 0, 1341378000 },
-
-  // versions 2-7 in rapid succession from March 13th, 2018
-  { 2, 32000, 0, 1521000000 },
-  { 3, 33000, 0, 1521120000 },
-  { 4, 34000, 0, 1521240000 },
-  { 5, 35000, 0, 1521360000 },
-  { 6, 36000, 0, 1521480000 },
-  { 7, 37000, 0, 1521600000 },
-  { 8, 176456, 0, 1537821770 },
-  { 9, 177176, 0, 1537821771 },
-  { 10, 269000, 0, 1550153694 },
-  { 11, 269720, 0, 1550225678 },
->>>>>>> 927b2300
 };
 
 //------------------------------------------------------------------
@@ -2596,37 +2539,23 @@
     }
   }
 
-<<<<<<< HEAD
-  if (hf_version < HF_VERSION_SMALLER_BP) // from v11, allow bulletproofs v2
-  {
+  if (hf_version < HF_VERSION_SMALLER_BP) {
     if (tx.rct_signatures.type == rct::RCTTypeBulletproof2)
     {
-      MERROR_VER("Bulletproofs v2 are not allowed before v" << HF_VERSION_SMALLER_BP);
+      MERROR_VER("Ringct type " << (unsigned)rct::RCTTypeBulletproof2 << " is not allowed before v" << HF_VERSION_SMALLER_BP);
       tvc.m_invalid_output = true;
       return false;
-=======
-  // from v10, allow bulletproofs v2
-  if (hf_version < HF_VERSION_SMALLER_BP) {
-    if (tx.version >= 2) {
-      if (tx.rct_signatures.type == rct::RCTTypeBulletproof2)
-      {
-        MERROR_VER("Ringct type " << (unsigned)rct::RCTTypeBulletproof2 << " is not allowed before v" << HF_VERSION_SMALLER_BP);
-        tvc.m_invalid_output = true;
-        return false;
-      }
-    }
-  }
-
-  // from v11, allow only bulletproofs v2
+    }
+  }
+
   if (hf_version > HF_VERSION_SMALLER_BP) {
-    if (tx.version >= 2) {
+    if (tx.version >= transaction::version_4_tx_types && tx.get_type() == transaction::type_standard) {
       if (tx.rct_signatures.type == rct::RCTTypeBulletproof)
       {
         MERROR_VER("Ringct type " << (unsigned)rct::RCTTypeBulletproof << " is not allowed from v" << (HF_VERSION_SMALLER_BP + 1));
         tvc.m_invalid_output = true;
         return false;
       }
->>>>>>> 927b2300
     }
   }
 
