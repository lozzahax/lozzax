// Copyright (c) 2014-2019, The Monero Project
// Copyright (c)      2018, The Loki Project
//
// All rights reserved.
//
// Redistribution and use in source and binary forms, with or without modification, are
// permitted provided that the following conditions are met:
//
// 1. Redistributions of source code must retain the above copyright notice, this list of
//    conditions and the following disclaimer.
//
// 2. Redistributions in binary form must reproduce the above copyright notice, this list
//    of conditions and the following disclaimer in the documentation and/or other
//    materials provided with the distribution.
//
// 3. Neither the name of the copyright holder nor the names of its contributors may be
//    used to endorse or promote products derived from this software without specific
//    prior written permission.
//
// THIS SOFTWARE IS PROVIDED BY THE COPYRIGHT HOLDERS AND CONTRIBUTORS "AS IS" AND ANY
// EXPRESS OR IMPLIED WARRANTIES, INCLUDING, BUT NOT LIMITED TO, THE IMPLIED WARRANTIES OF
// MERCHANTABILITY AND FITNESS FOR A PARTICULAR PURPOSE ARE DISCLAIMED. IN NO EVENT SHALL
// THE COPYRIGHT HOLDER OR CONTRIBUTORS BE LIABLE FOR ANY DIRECT, INDIRECT, INCIDENTAL,
// SPECIAL, EXEMPLARY, OR CONSEQUENTIAL DAMAGES (INCLUDING, BUT NOT LIMITED TO,
// PROCUREMENT OF SUBSTITUTE GOODS OR SERVICES; LOSS OF USE, DATA, OR PROFITS; OR BUSINESS
// INTERRUPTION) HOWEVER CAUSED AND ON ANY THEORY OF LIABILITY, WHETHER IN CONTRACT,
// STRICT LIABILITY, OR TORT (INCLUDING NEGLIGENCE OR OTHERWISE) ARISING IN ANY WAY OUT OF
// THE USE OF THIS SOFTWARE, EVEN IF ADVISED OF THE POSSIBILITY OF SUCH DAMAGE.

#include <atomic>
#include <cstdio>
#include <algorithm>
#include <fstream>

#include <boost/filesystem.hpp>
#include <boost/algorithm/string.hpp>
#include <unistd.h>
#include "misc_log_ex.h"
#include "bootstrap_file.h"
#include "bootstrap_serialization.h"
#include "blocks/blocks.h"
#include "cryptonote_basic/cryptonote_format_utils.h"
#include "serialization/binary_utils.h" // dump_binary(), parse_binary()
#include "serialization/json_utils.h" // dump_json()
#include "include_base_utils.h"
#include "cryptonote_core/cryptonote_core.h"

#undef LOKI_DEFAULT_LOG_CATEGORY
#define LOKI_DEFAULT_LOG_CATEGORY "bcutil"

namespace
{
// CONFIG
bool opt_batch   = true;
bool opt_verify  = true; // use add_new_block, which does verification before calling add_block
bool opt_resume  = true;
bool opt_testnet = true;
bool opt_stagenet = true;

// number of blocks per batch transaction
// adjustable through command-line argument according to available RAM
#if ARCH_WIDTH != 32
uint64_t db_batch_size = 20000;
#else
// set a lower default batch size, pending possible LMDB issue with large transaction size
uint64_t db_batch_size = 100;
#endif

// when verifying, use a smaller default batch size so progress is more
// frequently saved
uint64_t db_batch_size_verify = 5000;

std::string refresh_string = "\r                                    \r";
}



namespace po = boost::program_options;

using namespace cryptonote;

// db_mode: safe, fast, fastest
int get_db_flags_from_mode(const std::string& db_mode)
{
  int db_flags = 0;
  if (db_mode == "safe")
    db_flags = DBF_SAFE;
  else if (db_mode == "fast")
    db_flags = DBF_FAST;
  else if (db_mode == "fastest")
    db_flags = DBF_FASTEST;
  return db_flags;
}

<<<<<<< HEAD
int parse_db_arguments(const std::string& db_arg_str, std::string& db_type, int& db_flags)
{
  std::vector<std::string> db_args;
  boost::split(db_args, db_arg_str, boost::is_any_of("#"));
  db_type = db_args.front();
  boost::algorithm::trim(db_type);

  if (db_args.size() == 1)
  {
    return 0;
  }
  else if (db_args.size() > 2)
  {
    std::cerr << "unrecognized database argument format: " << db_arg_str << std::endl;
    return 1;
  }

  std::string db_arg_str2 = db_args[1];
  boost::split(db_args, db_arg_str2, boost::is_any_of(","));

  // optionally use a composite mode instead of individual flags
  const std::unordered_set<std::string> db_modes {"safe", "fast", "fastest"};
  std::string db_mode;
  if (db_args.size() == 1)
  {
    if (db_modes.count(db_args[0]) > 0)
    {
      db_mode = db_args[0];
    }
  }
  if (! db_mode.empty())
  {
    db_flags = get_db_flags_from_mode(db_mode);
  }
  return 0;
}


=======
>>>>>>> dc64fcb8
int pop_blocks(cryptonote::core& core, int num_blocks)
{
  bool use_batch = opt_batch;

  if (use_batch) core.get_blockchain_storage().get_db().batch_start();

  try
  {
    core.get_blockchain_storage().pop_blocks(num_blocks);
    if (use_batch)
    {
      core.get_blockchain_storage().get_db().batch_stop();
      core.get_blockchain_storage().get_db().show_stats();
    }
  }
  catch(const std::exception &e)
  {
    // There was an error, so don't commit pending data.
    // Destructor will abort write txn.
  }

  return num_blocks;
}

int check_flush(cryptonote::core &core, std::vector<block_complete_entry> &blocks, bool force)
{
  if (blocks.empty())
    return 0;
  if (!force && blocks.size() < db_batch_size)
    return 0;

  // wait till we can verify a full HOH without extra, for speed
  uint64_t new_height = core.get_blockchain_storage().get_db().height() + blocks.size();
  if (!force && new_height % HASH_OF_HASHES_STEP)
    return 0;

  std::vector<crypto::hash> hashes;
  for (const auto &b: blocks)
  {
    cryptonote::block block;
    if (!parse_and_validate_block_from_blob(b.block, block))
    {
      MERROR("Failed to parse block: "
          << epee::string_tools::pod_to_hex(get_blob_hash(b.block)));
      core.cleanup_handle_incoming_blocks();
      return 1;
    }
    hashes.push_back(cryptonote::get_block_hash(block));
  }
  core.prevalidate_block_hashes(core.get_blockchain_storage().get_db().height(), hashes);

  // TODO(doyle): Checkpointing
  std::vector<block> pblocks;
  if (!core.prepare_handle_incoming_blocks(blocks, pblocks))
  {
    MERROR("Failed to prepare to add blocks");
    return 1;
  }
  if (!pblocks.empty() && pblocks.size() != blocks.size())
  {
    MERROR("Unexpected parsed blocks size");
    core.cleanup_handle_incoming_blocks();
    return 1;
  }

  size_t blockidx = 0;
  for(const block_complete_entry& block_entry: blocks)
  {
    // process transactions
    for(auto& tx_blob: block_entry.txs)
    {
      tx_verification_context tvc{};
      core.handle_incoming_tx(tx_blob, tvc, tx_pool_options::from_block());
      if(tvc.m_verifivation_failed)
      {
        MERROR("transaction verification failed, tx_id = "
            << epee::string_tools::pod_to_hex(get_blob_hash(tx_blob)));
        core.cleanup_handle_incoming_blocks();
        return 1;
      }
    }

    // process block

    block_verification_context bvc{};

    core.handle_incoming_block(block_entry.block, pblocks.empty() ? NULL : &pblocks[blockidx++], bvc, nullptr /*checkpoint*/, false); // <--- process block

    if(bvc.m_verifivation_failed)
    {
      MERROR("Block verification failed, id = "
          << epee::string_tools::pod_to_hex(get_blob_hash(block_entry.block)));
      core.cleanup_handle_incoming_blocks();
      return 1;
    }
    if(bvc.m_marked_as_orphaned)
    {
      MERROR("Block received at sync phase was marked as orphaned");
      core.cleanup_handle_incoming_blocks();
      return 1;
    }

  } // each download block
  if (!core.cleanup_handle_incoming_blocks())
    return 1;

  blocks.clear();
  return 0;
}

int import_from_file(cryptonote::core& core, const std::string& import_file_path, uint64_t block_stop=0)
{
  // Reset stats, in case we're using newly created db, accumulating stats
  // from addition of genesis block.
  // This aligns internal db counts with importer counts.
  core.get_blockchain_storage().get_db().reset_stats();

  boost::filesystem::path fs_import_file_path(import_file_path);
  boost::system::error_code ec;
  if (!boost::filesystem::exists(fs_import_file_path, ec))
  {
    MFATAL("bootstrap file not found: " << fs_import_file_path);
    return false;
  }

  uint64_t start_height = 1, seek_height;
  if (opt_resume)
    start_height = core.get_blockchain_storage().get_current_blockchain_height();

  seek_height = start_height;
  BootstrapFile bootstrap;
  std::streampos pos;
  // BootstrapFile bootstrap(import_file_path);
  uint64_t total_source_blocks = bootstrap.count_blocks(import_file_path, pos, seek_height);
  MINFO("bootstrap file last block number: " << total_source_blocks-1 << " (zero-based height)  total blocks: " << total_source_blocks);

  if (total_source_blocks-1 <= start_height)
  {
    return false;
  }

  std::cout << "\nPreparing to read blocks...\n\n";

  std::ifstream import_file;
  import_file.open(import_file_path, std::ios_base::binary | std::ifstream::in);

  uint64_t h = 0;
  uint64_t num_imported = 0;
  if (import_file.fail())
  {
    MFATAL("import_file.open() fail");
    return false;
  }

  // 4 byte magic + (currently) 1024 byte header structures
  bootstrap.seek_to_first_chunk(import_file);

  std::string str1;
  char buffer1[1024];
  char buffer_block[BUFFER_SIZE];
  block b;
  transaction tx;
  int quit = 0;
  uint64_t bytes_read;

  // Note that a new blockchain will start with block number 0 (total blocks: 1)
  // due to genesis block being added at initialization.

  if (! block_stop)
  {
    block_stop = total_source_blocks - 1;
  }

  // These are what we'll try to use, and they don't have to be a determination
  // from source and destination blockchains, but those are the defaults.
  MINFO("start block: " << start_height << "  stop block: " <<
      block_stop);

  bool use_batch = opt_batch && !opt_verify;

  MINFO("Reading blockchain from bootstrap file...");
  std::cout << "\n";

  std::vector<block_complete_entry> blocks;

  // Skip to start_height before we start adding.
  {
    bool q2 = false;
    import_file.seekg(pos);
    bytes_read = bootstrap.count_bytes(import_file, start_height-seek_height, h, q2);
    if (q2)
    {
      quit = 2;
      goto quitting;
    }
    h = start_height;
  }

  if (use_batch)
  {
    uint64_t bytes, h2;
    bool q2;
    pos = import_file.tellg();
    bytes = bootstrap.count_bytes(import_file, db_batch_size, h2, q2);
    if (import_file.eof())
      import_file.clear();
    import_file.seekg(pos);
    core.get_blockchain_storage().get_db().batch_start(db_batch_size, bytes);
  }
  while (! quit)
  {
    uint32_t chunk_size;
    import_file.read(buffer1, sizeof(chunk_size));
    // TODO: bootstrap.read_chunk();
    if (! import_file) {
      std::cout << refresh_string;
      MINFO("End of file reached");
      quit = 1;
      break;
    }
    bytes_read += sizeof(chunk_size);

    str1.assign(buffer1, sizeof(chunk_size));
    if (! ::serialization::parse_binary(str1, chunk_size))
    {
      throw std::runtime_error("Error in deserialization of chunk size");
    }
    MDEBUG("chunk_size: " << chunk_size);

    if (chunk_size > BUFFER_SIZE)
    {
      MWARNING("WARNING: chunk_size " << chunk_size << " > BUFFER_SIZE " << BUFFER_SIZE);
      throw std::runtime_error("Aborting: chunk size exceeds buffer size");
    }
    if (chunk_size > CHUNK_SIZE_WARNING_THRESHOLD)
    {
      MINFO("NOTE: chunk_size " << chunk_size << " > " << CHUNK_SIZE_WARNING_THRESHOLD);
    }
    else if (chunk_size == 0) {
      MFATAL("ERROR: chunk_size == 0");
      return 2;
    }
    import_file.read(buffer_block, chunk_size);
    if (! import_file) {
      if (import_file.eof())
      {
        std::cout << refresh_string;
        MINFO("End of file reached - file was truncated");
        quit = 1;
        break;
      }
      else
      {
        MFATAL("ERROR: unexpected end of file: bytes read before error: "
            << import_file.gcount() << " of chunk_size " << chunk_size);
        return 2;
      }
    }
    bytes_read += chunk_size;
    MDEBUG("Total bytes read: " << bytes_read);

    if (h > block_stop)
    {
      std::cout << refresh_string << "block " << h-1
        << " / " << block_stop
        << "\n" << std::endl;
      MINFO("Specified block number reached - stopping.  block: " << h-1 << "  total blocks: " << h);
      quit = 1;
      break;
    }

    try
    {
      str1.assign(buffer_block, chunk_size);
      bootstrap::block_package bp;
      if (! ::serialization::parse_binary(str1, bp))
        throw std::runtime_error("Error in deserialization of chunk");

      int display_interval = 1000;
      int progress_interval = 10;
      // NOTE: use of NUM_BLOCKS_PER_CHUNK is a placeholder in case multi-block chunks are later supported.
      for (int chunk_ind = 0; chunk_ind < NUM_BLOCKS_PER_CHUNK; ++chunk_ind)
      {
        ++h;
        if ((h-1) % display_interval == 0)
        {
          std::cout << refresh_string;
          MDEBUG("loading block number " << h-1);
        }
        else
        {
          MDEBUG("loading block number " << h-1);
        }
        b = bp.block;
        MDEBUG("block prev_id: " << b.prev_id << "\n");

        if ((h-1) % progress_interval == 0)
        {
          std::cout << refresh_string << "block " << h-1
            << " / " << block_stop
            << "\r" << std::flush;
        }

        if (opt_verify)
        {
          cryptonote::blobdata block;
          cryptonote::block_to_blob(bp.block, block);
          std::vector<cryptonote::blobdata> txs;
          for (const auto &tx: bp.txs)
          {
            txs.push_back(cryptonote::blobdata());
            cryptonote::tx_to_blob(tx, txs.back());
          }
          blocks.push_back({block, txs});
          int ret = check_flush(core, blocks, false);
          if (ret)
          {
            quit = 2; // make sure we don't commit partial block data
            break;
          }
        }
        else
        {
          std::vector<std::pair<transaction, blobdata>> txs;
          std::vector<transaction> archived_txs;

          archived_txs = bp.txs;

          // tx number 1: coinbase tx
          // tx number 2 onwards: archived_txs
          for (const transaction &tx : archived_txs)
          {
            // add blocks with verification.
            // for Blockchain and blockchain_storage add_new_block().
            // for add_block() method, without (much) processing.
            // don't add coinbase transaction to txs.
            //
            // because add_block() calls
            // add_transaction(blk_hash, blk.miner_tx) first, and
            // then a for loop for the transactions in txs.
            txs.push_back(std::make_pair(tx, tx_to_blob(tx)));
          }

          size_t block_weight;
          difficulty_type cumulative_difficulty;
          uint64_t coins_generated;

          block_weight = bp.block_weight;
          cumulative_difficulty = bp.cumulative_difficulty;
          coins_generated = bp.coins_generated;

          try
          {
            uint64_t long_term_block_weight = core.get_blockchain_storage().get_next_long_term_block_weight(block_weight);
            core.get_blockchain_storage().get_db().add_block(std::make_pair(b, block_to_blob(b)), block_weight, long_term_block_weight, cumulative_difficulty, coins_generated, txs);
          }
          catch (const std::exception& e)
          {
            std::cout << refresh_string;
            MFATAL("Error adding block to blockchain: " << e.what());
            quit = 2; // make sure we don't commit partial block data
            break;
          }

          if (use_batch)
          {
            if ((h-1) % db_batch_size == 0)
            {
              uint64_t bytes, h2;
              bool q2;
              std::cout << refresh_string;
              // zero-based height
              std::cout << "\n[- batch commit at height " << h-1 << " -]\n";
              core.get_blockchain_storage().get_db().batch_stop();
              pos = import_file.tellg();
              bytes = bootstrap.count_bytes(import_file, db_batch_size, h2, q2);
              import_file.seekg(pos);
              core.get_blockchain_storage().get_db().batch_start(db_batch_size, bytes);
              std::cout << "\n";
              core.get_blockchain_storage().get_db().show_stats();
            }
          }
        }
        ++num_imported;
      }
    }
    catch (const std::exception& e)
    {
      std::cout << refresh_string;
      MFATAL("exception while reading from file, height=" << h << ": " << e.what());
      return 2;
    }
  } // while

quitting:
  import_file.close();

  if (opt_verify)
  {
    int ret = check_flush(core, blocks, true);
    if (ret)
      return ret;
  }

  if (use_batch)
  {
    if (quit > 1)
    {
      // There was an error, so don't commit pending data.
      // Destructor will abort write txn.
    }
    else
    {
      core.get_blockchain_storage().get_db().batch_stop();
    }
  }

  core.get_blockchain_storage().get_db().show_stats();
  MINFO("Number of blocks imported: " << num_imported);
  if (h > 0)
    // TODO: if there was an error, the last added block is probably at zero-based height h-2
    MINFO("Finished at block: " << h-1 << "  total blocks: " << h);

  std::cout << "\n";
  return 0;
}

int main(int argc, char* argv[])
{
  TRY_ENTRY();

  epee::string_tools::set_module_name_and_folder(argv[0]);

  uint32_t log_level = 0;
  uint64_t num_blocks = 0;
  uint64_t block_stop = 0;
  std::string m_config_folder;
  std::string db_arg_str;

  tools::on_startup();

  std::string import_file_path;

  auto opt_size = command_line::boost_option_sizes();

  po::options_description desc_cmd_only("Command line options", opt_size.first, opt_size.second);
  po::options_description desc_cmd_sett("Command line options and settings options", opt_size.first, opt_size.second);
  const command_line::arg_descriptor<std::string> arg_input_file = {"input-file", "Specify input file", "", true};
  const command_line::arg_descriptor<std::string> arg_log_level   = {"log-level",  "0-4 or categories", ""};
  const command_line::arg_descriptor<uint64_t> arg_block_stop  = {"block-stop", "Stop at block number", block_stop};
  const command_line::arg_descriptor<uint64_t> arg_batch_size  = {"batch-size", "", db_batch_size};
  const command_line::arg_descriptor<uint64_t> arg_pop_blocks  = {"pop-blocks", "Remove blocks from end of blockchain", num_blocks};
  const command_line::arg_descriptor<bool>        arg_drop_hf  = {"drop-hard-fork", "Drop hard fork subdbs", false};
  const command_line::arg_descriptor<bool>     arg_count_blocks = {
    "count-blocks"
      , "Count blocks in bootstrap file and exit"
      , false
  };
  const command_line::arg_descriptor<bool> arg_noverify =  {"dangerous-unverified-import",
    "Blindly trust the import file and use potentially malicious blocks and transactions during import (only enable if you exported the file yourself)", false};
  const command_line::arg_descriptor<bool> arg_batch  =  {"batch",
    "Batch transactions for faster import", true};
  const command_line::arg_descriptor<bool> arg_resume =  {"resume",
    "Resume from current height if output database already exists", true};

  command_line::add_arg(desc_cmd_sett, arg_input_file);
  command_line::add_arg(desc_cmd_sett, arg_log_level);
  command_line::add_arg(desc_cmd_sett, arg_batch_size);
  command_line::add_arg(desc_cmd_sett, arg_block_stop);

  command_line::add_arg(desc_cmd_only, arg_count_blocks);
  command_line::add_arg(desc_cmd_only, arg_pop_blocks);
  command_line::add_arg(desc_cmd_only, arg_drop_hf);
  command_line::add_arg(desc_cmd_only, command_line::arg_help);

  command_line::add_arg(desc_cmd_only, arg_recalculate_difficulty);

  // call add_options() directly for these arguments since
  // command_line helpers support only boolean switch, not boolean argument
  desc_cmd_sett.add_options()
    (arg_noverify.name, make_semantic(arg_noverify), arg_noverify.description)
    (arg_batch.name,  make_semantic(arg_batch),  arg_batch.description)
    (arg_resume.name, make_semantic(arg_resume), arg_resume.description)
    ;

  po::options_description desc_options("Allowed options");
  desc_options.add(desc_cmd_only).add(desc_cmd_sett);
  cryptonote::core::init_options(desc_options);

  po::variables_map vm;
  bool r = command_line::handle_error_helper(desc_options, [&]()
  {
    po::store(po::parse_command_line(argc, argv, desc_options), vm);
    po::notify(vm);
    return true;
  });
  if (! r)
    return 1;

  opt_verify    = !command_line::get_arg(vm, arg_noverify);
  opt_batch     = command_line::get_arg(vm, arg_batch);
  opt_resume    = command_line::get_arg(vm, arg_resume);
  block_stop    = command_line::get_arg(vm, arg_block_stop);
  db_batch_size = command_line::get_arg(vm, arg_batch_size);

  if (command_line::get_arg(vm, command_line::arg_help))
  {
    std::cout << "Loki '" << LOKI_RELEASE_NAME << "' (v" << LOKI_VERSION_FULL << ")\n\n";
    std::cout << desc_options << std::endl;
    return 1;
  }

  if (! opt_batch && !command_line::is_arg_defaulted(vm, arg_batch_size))
  {
    std::cerr << "Error: batch-size set, but batch option not enabled\n";
    return 1;
  }
  if (! db_batch_size)
  {
    std::cerr << "Error: batch-size must be > 0\n";
    return 1;
  }
  if (opt_verify && command_line::is_arg_defaulted(vm, arg_batch_size))
  {
    // usually want batch size default lower if verify on, so progress can be
    // frequently saved.
    //
    // currently, with Windows, default batch size is low, so ignore
    // default db_batch_size_verify unless it's even lower
    if (db_batch_size > db_batch_size_verify)
    {
      db_batch_size = db_batch_size_verify;
    }
  }

  opt_testnet = command_line::get_arg(vm, cryptonote::arg_testnet_on);
  opt_stagenet = command_line::get_arg(vm, cryptonote::arg_stagenet_on);
  if (opt_testnet && opt_stagenet)
  {
    std::cerr << "Error: Can't specify more than one of --testnet and --stagenet\n";
    return 1;
  }
  m_config_folder = command_line::get_arg(vm, cryptonote::arg_data_dir);

  mlog_configure(mlog_get_default_log_path("loki-blockchain-import.log"), true);
  if (!command_line::is_arg_defaulted(vm, arg_log_level))
    mlog_set_log(command_line::get_arg(vm, arg_log_level).c_str());
  else
    mlog_set_log(std::string(std::to_string(log_level) + ",bcutil:INFO").c_str());

  MINFO("Starting...");

  boost::filesystem::path fs_import_file_path;

  if (command_line::has_arg(vm, arg_input_file))
    fs_import_file_path = boost::filesystem::path(command_line::get_arg(vm, arg_input_file));
  else
    fs_import_file_path = boost::filesystem::path(m_config_folder) / "export" / BLOCKCHAIN_RAW;

  import_file_path = fs_import_file_path.string();

  if (command_line::has_arg(vm, arg_count_blocks))
  {
    BootstrapFile bootstrap;
    bootstrap.count_blocks(import_file_path);
    return 0;
  }

<<<<<<< HEAD

  std::string db_type;
  int db_flags = 0;
  int res = 0;
  res = parse_db_arguments(db_arg_str, db_type, db_flags);
  if (res)
  {
    std::cerr << "Error parsing database argument(s)\n";
    return 1;
  }

  if (!cryptonote::blockchain_valid_db_type(db_type))
  {
    std::cerr << "Invalid database type: " << db_type << std::endl;
    return 1;
  }

  MINFO("database: " << db_type);
  MINFO("database flags: " << db_flags);
=======
  MINFO("database: LMDB");
>>>>>>> dc64fcb8
  MINFO("verify:  " << std::boolalpha << opt_verify << std::noboolalpha);
  if (opt_batch)
  {
    MINFO("batch:   " << std::boolalpha << opt_batch << std::noboolalpha
        << "  batch size: " << db_batch_size);
  }
  else
  {
    MINFO("batch:   " << std::boolalpha << opt_batch << std::noboolalpha);
  }
  MINFO("resume:  " << std::boolalpha << opt_resume  << std::noboolalpha);
  MINFO("nettype: " << (opt_testnet ? "testnet" : opt_stagenet ? "stagenet" : "mainnet"));

  MINFO("bootstrap file path: " << import_file_path);
  MINFO("database path:       " << m_config_folder);

  if (!opt_verify)
  {
    MCLOG_RED(el::Level::Warning, "global", "\n"
      "Import is set to proceed WITHOUT VERIFICATION.\n"
      "This is a DANGEROUS operation: if the file was tampered with in transit, or obtained from a malicious source,\n"
      "you could end up with a compromised database. It is recommended to NOT use " << arg_noverify.name << ".\n"
      "*****************************************************************************************\n"
      "You have 90 seconds to press ^C or terminate this program before unverified import starts\n"
      "*****************************************************************************************");
    sleep(90);
  }

  //TODO: currently using cryptonote_protocol stub for this kind of test, use real validation of relayed objects
  cryptonote::core core;

  try
  {

#if defined(PER_BLOCK_CHECKPOINT)
  const GetCheckpointsCallback& get_checkpoints = blocks::GetCheckpointsData;
#else
  const GetCheckpointsCallback& get_checkpoints = nullptr;
#endif
  if (!core.init(vm, nullptr, get_checkpoints))
  {
    std::cerr << "Failed to initialize core\n";
    return 1;
  }
  core.get_blockchain_storage().get_db().set_batch_transactions(true);

  if (!command_line::is_arg_defaulted(vm, arg_pop_blocks))
  {
    num_blocks = command_line::get_arg(vm, arg_pop_blocks);
    MINFO("height: " << core.get_blockchain_storage().get_current_blockchain_height());
    pop_blocks(core, num_blocks);
    MINFO("height: " << core.get_blockchain_storage().get_current_blockchain_height());
    return 0;
  }

  if (!command_line::is_arg_defaulted(vm, arg_recalculate_difficulty))
  {
    uint64_t recalc_diff_from_block = command_line::get_arg(vm, arg_recalculate_difficulty);
    cryptonote::BlockchainDB::fixup_context context  = {};
    context.type                                     = cryptonote::BlockchainDB::fixup_type::calculate_difficulty;
    context.calculate_difficulty_params.start_height = recalc_diff_from_block;
    core.get_blockchain_storage().get_db().fixup(context);
    return 0;
  }

  if (!command_line::is_arg_defaulted(vm, arg_drop_hf))
  {
    MINFO("Dropping hard fork tables...");
    core.get_blockchain_storage().get_db().drop_hard_fork_info();
    core.deinit();
    return 0;
  }

  import_from_file(core, import_file_path, block_stop);

  // ensure db closed
  //   - transactions properly checked and handled
  //   - disk sync if needed
  //
  core.deinit();
  }
  catch (const DB_ERROR& e)
  {
    std::cout << std::string("Error loading blockchain db: ") + e.what() + " -- shutting down now\n";
    core.deinit();
    return 1;
  }

  return 0;

  CATCH_ENTRY("Import error", 1);
}<|MERGE_RESOLUTION|>--- conflicted
+++ resolved
@@ -92,47 +92,6 @@
   return db_flags;
 }
 
-<<<<<<< HEAD
-int parse_db_arguments(const std::string& db_arg_str, std::string& db_type, int& db_flags)
-{
-  std::vector<std::string> db_args;
-  boost::split(db_args, db_arg_str, boost::is_any_of("#"));
-  db_type = db_args.front();
-  boost::algorithm::trim(db_type);
-
-  if (db_args.size() == 1)
-  {
-    return 0;
-  }
-  else if (db_args.size() > 2)
-  {
-    std::cerr << "unrecognized database argument format: " << db_arg_str << std::endl;
-    return 1;
-  }
-
-  std::string db_arg_str2 = db_args[1];
-  boost::split(db_args, db_arg_str2, boost::is_any_of(","));
-
-  // optionally use a composite mode instead of individual flags
-  const std::unordered_set<std::string> db_modes {"safe", "fast", "fastest"};
-  std::string db_mode;
-  if (db_args.size() == 1)
-  {
-    if (db_modes.count(db_args[0]) > 0)
-    {
-      db_mode = db_args[0];
-    }
-  }
-  if (! db_mode.empty())
-  {
-    db_flags = get_db_flags_from_mode(db_mode);
-  }
-  return 0;
-}
-
-
-=======
->>>>>>> dc64fcb8
 int pop_blocks(cryptonote::core& core, int num_blocks)
 {
   bool use_batch = opt_batch;
@@ -701,29 +660,7 @@
     return 0;
   }
 
-<<<<<<< HEAD
-
-  std::string db_type;
-  int db_flags = 0;
-  int res = 0;
-  res = parse_db_arguments(db_arg_str, db_type, db_flags);
-  if (res)
-  {
-    std::cerr << "Error parsing database argument(s)\n";
-    return 1;
-  }
-
-  if (!cryptonote::blockchain_valid_db_type(db_type))
-  {
-    std::cerr << "Invalid database type: " << db_type << std::endl;
-    return 1;
-  }
-
-  MINFO("database: " << db_type);
-  MINFO("database flags: " << db_flags);
-=======
   MINFO("database: LMDB");
->>>>>>> dc64fcb8
   MINFO("verify:  " << std::boolalpha << opt_verify << std::noboolalpha);
   if (opt_batch)
   {
