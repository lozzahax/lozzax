--- conflicted
+++ resolved
@@ -123,36 +123,10 @@
     }
   }
 
-<<<<<<< HEAD
-  std::string db_type = command_line::get_arg(vm, arg_database);
-  if (!cryptonote::blockchain_valid_db_type(db_type))
-  {
-    std::cerr << "Invalid database type: " << db_type << std::endl;
-    return 1;
-  }
-
   LOG_PRINT_L0("Initializing source blockchain (BlockchainDB)");
   blockchain_objects_t blockchain_objects = {};
   Blockchain *core_storage = &blockchain_objects.m_blockchain;
-  BlockchainDB *db = new_db(db_type);
-=======
-  // If we wanted to use the memory pool, we would set up a fake_core.
-
-  // Use Blockchain instead of lower-level BlockchainDB for two reasons:
-  // 1. Blockchain has the init() method for easy setup
-  // 2. exporter needs to use get_current_blockchain_height(), get_block_id_by_height(), get_block_by_hash()
-  //
-  // cannot match blockchain_storage setup above with just one line,
-  // e.g.
-  //   Blockchain* core_storage = new Blockchain(NULL);
-  // because unlike blockchain_storage constructor, which takes a pointer to
-  // tx_memory_pool, Blockchain's constructor takes tx_memory_pool object.
-  LOG_PRINT_L0("Initializing source blockchain (BlockchainDB)");
-  std::unique_ptr<Blockchain> core_storage;
-  tx_memory_pool m_mempool(*core_storage);
-  core_storage.reset(new Blockchain(m_mempool));
   BlockchainDB *db = new_db();
->>>>>>> dc64fcb8
   if (db == NULL)
   {
     LOG_ERROR("Failed to initialize a database");
