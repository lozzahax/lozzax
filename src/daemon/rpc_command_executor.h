// Copyright (c) 2018-2020, The Loki Project
// Copyright (c) 2014-2019, The Monero Project
// 
// All rights reserved.
// 
// Redistribution and use in source and binary forms, with or without modification, are
// permitted provided that the following conditions are met:
// 
// 1. Redistributions of source code must retain the above copyright notice, this list of
//    conditions and the following disclaimer.
// 
// 2. Redistributions in binary form must reproduce the above copyright notice, this list
//    of conditions and the following disclaimer in the documentation and/or other
//    materials provided with the distribution.
// 
// 3. Neither the name of the copyright holder nor the names of its contributors may be
//    used to endorse or promote products derived from this software without specific
//    prior written permission.
// 
// THIS SOFTWARE IS PROVIDED BY THE COPYRIGHT HOLDERS AND CONTRIBUTORS "AS IS" AND ANY
// EXPRESS OR IMPLIED WARRANTIES, INCLUDING, BUT NOT LIMITED TO, THE IMPLIED WARRANTIES OF
// MERCHANTABILITY AND FITNESS FOR A PARTICULAR PURPOSE ARE DISCLAIMED. IN NO EVENT SHALL
// THE COPYRIGHT HOLDER OR CONTRIBUTORS BE LIABLE FOR ANY DIRECT, INDIRECT, INCIDENTAL,
// SPECIAL, EXEMPLARY, OR CONSEQUENTIAL DAMAGES (INCLUDING, BUT NOT LIMITED TO,
// PROCUREMENT OF SUBSTITUTE GOODS OR SERVICES; LOSS OF USE, DATA, OR PROFITS; OR BUSINESS
// INTERRUPTION) HOWEVER CAUSED AND ON ANY THEORY OF LIABILITY, WHETHER IN CONTRACT,
// STRICT LIABILITY, OR TORT (INCLUDING NEGLIGENCE OR OTHERWISE) ARISING IN ANY WAY OUT OF
// THE USE OF THIS SOFTWARE, EVEN IF ADVISED OF THE POSSIBILITY OF SUCH DAMAGE.
//
// Parts of this file are originally copyright (c) 2012-2013 The Cryptonote developers

#pragma once

#include <boost/optional/optional_fwd.hpp>

#include "common/common_fwd.h"
#include "common/rpc_client.h"
#include "cryptonote_basic/cryptonote_basic.h"
#include "net/net_fwd.h"
#include "rpc/core_rpc_server.h"

#undef LOKI_DEFAULT_LOG_CATEGORY
#define LOKI_DEFAULT_LOG_CATEGORY "daemon"

namespace daemonize {

class rpc_command_executor final {
private:
  std::unique_ptr<tools::t_rpc_client> m_rpc_client;
  cryptonote::rpc::core_rpc_server* m_rpc_server = nullptr;
  const cryptonote::rpc::rpc_context m_server_context{true};

public:
  /// Executor for remote connection RPC
  rpc_command_executor(
      uint32_t ip
    , uint16_t port
    , const boost::optional<tools::login>& user
    , const epee::net_utils::ssl_options_t& ssl_options
    );
  /// Executor for local daemon RPC
  rpc_command_executor(cryptonote::rpc::core_rpc_server& rpc_server)
    : m_rpc_server{&rpc_server} {}

  /// Runs some RPC command either via json_rpc or a direct core rpc call.
  ///
  /// @param req the request object (rvalue reference)
  /// @param res the response object (lvalue reference)
  /// @param error print this (and, on exception, the exception message) on failure.  If empty then
  /// nothing is printed on failure.
  /// @param check_status_ok whether we require res.status == STATUS_OK to consider the request
  /// successful
  template <typename RPC>
  bool invoke(typename RPC::request&& req, typename RPC::response& res, const std::string& error, bool check_status_ok = true)
  {
    try {
      if (m_rpc_client) {
        if (!m_rpc_client->json_rpc_request(req, res, std::string{RPC::names()[0]}, error))
          return false;
      } else {
        res = m_rpc_server->invoke(std::move(req), m_server_context);
      }
      if (!check_status_ok || res.status == cryptonote::rpc::STATUS_OK)
        return true;
    } catch (const std::exception& e) {
      if (!error.empty())
        tools::fail_msg_writer() << error << ": " << e.what();
      return true;
    } catch (...) {}
    if (!error.empty())
      tools::fail_msg_writer() << error;
    return false;
  }

  bool print_checkpoints(uint64_t start_height, uint64_t end_height, bool print_json);

  bool print_sn_state_changes(uint64_t start_height, uint64_t end_height);

  bool print_peer_list(bool white = true, bool gray = true, size_t limit = 0, bool pruned_only = false, bool publicrpc_only = false);

  bool print_peer_list_stats();

  bool save_blockchain();

  bool show_hash_rate();

  bool hide_hash_rate();

  bool show_difficulty();

  bool show_status();

  bool print_connections();

  bool print_blockchain_info(uint64_t start_block_index, uint64_t end_block_index);

  bool print_quorum_state(uint64_t start_height, uint64_t end_height);

  bool set_log_level(int8_t level);

  bool set_log_categories(std::string categories);

  bool print_height();

private:
  bool print_block(cryptonote::rpc::GET_BLOCK::request&& req, bool include_hdex);

public:
  bool print_block_by_hash(const crypto::hash& block_hash, bool include_hex);

  bool print_block_by_height(uint64_t height, bool include_hex);

  bool print_transaction(const crypto::hash& transaction_hash, bool include_metadata, bool include_hex, bool include_json);

  bool is_key_image_spent(const crypto::key_image &ki);

  bool print_transaction_pool_long();

  bool print_transaction_pool_short();

  bool print_transaction_pool_stats();

  bool start_mining(const cryptonote::account_public_address& address, uint64_t num_threads, cryptonote::network_type nettype);

  bool stop_mining();

  bool mining_status();

  bool stop_daemon();

  bool print_status();

  bool get_limit(bool up = true, bool down = true);

  bool set_limit(int64_t limit_down, int64_t limit_up);

  bool out_peers(bool set, uint32_t limit);

  bool in_peers(bool set, uint32_t limit);

  bool hard_fork_info(uint8_t version);

  bool print_bans();

  bool ban(const std::string &address, time_t seconds, bool clear_ban = false);

  bool unban(const std::string &address);

  bool banned(const std::string &address);

  bool flush_txpool(std::string txid);

  bool output_histogram(const std::vector<uint64_t> &amounts, uint64_t min_count, uint64_t max_count);

  bool print_coinbase_tx_sum(uint64_t height, uint64_t count);

  bool alt_chain_info(const std::string &tip, size_t above, uint64_t last_blocks);

  bool print_blockchain_dynamic_stats(uint64_t nblocks);

  bool update(const std::string &command);

  bool relay_tx(const std::string &txid);

  bool sync_info();

  bool pop_blocks(uint64_t num_blocks);

  bool print_sn_key();

  bool print_sn_status(std::vector<std::string> args);

  bool print_sr(uint64_t height);

  bool prepare_registration();

  bool print_sn(const std::vector<std::string> &args);

  bool prune_blockchain();

  bool check_blockchain_pruning();

  bool print_net_stats();

  bool set_bootstrap_daemon(
    const std::string &address,
    const std::string &username,
    const std::string &password);

<<<<<<< HEAD
  bool flush_cache(bool bad_txs);

  bool version();
=======
  bool rpc_payments();

  bool flush_cache(bool bad_txs, bool invalid_blocks);
>>>>>>> 5e492c4c
};

} // namespace daemonize<|MERGE_RESOLUTION|>--- conflicted
+++ resolved
@@ -112,7 +112,7 @@
 
   bool print_connections();
 
-  bool print_blockchain_info(uint64_t start_block_index, uint64_t end_block_index);
+  bool print_blockchain_info(int64_t start_block_index, uint64_t end_block_index);
 
   bool print_quorum_state(uint64_t start_height, uint64_t end_height);
 
@@ -207,15 +207,9 @@
     const std::string &username,
     const std::string &password);
 
-<<<<<<< HEAD
-  bool flush_cache(bool bad_txs);
+  bool flush_cache(bool bad_txs, bool invalid_blocks);
 
   bool version();
-=======
-  bool rpc_payments();
-
-  bool flush_cache(bool bad_txs, bool invalid_blocks);
->>>>>>> 5e492c4c
 };
 
 } // namespace daemonize