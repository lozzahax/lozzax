--- conflicted
+++ resolved
@@ -2221,12 +2221,7 @@
       result.append("\n");
       for (size_t j = 0; j < entry.contributors.size(); ++j)
       {
-<<<<<<< HEAD
         const cryptonote::COMMAND_RPC_GET_SERVICE_NODES::response::contributor &contributor = entry.contributors[j];
-        tools::msg_writer() << indent2 << "[" << j << "] Contributor: " << contributor.address;
-        tools::msg_writer() << indent3 << "Amount / Reserved: "         << cryptonote::print_money(contributor.amount) << " / " << cryptonote::print_money(contributor.reserved);
-=======
-        const cryptonote::COMMAND_RPC_GET_SERVICE_NODES::response::contribution &contributor = entry.contributors[j];
 
         result.append(indent2);
         result.append("[");
@@ -2241,7 +2236,6 @@
         result.append("/");
         result.append(cryptonote::print_money(contributor.reserved));
         result.append("\n");
->>>>>>> 9c619316
       }
     }
 
