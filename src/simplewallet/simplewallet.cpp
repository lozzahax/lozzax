// Copyright (c) 2014-2018, The Monero Project
// Copyright (c)      2018, The Loki Project
// 
// All rights reserved.
// 
// Redistribution and use in source and binary forms, with or without modification, are
// permitted provided that the following conditions are met:
// 
// 1. Redistributions of source code must retain the above copyright notice, this list of
//    conditions and the following disclaimer.
// 
// 2. Redistributions in binary form must reproduce the above copyright notice, this list
//    of conditions and the following disclaimer in the documentation and/or other
//    materials provided with the distribution.
// 
// 3. Neither the name of the copyright holder nor the names of its contributors may be
//    used to endorse or promote products derived from this software without specific
//    prior written permission.
// 
// THIS SOFTWARE IS PROVIDED BY THE COPYRIGHT HOLDERS AND CONTRIBUTORS "AS IS" AND ANY
// EXPRESS OR IMPLIED WARRANTIES, INCLUDING, BUT NOT LIMITED TO, THE IMPLIED WARRANTIES OF
// MERCHANTABILITY AND FITNESS FOR A PARTICULAR PURPOSE ARE DISCLAIMED. IN NO EVENT SHALL
// THE COPYRIGHT HOLDER OR CONTRIBUTORS BE LIABLE FOR ANY DIRECT, INDIRECT, INCIDENTAL,
// SPECIAL, EXEMPLARY, OR CONSEQUENTIAL DAMAGES (INCLUDING, BUT NOT LIMITED TO,
// PROCUREMENT OF SUBSTITUTE GOODS OR SERVICES; LOSS OF USE, DATA, OR PROFITS; OR BUSINESS
// INTERRUPTION) HOWEVER CAUSED AND ON ANY THEORY OF LIABILITY, WHETHER IN CONTRACT,
// STRICT LIABILITY, OR TORT (INCLUDING NEGLIGENCE OR OTHERWISE) ARISING IN ANY WAY OUT OF
// THE USE OF THIS SOFTWARE, EVEN IF ADVISED OF THE POSSIBILITY OF SUCH DAMAGE.
// 
// Parts of this file are originally copyright (c) 2012-2013 The Cryptonote developers

/*!
 * \file simplewallet.cpp
 * 
 * \brief Source file that defines simple_wallet class.
 */
#include <thread>
#include <iostream>
#include <sstream>
#include <fstream>
#include <ctype.h>
#include <boost/lexical_cast.hpp>
#include <boost/program_options.hpp>
#include <boost/algorithm/string.hpp>
#include <boost/format.hpp>
#include <boost/regex.hpp>
#include <boost/range/adaptor/transformed.hpp>
#include "include_base_utils.h"
#include "common/i18n.h"
#include "common/command_line.h"
#include "common/util.h"
#include "common/dns_utils.h"
#include "common/base58.h"
#include "common/scoped_message_writer.h"
#include "cryptonote_protocol/cryptonote_protocol_handler.h"
#include "cryptonote_core/service_node_deregister.h"
#include "cryptonote_core/service_node_list.h"
#include "simplewallet.h"
#include "cryptonote_basic/cryptonote_format_utils.h"
#include "storages/http_abstract_invoke.h"
#include "rpc/core_rpc_server_commands_defs.h"
#include "crypto/crypto.h"  // for crypto::secret_key definition
#include "mnemonics/electrum-words.h"
#include "rapidjson/document.h"
#include "common/json_util.h"
#include "ringct/rctSigs.h"
#include "multisig/multisig.h"
#include "wallet/wallet_args.h"
#include "version.h"
#include <stdexcept>
#include "common/int-util.h"
#include "common/threadpool.h"
#include "daemonizer/posix_fork.h"
#ifndef WIN32
#include <cstdlib>
#include <fcntl.h>
#include <unistd.h>
#include <stdexcept>
#include <string>
#include <sys/stat.h>
#endif

#ifdef WIN32
#include <boost/locale.hpp>
#include <boost/filesystem.hpp>
#endif

#ifdef HAVE_READLINE
#include "readline_buffer.h"
#endif

using namespace std;
using namespace epee;
using namespace cryptonote;
using boost::lexical_cast;
namespace po = boost::program_options;
typedef cryptonote::simple_wallet sw;

#undef LOKI_DEFAULT_LOG_CATEGORY
#define LOKI_DEFAULT_LOG_CATEGORY "wallet.simplewallet"

#define EXTENDED_LOGS_FILE "wallet_details.log"

#define OUTPUT_EXPORT_FILE_MAGIC "Loki output export\003"

#define LOCK_IDLE_SCOPE() \
  bool auto_refresh_enabled = m_auto_refresh_enabled.load(std::memory_order_relaxed); \
  m_auto_refresh_enabled.store(false, std::memory_order_relaxed); \
  /* stop any background refresh, and take over */ \
  m_wallet->stop(); \
  boost::unique_lock<boost::mutex> lock(m_idle_mutex); \
  m_idle_cond.notify_all(); \
  epee::misc_utils::auto_scope_leave_caller scope_exit_handler = epee::misc_utils::create_scope_leave_handler([&](){ \
    m_auto_refresh_enabled.store(auto_refresh_enabled, std::memory_order_relaxed); \
  })

#define SCOPED_WALLET_UNLOCK() \
  LOCK_IDLE_SCOPE(); \
  boost::optional<tools::password_container> pwd_container = boost::none; \
  if (m_wallet->ask_password() && !m_wallet->watch_only() && !(pwd_container = get_and_verify_password())) { return true; } \
  tools::wallet_keys_unlocker unlocker(*m_wallet, pwd_container);

enum TransferType {
  Transfer,
  TransferLocked,
};

namespace
{
  const std::array<const char* const, 5> allowed_priority_strings = {{"default", "unimportant", "normal", "elevated", "priority"}};
  const auto arg_wallet_file = wallet_args::arg_wallet_file();
  const command_line::arg_descriptor<std::string> arg_generate_new_wallet = {"generate-new-wallet", sw::tr("Generate new wallet and save it to <arg>"), ""};
  const command_line::arg_descriptor<std::string> arg_generate_from_device = {"generate-from-device", sw::tr("Generate new wallet from device and save it to <arg>"), ""};
  const command_line::arg_descriptor<std::string> arg_generate_from_view_key = {"generate-from-view-key", sw::tr("Generate incoming-only wallet from view key"), ""};
  const command_line::arg_descriptor<std::string> arg_generate_from_spend_key = {"generate-from-spend-key", sw::tr("Generate deterministic wallet from spend key"), ""};
  const command_line::arg_descriptor<std::string> arg_generate_from_keys = {"generate-from-keys", sw::tr("Generate wallet from private keys"), ""};
  const command_line::arg_descriptor<std::string> arg_generate_from_multisig_keys = {"generate-from-multisig-keys", sw::tr("Generate a master wallet from multisig wallet keys"), ""};
  const auto arg_generate_from_json = wallet_args::arg_generate_from_json();
  const command_line::arg_descriptor<std::string> arg_mnemonic_language = {"mnemonic-language", sw::tr("Language for mnemonic"), ""};
  const command_line::arg_descriptor<std::string> arg_electrum_seed = {"electrum-seed", sw::tr("Specify Electrum seed for wallet recovery/creation"), ""};
  const command_line::arg_descriptor<bool> arg_restore_deterministic_wallet = {"restore-deterministic-wallet", sw::tr("Recover wallet using Electrum-style mnemonic seed"), false};
  const command_line::arg_descriptor<bool> arg_restore_multisig_wallet = {"restore-multisig-wallet", sw::tr("Recover multisig wallet using Electrum-style mnemonic seed"), false};
  const command_line::arg_descriptor<bool> arg_non_deterministic = {"non-deterministic", sw::tr("Generate non-deterministic view and spend keys"), false};
  const command_line::arg_descriptor<bool> arg_allow_mismatched_daemon_version = {"allow-mismatched-daemon-version", sw::tr("Allow communicating with a daemon that uses a different RPC version"), false};
  const command_line::arg_descriptor<uint64_t> arg_restore_height = {"restore-height", sw::tr("Restore from specific blockchain height"), 0};
  const command_line::arg_descriptor<bool> arg_do_not_relay = {"do-not-relay", sw::tr("The newly created transaction will not be relayed to the loki network"), false};
  const command_line::arg_descriptor<bool> arg_create_address_file = {"create-address-file", sw::tr("Create an address file for new wallets"), false};
  const command_line::arg_descriptor<std::string> arg_subaddress_lookahead = {"subaddress-lookahead", tools::wallet2::tr("Set subaddress lookahead sizes to <major>:<minor>"), ""};
  const command_line::arg_descriptor<bool> arg_use_english_language_names = {"use-english-language-names", sw::tr("Display English language names"), false};

  const command_line::arg_descriptor< std::vector<std::string> > arg_command = {"command", ""};

<<<<<<< HEAD
#ifdef WIN32
  // Translate from CP850 to UTF-8;
  // std::getline for a Windows console returns a string in CP437 or CP850; as simplewallet,
  // like all of Loki, is assumed to work internally with UTF-8 throughout, even on Windows
  // (although only implemented partially), a translation to UTF-8 is needed for input.
  //
  // Note that if a program is started inside the MSYS2 shell somebody already translates
  // console input to UTF-8, but it's not clear how one could detect that in order to avoid
  // double-translation; this code here thus breaks UTF-8 input within a MSYS2 shell,
  // unfortunately.
  //
  // Note also that input for passwords is NOT translated, to remain compatible with any
  // passwords containing special characters that predate this switch to UTF-8 support.
  template<typename T>
  static T cp850_to_utf8(const T &cp850_str)
  {
    boost::locale::generator gen;
    gen.locale_cache_enabled(true);
    std::locale loc = gen("en_US.CP850");
    const boost::locale::conv::method_type how = boost::locale::conv::default_method;
    T result;
    const char *begin = cp850_str.data();
    const char *end = begin + cp850_str.size();
    result.reserve(end-begin);
    typedef std::back_insert_iterator<T> inserter_type;
    inserter_type inserter(result);
    boost::locale::utf::code_point c;
    while(begin!=end) {
        c=boost::locale::utf::utf_traits<char>::template decode<char const *>(begin,end);
        if(c==boost::locale::utf::illegal || c==boost::locale::utf::incomplete) {
            if(how==boost::locale::conv::stop)
                throw boost::locale::conv::conversion_error();
        }
        else {
            boost::locale::utf::utf_traits<char>::template encode<inserter_type>(c,inserter);
        }
    }
    return result;
  }
#endif

=======
>>>>>>> c23b6f8f
  std::string input_line(const std::string& prompt)
  {
#ifdef HAVE_READLINE
    rdln::suspend_readline pause_readline;
#endif
    std::cout << prompt;

    std::string buf;
#ifdef _WIN32
    buf = tools::input_line_win();
#else
    std::getline(std::cin, buf);
#endif

    return epee::string_tools::trim(buf);
  }

  epee::wipeable_string input_secure_line(const std::string& prompt)
  {
#ifdef HAVE_READLINE
    rdln::suspend_readline pause_readline;
#endif
    auto pwd_container = tools::password_container::prompt(false, prompt.c_str(), false);
    if (!pwd_container)
    {
      MERROR("Failed to read secure line");
      return "";
    }

    epee::wipeable_string buf = pwd_container->password();

    buf.trim();
    return buf;
  }

  boost::optional<tools::password_container> password_prompter(const char *prompt, bool verify)
  {
#ifdef HAVE_READLINE
    rdln::suspend_readline pause_readline;
#endif
    auto pwd_container = tools::password_container::prompt(verify, prompt);
    if (!pwd_container)
    {
      tools::fail_msg_writer() << sw::tr("failed to read wallet password");
    }
    return pwd_container;
  }

  boost::optional<tools::password_container> default_password_prompter(bool verify)
  {
    return password_prompter(verify ? sw::tr("Enter a new password for the wallet") : sw::tr("Wallet password"), verify);
  }

  inline std::string interpret_rpc_response(bool ok, const std::string& status)
  {
    std::string err;
    if (ok)
    {
      if (status == CORE_RPC_STATUS_BUSY)
      {
        err = sw::tr("daemon is busy. Please try again later.");
      }
      else if (status != CORE_RPC_STATUS_OK)
      {
        err = status;
      }
    }
    else
    {
      err = sw::tr("possibly lost connection to daemon");
    }
    return err;
  }

  tools::scoped_message_writer success_msg_writer(bool color = false)
  {
    return tools::scoped_message_writer(color ? console_color_green : console_color_default, false, std::string(), el::Level::Info);
  }

  tools::scoped_message_writer message_writer(epee::console_colors color = epee::console_color_default, bool bright = false)
  {
    return tools::scoped_message_writer(color, bright);
  }

  tools::scoped_message_writer fail_msg_writer()
  {
    return tools::scoped_message_writer(console_color_red, true, sw::tr("Error: "), el::Level::Error);
  }

  bool parse_bool(const std::string& s, bool& result)
  {
    if (s == "1" || command_line::is_yes(s))
    {
      result = true;
      return true;
    }
    if (s == "0" || command_line::is_no(s))
    {
      result = false;
      return true;
    }

    boost::algorithm::is_iequal ignore_case{};
    if (boost::algorithm::equals("true", s, ignore_case) || boost::algorithm::equals(simple_wallet::tr("true"), s, ignore_case))
    {
      result = true;
      return true;
    }
    if (boost::algorithm::equals("false", s, ignore_case) || boost::algorithm::equals(simple_wallet::tr("false"), s, ignore_case))
    {
      result = false;
      return true;
    }

    return false;
  }

  template <typename F>
  bool parse_bool_and_use(const std::string& s, F func)
  {
    bool r;
    if (parse_bool(s, r))
    {
      func(r);
      return true;
    }
    else
    {
      fail_msg_writer() << sw::tr("invalid argument: must be either 0/1, true/false, y/n, yes/no");
      return false;
    }
  }

  const struct
  {
    const char *name;
    tools::wallet2::RefreshType refresh_type;
  } refresh_type_names[] =
  {
    { "full", tools::wallet2::RefreshFull },
    { "optimize-coinbase", tools::wallet2::RefreshOptimizeCoinbase },
    { "optimized-coinbase", tools::wallet2::RefreshOptimizeCoinbase },
    { "no-coinbase", tools::wallet2::RefreshNoCoinbase },
    { "default", tools::wallet2::RefreshDefault },
  };

  bool parse_refresh_type(const std::string &s, tools::wallet2::RefreshType &refresh_type)
  {
    for (size_t n = 0; n < sizeof(refresh_type_names) / sizeof(refresh_type_names[0]); ++n)
    {
      if (s == refresh_type_names[n].name)
      {
        refresh_type = refresh_type_names[n].refresh_type;
        return true;
      }
    }
    fail_msg_writer() << cryptonote::simple_wallet::tr("failed to parse refresh type");
    return false;
  }

  std::string get_refresh_type_name(tools::wallet2::RefreshType type)
  {
    for (size_t n = 0; n < sizeof(refresh_type_names) / sizeof(refresh_type_names[0]); ++n)
    {
      if (type == refresh_type_names[n].refresh_type)
        return refresh_type_names[n].name;
    }
    return "invalid";
  }

  std::string get_version_string(uint32_t version)
  {
    return boost::lexical_cast<std::string>(version >> 16) + "." + boost::lexical_cast<std::string>(version & 0xffff);
  }

  std::string oa_prompter(const std::string &url, const std::vector<std::string> &addresses, bool dnssec_valid)
  {
    if (addresses.empty())
      return {};
    // prompt user for confirmation.
    // inform user of DNSSEC validation status as well.
    std::string dnssec_str;
    if (dnssec_valid)
    {
      dnssec_str = sw::tr("DNSSEC validation passed");
    }
    else
    {
      dnssec_str = sw::tr("WARNING: DNSSEC validation was unsuccessful, this address may not be correct!");
    }
    std::stringstream prompt;
    prompt << sw::tr("For URL: ") << url
           << ", " << dnssec_str << std::endl
<<<<<<< HEAD
           << tr(" Loki Address = ") << addresses[0]
=======
           << sw::tr(" Monero Address = ") << addresses[0]
>>>>>>> c23b6f8f
           << std::endl
           << sw::tr("Is this OK? (Y/n) ")
    ;
    // prompt the user for confirmation given the dns query and dnssec status
    std::string confirm_dns_ok = input_line(prompt.str());
    if (std::cin.eof())
    {
      return {};
    }
    if (!command_line::is_yes(confirm_dns_ok))
    {
      std::cout << sw::tr("you have cancelled the transfer request") << std::endl;
      return {};
    }
    return addresses[0];
  }

  bool parse_subaddress_indices(const std::string& arg, std::set<uint32_t>& subaddr_indices)
  {
    subaddr_indices.clear();

    if (arg.substr(0, 6) != "index=")
      return false;
    std::string subaddr_indices_str_unsplit = arg.substr(6, arg.size() - 6);
    std::vector<std::string> subaddr_indices_str;
    boost::split(subaddr_indices_str, subaddr_indices_str_unsplit, boost::is_any_of(","));

    for (const auto& subaddr_index_str : subaddr_indices_str)
    {
      uint32_t subaddr_index;
      if(!epee::string_tools::get_xtype_from_string(subaddr_index, subaddr_index_str))
      {
        fail_msg_writer() << sw::tr("failed to parse index: ") << subaddr_index_str;
        subaddr_indices.clear();
        return false;
      }
      subaddr_indices.insert(subaddr_index);
    }
    return true;
  }

  boost::optional<std::pair<uint32_t, uint32_t>> parse_subaddress_lookahead(const std::string& str)
  {
    auto r = tools::parse_subaddress_lookahead(str);
    if (!r)
      fail_msg_writer() << sw::tr("invalid format for subaddress lookahead; must be <major>:<minor>");
    return r;
  }

  void handle_transfer_exception(const std::exception_ptr &e, bool trusted_daemon)
  {
    bool warn_of_possible_attack = !trusted_daemon;
    try
    {
      std::rethrow_exception(e);
    }
    catch (const tools::error::daemon_busy&)
    {
      fail_msg_writer() << sw::tr("daemon is busy. Please try again later.");
    }
    catch (const tools::error::no_connection_to_daemon&)
    {
      fail_msg_writer() << sw::tr("no connection to daemon. Please make sure daemon is running.");
    }
    catch (const tools::error::wallet_rpc_error& e)
    {
      LOG_ERROR("RPC error: " << e.to_string());
      fail_msg_writer() << sw::tr("RPC error: ") << e.what();
    }
    catch (const tools::error::get_outs_error &e)
    {
      fail_msg_writer() << sw::tr("failed to get random outputs to mix: ") << e.what();
    }
    catch (const tools::error::not_enough_unlocked_money& e)
    {
      LOG_PRINT_L0(boost::format("not enough money to transfer, available only %s, sent amount %s") %
        print_money(e.available()) %
        print_money(e.tx_amount()));
      fail_msg_writer() << sw::tr("Not enough money in unlocked balance");
      warn_of_possible_attack = false;
    }
    catch (const tools::error::not_enough_money& e)
    {
      LOG_PRINT_L0(boost::format("not enough money to transfer, available only %s, sent amount %s") %
        print_money(e.available()) %
        print_money(e.tx_amount()));
      fail_msg_writer() << sw::tr("Not enough money in unlocked balance");
      warn_of_possible_attack = false;
    }
    catch (const tools::error::tx_not_possible& e)
    {
      LOG_PRINT_L0(boost::format("not enough money to transfer, available only %s, transaction amount %s = %s + %s (fee)") %
        print_money(e.available()) %
        print_money(e.tx_amount() + e.fee())  %
        print_money(e.tx_amount()) %
        print_money(e.fee()));
      fail_msg_writer() << sw::tr("Failed to find a way to create transactions. This is usually due to dust which is so small it cannot pay for itself in fees, or trying to send more money than the unlocked balance, or not leaving enough for fees");
      warn_of_possible_attack = false;
    }
    catch (const tools::error::not_enough_outs_to_mix& e)
    {
      auto writer = fail_msg_writer();
      writer << sw::tr("not enough outputs for specified ring size") << " = " << (e.mixin_count() + 1) << ":";
      for (std::pair<uint64_t, uint64_t> outs_for_amount : e.scanty_outs())
      {
        writer << "\n" << sw::tr("output amount") << " = " << print_money(outs_for_amount.first) << ", " << sw::tr("found outputs to use") << " = " << outs_for_amount.second;
      }
      writer << sw::tr("Please use sweep_unmixable.");
    }
    catch (const tools::error::tx_not_constructed&)
    {
      fail_msg_writer() << sw::tr("transaction was not constructed");
      warn_of_possible_attack = false;
    }
    catch (const tools::error::tx_rejected& e)
    {
      fail_msg_writer() << (boost::format(sw::tr("transaction %s was rejected by daemon with status: ")) % get_transaction_hash(e.tx())) << e.status();
      std::string reason = e.reason();
      if (!reason.empty())
        fail_msg_writer() << sw::tr("Reason: ") << reason;
    }
    catch (const tools::error::tx_sum_overflow& e)
    {
      fail_msg_writer() << e.what();
      warn_of_possible_attack = false;
    }
    catch (const tools::error::zero_destination&)
    {
      fail_msg_writer() << sw::tr("one of destinations is zero");
      warn_of_possible_attack = false;
    }
    catch (const tools::error::tx_too_big& e)
    {
      fail_msg_writer() << sw::tr("failed to find a suitable way to split transactions");
      warn_of_possible_attack = false;
    }
    catch (const tools::error::transfer_error& e)
    {
      LOG_ERROR("unknown transfer error: " << e.to_string());
      fail_msg_writer() << sw::tr("unknown transfer error: ") << e.what();
    }
    catch (const tools::error::multisig_export_needed& e)
    {
      LOG_ERROR("Multisig error: " << e.to_string());
      fail_msg_writer() << sw::tr("Multisig error: ") << e.what();
      warn_of_possible_attack = false;
    }
    catch (const tools::error::wallet_internal_error& e)
    {
      LOG_ERROR("internal error: " << e.to_string());
      fail_msg_writer() << sw::tr("internal error: ") << e.what();
    }
    catch (const std::exception& e)
    {
      LOG_ERROR("unexpected error: " << e.what());
      fail_msg_writer() << sw::tr("unexpected error: ") << e.what();
    }

    if (warn_of_possible_attack)
      fail_msg_writer() << sw::tr("There was an error, which could mean the node may be trying to get you to retry creating a transaction, and zero in on which outputs you own. Or it could be a bona fide error. It may be prudent to disconnect from this node, and not try to send a transaction immediately. Alternatively, connect to another node so the original node cannot correlate information.");
  }

  bool check_file_overwrite(const std::string &filename)
  {
    boost::system::error_code errcode;
    if (boost::filesystem::exists(filename, errcode))
    {
      if (boost::ends_with(filename, ".keys"))
      {
        fail_msg_writer() << boost::format(sw::tr("File %s likely stores wallet private keys! Use a different file name.")) % filename;
        return false;
      }
      return command_line::is_yes(input_line((boost::format(sw::tr("File %s already exists. Are you sure to overwrite it? (Y/Yes/N/No): ")) % filename).str()));
    }
    return true;
  }

  void print_secret_key(const crypto::secret_key &k)
  {
    static constexpr const char hex[] = u8"0123456789abcdef";
    const uint8_t *ptr = (const uint8_t*)k.data;
    for (size_t i = 0, sz = sizeof(k); i < sz; ++i)
    {
      putchar(hex[*ptr >> 4]);
      putchar(hex[*ptr & 15]);
      ++ptr;
    }
  }
}

bool parse_priority(const std::string& arg, uint32_t& priority)
{
  auto priority_pos = std::find(
    allowed_priority_strings.begin(),
    allowed_priority_strings.end(),
    arg);
  if(priority_pos != allowed_priority_strings.end()) {
    priority = std::distance(allowed_priority_strings.begin(), priority_pos);
    return true;
  }
  return false;
}

std::string join_priority_strings(const char *delimiter)
{
  std::string s;
  for (size_t n = 0; n < allowed_priority_strings.size(); ++n)
  {
    if (!s.empty())
      s += delimiter;
    s += allowed_priority_strings[n];
  }
  return s;
}

std::string simple_wallet::get_commands_str()
{
  std::stringstream ss;
  ss << tr("Commands: ") << ENDL;
  std::string usage = m_cmd_binder.get_usage();
  boost::replace_all(usage, "\n", "\n  ");
  usage.insert(0, "  ");
  ss << usage << ENDL;
  return ss.str();
}

std::string simple_wallet::get_command_usage(const std::vector<std::string> &args)
{
  std::pair<std::string, std::string> documentation = m_cmd_binder.get_documentation(args);
  std::stringstream ss;
  if(documentation.first.empty())
  {
    ss << tr("Unknown command: ") << args.front();
  }
  else
  {
    std::string usage = documentation.second.empty() ? args.front() : documentation.first;
    std::string description = documentation.second.empty() ? documentation.first : documentation.second;
    usage.insert(0, "  ");
    ss << tr("Command usage: ") << ENDL << usage << ENDL << ENDL;
    boost::replace_all(description, "\n", "\n  ");
    description.insert(0, "  ");
    ss << tr("Command description: ") << ENDL << description << ENDL;
  }
  return ss.str();
}

bool simple_wallet::viewkey(const std::vector<std::string> &args/* = std::vector<std::string>()*/)
{
  SCOPED_WALLET_UNLOCK();
  // don't log
  PAUSE_READLINE();
  if (m_wallet->key_on_device()) {
    std::cout << "secret: On device. Not available" << std::endl;
  } else {
    printf("secret: ");
    print_secret_key(m_wallet->get_account().get_keys().m_view_secret_key);
    putchar('\n');
  }
  std::cout << "public: " << string_tools::pod_to_hex(m_wallet->get_account().get_keys().m_account_address.m_view_public_key) << std::endl;

  return true;
}

bool simple_wallet::spendkey(const std::vector<std::string> &args/* = std::vector<std::string>()*/)
{
  if (m_wallet->watch_only())
  {
    fail_msg_writer() << tr("wallet is watch-only and has no spend key");
    return true;
  }
  SCOPED_WALLET_UNLOCK();
  // don't log
  PAUSE_READLINE();
  if (m_wallet->key_on_device()) {
    std::cout << "secret: On device. Not available" << std::endl;
  } else {
    printf("secret: ");
    print_secret_key(m_wallet->get_account().get_keys().m_spend_secret_key);
    putchar('\n');
  }
  std::cout << "public: " << string_tools::pod_to_hex(m_wallet->get_account().get_keys().m_account_address.m_spend_public_key) << std::endl;

  return true;
}

bool simple_wallet::print_seed(bool encrypted)
{
  bool success =  false;
  epee::wipeable_string seed;
  bool ready, multisig;

  if (m_wallet->key_on_device())
  {
    fail_msg_writer() << tr("command not supported by HW wallet");
    return true;
  }
  if (m_wallet->watch_only())
  {
    fail_msg_writer() << tr("wallet is watch-only and has no seed");
    return true;
  }

  SCOPED_WALLET_UNLOCK();

  multisig = m_wallet->multisig(&ready);
  if (multisig)
  {
    if (!ready)
    {
      fail_msg_writer() << tr("wallet is multisig but not yet finalized");
      return true;
    }
  }
  else if (!m_wallet->is_deterministic())
  {
    fail_msg_writer() << tr("wallet is non-deterministic and has no seed");
    return true;
  }

  epee::wipeable_string seed_pass;
  if (encrypted)
  {
    auto pwd_container = password_prompter(tr("Enter optional seed offset passphrase, empty to see raw seed"), true);
    if (std::cin.eof() || !pwd_container)
      return true;
    seed_pass = pwd_container->password();
  }

  if (multisig)
    success = m_wallet->get_multisig_seed(seed, seed_pass);
  else if (m_wallet->is_deterministic())
    success = m_wallet->get_seed(seed, seed_pass);

  if (success) 
  {
    print_seed(seed);
  }
  else
  {
    fail_msg_writer() << tr("Failed to retrieve seed");
  }
  return true;
}

bool simple_wallet::seed(const std::vector<std::string> &args/* = std::vector<std::string>()*/)
{
  return print_seed(false);
}

bool simple_wallet::encrypted_seed(const std::vector<std::string> &args/* = std::vector<std::string>()*/)
{
  return print_seed(true);
}

bool simple_wallet::seed_set_language(const std::vector<std::string> &args/* = std::vector<std::string>()*/)
{
  if (m_wallet->key_on_device())
  {
    fail_msg_writer() << tr("command not supported by HW wallet");
    return true;
  }
  if (m_wallet->multisig())
  {
    fail_msg_writer() << tr("wallet is multisig and has no seed");
    return true;
  }
  if (m_wallet->watch_only())
  {
    fail_msg_writer() << tr("wallet is watch-only and has no seed");
    return true;
  }

  epee::wipeable_string password;
  {
    SCOPED_WALLET_UNLOCK();

    if (!m_wallet->is_deterministic())
    {
      fail_msg_writer() << tr("wallet is non-deterministic and has no seed");
      return true;
    }

    // we need the password, even if ask-password is unset
    if (!pwd_container)
    {
      pwd_container = get_and_verify_password();
      if (pwd_container == boost::none)
      {
        fail_msg_writer() << tr("Incorrect password");
        return true;
      }
    }
    password = pwd_container->password();
  }

  std::string mnemonic_language = get_mnemonic_language();
  if (mnemonic_language.empty())
    return true;

  m_wallet->set_seed_language(std::move(mnemonic_language));
  m_wallet->rewrite(m_wallet_file, password);
  return true;
}

bool simple_wallet::change_password(const std::vector<std::string> &args)
{ 
  const auto orig_pwd_container = get_and_verify_password();

  if(orig_pwd_container == boost::none)
  {
    fail_msg_writer() << tr("Your original password was incorrect.");
    return true;
  }

  // prompts for a new password, pass true to verify the password
  const auto pwd_container = default_password_prompter(true);
  if(!pwd_container)
    return true;

  try
  {
    m_wallet->change_password(m_wallet_file, orig_pwd_container->password(), pwd_container->password());
  }
  catch (const tools::error::wallet_logic_error& e)
  {
    fail_msg_writer() << tr("Error with wallet rewrite: ") << e.what();
    return true;
  }

  return true;
}

bool simple_wallet::payment_id(const std::vector<std::string> &args/* = std::vector<std::string>()*/)
{
  crypto::hash payment_id;
  if (args.size() > 0)
  {
    fail_msg_writer() << tr("usage: payment_id");
    return true;
  }
  payment_id = crypto::rand<crypto::hash>();
  success_msg_writer() << tr("Random payment ID: ") << payment_id;
  return true;
}

bool simple_wallet::print_fee_info(const std::vector<std::string> &args/* = std::vector<std::string>()*/)
{
  if (!try_connect_to_daemon())
  {
    fail_msg_writer() << tr("Cannot connect to daemon");
    return true;
  }
  const bool per_byte = m_wallet->use_fork_rules(HF_VERSION_PER_BYTE_FEE);
  const uint64_t base_fee = m_wallet->get_base_fee();
  const char *base = per_byte ? "byte" : "kB";
  const uint64_t typical_size = per_byte ? 2500 : 13;
  const uint64_t size_granularity = per_byte ? 1 : 1024;
  message_writer() << (boost::format(tr("Current fee is %s %s per %s")) % print_money(base_fee) % cryptonote::get_unit(cryptonote::get_default_decimal_point()) % base).str();

  std::vector<uint64_t> fees;
  for (uint32_t priority = 1; priority <= 4; ++priority)
  {
    uint64_t mult = m_wallet->get_fee_multiplier(priority);
    fees.push_back(base_fee * typical_size * mult);
  }
  std::vector<std::pair<uint64_t, uint64_t>> blocks;
  try
  {
    uint64_t base_size = typical_size * size_granularity;
    blocks = m_wallet->estimate_backlog(base_size, base_size + size_granularity - 1, fees);
  }
  catch (const std::exception &e)
  {
    fail_msg_writer() << tr("Error: failed to estimate backlog array size: ") << e.what();
    return true;
  }
  if (blocks.size() != 4)
  {
    fail_msg_writer() << tr("Error: bad estimated backlog array size");
    return true;
  }

  for (uint32_t priority = 1; priority <= 4; ++priority)
  {
    uint64_t nblocks_low = blocks[priority - 1].first;
    uint64_t nblocks_high = blocks[priority - 1].second;
    if (nblocks_low > 0)
    {
      std::string msg;
      if (priority == m_wallet->get_default_priority() || (m_wallet->get_default_priority() == 0 && priority == 2))
        msg = tr(" (current)");
      uint64_t minutes_low = nblocks_low * DIFFICULTY_TARGET_V2 / 60, minutes_high = nblocks_high * DIFFICULTY_TARGET_V2 / 60;
      if (nblocks_high == nblocks_low)
        message_writer() << (boost::format(tr("%u block (%u minutes) backlog at priority %u%s")) % nblocks_low % minutes_low % priority % msg).str();
      else
        message_writer() << (boost::format(tr("%u to %u block (%u to %u minutes) backlog at priority %u")) % nblocks_low % nblocks_high % minutes_low % minutes_high % priority).str();
    }
    else
      message_writer() << tr("No backlog at priority ") << priority;
  }
  return true;
}

bool simple_wallet::prepare_multisig(const std::vector<std::string> &args)
{
  if (m_wallet->key_on_device())
  {
    fail_msg_writer() << tr("command not supported by HW wallet");
    return true;
  }
  if (m_wallet->multisig())
  {
    fail_msg_writer() << tr("This wallet is already multisig");
    return true;
  }
  if (m_wallet->watch_only())
  {
    fail_msg_writer() << tr("wallet is watch-only and cannot be made multisig");
    return true;
  }

  if(m_wallet->get_num_transfer_details())
  {
    fail_msg_writer() << tr("This wallet has been used before, please use a new wallet to create a multisig wallet");
    return true;
  }

  SCOPED_WALLET_UNLOCK();

  std::string multisig_info = m_wallet->get_multisig_info();
  success_msg_writer() << multisig_info;
  success_msg_writer() << tr("Send this multisig info to all other participants, then use make_multisig <threshold> <info1> [<info2>...] with others' multisig info");
  success_msg_writer() << tr("This includes the PRIVATE view key, so needs to be disclosed only to that multisig wallet's participants ");
  return true;
}

bool simple_wallet::make_multisig(const std::vector<std::string> &args)
{
  if (m_wallet->key_on_device())
  {
    fail_msg_writer() << tr("command not supported by HW wallet");
    return true;
  }
  if (m_wallet->multisig())
  {
    fail_msg_writer() << tr("This wallet is already multisig");
    return true;
  }
  if (m_wallet->watch_only())
  {
    fail_msg_writer() << tr("wallet is watch-only and cannot be made multisig");
    return true;
  }

  if(m_wallet->get_num_transfer_details())
  {
    fail_msg_writer() << tr("This wallet has been used before, please use a new wallet to create a multisig wallet");
    return true;
  }

  if (args.size() < 2)
  {
    fail_msg_writer() << tr("usage: make_multisig <threshold> <multisiginfo1> [<multisiginfo2>...]");
    return true;
  }

  // parse threshold
  uint32_t threshold;
  if (!string_tools::get_xtype_from_string(threshold, args[0]))
  {
    fail_msg_writer() << tr("Invalid threshold");
    return true;
  }

  const auto orig_pwd_container = get_and_verify_password();
  if(orig_pwd_container == boost::none)
  {
    fail_msg_writer() << tr("Your original password was incorrect.");
    return true;
  }

  LOCK_IDLE_SCOPE();

  try
  {
    auto local_args = args;
    local_args.erase(local_args.begin());
    std::string multisig_extra_info = m_wallet->make_multisig(orig_pwd_container->password(), local_args, threshold);
    if (!multisig_extra_info.empty())
    {
      success_msg_writer() << tr("Another step is needed");
      success_msg_writer() << multisig_extra_info;
      success_msg_writer() << tr("Send this multisig info to all other participants, then use exchange_multisig_keys <info1> [<info2>...] with others' multisig info");
      return true;
    }
  }
  catch (const std::exception &e)
  {
    fail_msg_writer() << tr("Error creating multisig: ") << e.what();
    return true;
  }

  uint32_t total;
  if (!m_wallet->multisig(NULL, &threshold, &total))
  {
    fail_msg_writer() << tr("Error creating multisig: new wallet is not multisig");
    return true;
  }
  success_msg_writer() << std::to_string(threshold) << "/" << total << tr(" multisig address: ")
      << m_wallet->get_account().get_public_address_str(m_wallet->nettype());

  return true;
}

bool simple_wallet::finalize_multisig(const std::vector<std::string> &args)
{
  bool ready;
  if (m_wallet->key_on_device())
  {
    fail_msg_writer() << tr("command not supported by HW wallet");
    return true;
  }

  const auto pwd_container = get_and_verify_password();
  if(pwd_container == boost::none)
  {
    fail_msg_writer() << tr("Your original password was incorrect.");
    return true;
  }

  if (!m_wallet->multisig(&ready))
  {
    fail_msg_writer() << tr("This wallet is not multisig");
    return true;
  }
  if (ready)
  {
    fail_msg_writer() << tr("This wallet is already finalized");
    return true;
  }

  LOCK_IDLE_SCOPE();

  if (args.size() < 2)
  {
    fail_msg_writer() << tr("usage: finalize_multisig <multisiginfo1> [<multisiginfo2>...]");
    return true;
  }

  try
  {
    if (!m_wallet->finalize_multisig(pwd_container->password(), args))
    {
      fail_msg_writer() << tr("Failed to finalize multisig");
      return true;
    }
  }
  catch (const std::exception &e)
  {
    fail_msg_writer() << tr("Failed to finalize multisig: ") << e.what();
    return true;
  }

  return true;
}

bool simple_wallet::exchange_multisig_keys(const std::vector<std::string> &args) {
    bool ready;
    if (m_wallet->key_on_device())
    {
      fail_msg_writer() << tr("command not supported by HW wallet");
      return true;
    }
    if (!m_wallet->multisig(&ready))
    {
      fail_msg_writer() << tr("This wallet is not multisig");
      return true;
    }
    if (ready)
    {
      fail_msg_writer() << tr("This wallet is already finalized");
      return true;
    }

    const auto orig_pwd_container = get_and_verify_password();
    if(orig_pwd_container == boost::none)
    {
      fail_msg_writer() << tr("Your original password was incorrect.");
      return true;
    }

    if (args.size() < 2)
    {
      fail_msg_writer() << tr("usage: exchange_multisig_keys <multisiginfo1> [<multisiginfo2>...]");
      return true;
    }

    try
    {
      std::string multisig_extra_info = m_wallet->exchange_multisig_keys(orig_pwd_container->password(), args);
      if (!multisig_extra_info.empty())
      {
        message_writer() << tr("Another step is needed");
        message_writer() << multisig_extra_info;
        message_writer() << tr("Send this multisig info to all other participants, then use exchange_multisig_keys <info1> [<info2>...] with others' multisig info");
        return true;
      } else {
        uint32_t threshold, total;
        m_wallet->multisig(NULL, &threshold, &total);
        success_msg_writer() << tr("Multisig wallet has been successfully created. Current wallet type: ") << threshold << "/" << total;
      }
    }
    catch (const std::exception &e)
    {
      fail_msg_writer() << tr("Failed to perform multisig keys exchange: ") << e.what();
      return true;
    }

    return true;
}

bool simple_wallet::export_multisig(const std::vector<std::string> &args)
{
  bool ready;
  if (m_wallet->key_on_device())
  {
    fail_msg_writer() << tr("command not supported by HW wallet");
    return true;
  }
  if (!m_wallet->multisig(&ready))
  {
    fail_msg_writer() << tr("This wallet is not multisig");
    return true;
  }
  if (!ready)
  {
    fail_msg_writer() << tr("This multisig wallet is not yet finalized");
    return true;
  }
  if (args.size() != 1)
  {
    fail_msg_writer() << tr("usage: export_multisig_info <filename>");
    return true;
  }

  SCOPED_WALLET_UNLOCK();

  const std::string filename = args[0];
  if (m_wallet->confirm_export_overwrite() && !check_file_overwrite(filename))
    return true;
  try
  {
    cryptonote::blobdata ciphertext = m_wallet->export_multisig();

    bool r = epee::file_io_utils::save_string_to_file(filename, ciphertext);
    if (!r)
    {
      fail_msg_writer() << tr("failed to save file ") << filename;
      return true;
    }
  }
  catch (const std::exception &e)
  {
    LOG_ERROR("Error exporting multisig info: " << e.what());
    fail_msg_writer() << tr("Error exporting multisig info: ") << e.what();
    return true;
  }

  success_msg_writer() << tr("Multisig info exported to ") << filename;
  return true;
}

bool simple_wallet::import_multisig(const std::vector<std::string> &args)
{
  bool ready;
  uint32_t threshold, total;
  if (m_wallet->key_on_device())
  {
    fail_msg_writer() << tr("command not supported by HW wallet");
    return true;
  }
  if (!m_wallet->multisig(&ready, &threshold, &total))
  {
    fail_msg_writer() << tr("This wallet is not multisig");
    return true;
  }
  if (!ready)
  {
    fail_msg_writer() << tr("This multisig wallet is not yet finalized");
    return true;
  }
  if (args.size() < threshold - 1)
  {
    fail_msg_writer() << tr("usage: import_multisig_info <filename1> [<filename2>...] - one for each other participant");
    return true;
  }

  SCOPED_WALLET_UNLOCK();

  std::vector<cryptonote::blobdata> info;
  for (size_t n = 0; n < args.size(); ++n)
  {
    const std::string filename = args[n];
    std::string data;
    bool r = epee::file_io_utils::load_file_to_string(filename, data);
    if (!r)
    {
      fail_msg_writer() << tr("failed to read file ") << filename;
      return true;
    }
    info.push_back(std::move(data));
  }

  // all read and parsed, actually import
  try
  {
    m_in_manual_refresh.store(true, std::memory_order_relaxed);
    epee::misc_utils::auto_scope_leave_caller scope_exit_handler = epee::misc_utils::create_scope_leave_handler([&](){m_in_manual_refresh.store(false, std::memory_order_relaxed);});
    size_t n_outputs = m_wallet->import_multisig(info);
    // Clear line "Height xxx of xxx"
    std::cout << "\r                                                                \r";
    success_msg_writer() << tr("Multisig info imported");
  }
  catch (const std::exception &e)
  {
    fail_msg_writer() << tr("Failed to import multisig info: ") << e.what();
    return true;
  }
  if (m_wallet->is_trusted_daemon())
  {
    try
    {
      m_wallet->rescan_spent();
    }
    catch (const std::exception &e)
    {
      message_writer() << tr("Failed to update spent status after importing multisig info: ") << e.what();
    }
  }
  else
  {
    message_writer() << tr("Untrusted daemon, spent status may be incorrect. Use a trusted daemon and run \"rescan_spent\"");
  }
  return true;
}

bool simple_wallet::accept_loaded_tx(const tools::wallet2::multisig_tx_set &txs)
{
  std::string extra_message;
  return accept_loaded_tx([&txs](){return txs.m_ptx.size();}, [&txs](size_t n)->const tools::wallet2::tx_construction_data&{return txs.m_ptx[n].construction_data;}, extra_message);
}

bool simple_wallet::sign_multisig(const std::vector<std::string> &args)
{
  bool ready;
  if (m_wallet->key_on_device())
  {
    fail_msg_writer() << tr("command not supported by HW wallet");
    return true;
  }
  if(!m_wallet->multisig(&ready))
  {
    fail_msg_writer() << tr("This is not a multisig wallet");
    return true;
  }
  if (!ready)
  {
    fail_msg_writer() << tr("This multisig wallet is not yet finalized");
    return true;
  }
  if (args.size() != 1)
  {
    fail_msg_writer() << tr("usage: sign_multisig <filename>");
    return true;
  }

  SCOPED_WALLET_UNLOCK();

  std::string filename = args[0];
  std::vector<crypto::hash> txids;
  uint32_t signers = 0;
  try
  {
    bool r = m_wallet->sign_multisig_tx_from_file(filename, txids, [&](const tools::wallet2::multisig_tx_set &tx){ signers = tx.m_signers.size(); return accept_loaded_tx(tx); });
    if (!r)
    {
      fail_msg_writer() << tr("Failed to sign multisig transaction");
      return true;
    }
  }
  catch (const tools::error::multisig_export_needed& e)
  {
    fail_msg_writer() << tr("Multisig error: ") << e.what();
    return true;
  }
  catch (const std::exception &e)
  {
    fail_msg_writer() << tr("Failed to sign multisig transaction: ") << e.what();
    return true;
  }

  if (txids.empty())
  {
    uint32_t threshold;
    m_wallet->multisig(NULL, &threshold);
    uint32_t signers_needed = threshold - signers - 1;
    success_msg_writer(true) << tr("Transaction successfully signed to file ") << filename << ", "
        << signers_needed << " more signer(s) needed";
    return true;
  }
  else
  {
    std::string txids_as_text;
    for (const auto &txid: txids)
    {
      if (!txids_as_text.empty())
        txids_as_text += (", ");
      txids_as_text += epee::string_tools::pod_to_hex(txid);
    }
    success_msg_writer(true) << tr("Transaction successfully signed to file ") << filename << ", txid " << txids_as_text;
    success_msg_writer(true) << tr("It may be relayed to the network with submit_multisig");
  }
  return true;
}

bool simple_wallet::submit_multisig(const std::vector<std::string> &args)
{
  bool ready;
  uint32_t threshold;
  if (m_wallet->key_on_device())
  {
    fail_msg_writer() << tr("command not supported by HW wallet");
    return true;
  }
  if (!m_wallet->multisig(&ready, &threshold))
  {
    fail_msg_writer() << tr("This is not a multisig wallet");
    return true;
  }
  if (!ready)
  {
    fail_msg_writer() << tr("This multisig wallet is not yet finalized");
    return true;
  }
  if (args.size() != 1)
  {
    fail_msg_writer() << tr("usage: submit_multisig <filename>");
    return true;
  }

  SCOPED_WALLET_UNLOCK();

  if (!try_connect_to_daemon())
    return true;

  std::string filename = args[0];
  try
  {
    tools::wallet2::multisig_tx_set txs;
    bool r = m_wallet->load_multisig_tx_from_file(filename, txs, [&](const tools::wallet2::multisig_tx_set &tx){ return accept_loaded_tx(tx); });
    if (!r)
    {
      fail_msg_writer() << tr("Failed to load multisig transaction from file");
      return true;
    }
    if (txs.m_signers.size() < threshold)
    {
      fail_msg_writer() << (boost::format(tr("Multisig transaction signed by only %u signers, needs %u more signatures"))
          % txs.m_signers.size() % (threshold - txs.m_signers.size())).str();
      return true;
    }

    // actually commit the transactions
    for (auto &ptx: txs.m_ptx)
    {
      m_wallet->commit_tx(ptx);
      success_msg_writer(true) << tr("Transaction successfully submitted, transaction ") << get_transaction_hash(ptx.tx) << ENDL
          << tr("You can check its status by using the `show_transfers` command.");
    }
  }
  catch (const std::exception &e)
  {
    handle_transfer_exception(std::current_exception(), m_wallet->is_trusted_daemon());
  }
  catch (...)
  {
    LOG_ERROR("unknown error");
    fail_msg_writer() << tr("unknown error");
  }

  return true;
}

bool simple_wallet::export_raw_multisig(const std::vector<std::string> &args)
{
  bool ready;
  uint32_t threshold;
  if (m_wallet->key_on_device())
  {
    fail_msg_writer() << tr("command not supported by HW wallet");
    return true;
  }
  if (!m_wallet->multisig(&ready, &threshold))
  {
    fail_msg_writer() << tr("This is not a multisig wallet");
    return true;
  }
  if (!ready)
  {
    fail_msg_writer() << tr("This multisig wallet is not yet finalized");
    return true;
  }
  if (args.size() != 1)
  {
    fail_msg_writer() << tr("usage: export_raw_multisig <filename>");
    return true;
  }

  SCOPED_WALLET_UNLOCK();

  std::string filename = args[0];
  if (m_wallet->confirm_export_overwrite() && !check_file_overwrite(filename))
    return true;
  try
  {
    tools::wallet2::multisig_tx_set txs;
    bool r = m_wallet->load_multisig_tx_from_file(filename, txs, [&](const tools::wallet2::multisig_tx_set &tx){ return accept_loaded_tx(tx); });
    if (!r)
    {
      fail_msg_writer() << tr("Failed to load multisig transaction from file");
      return true;
    }
    if (txs.m_signers.size() < threshold)
    {
      fail_msg_writer() << (boost::format(tr("Multisig transaction signed by only %u signers, needs %u more signatures"))
          % txs.m_signers.size() % (threshold - txs.m_signers.size())).str();
      return true;
    }

    // save the transactions
    std::string filenames;
    for (auto &ptx: txs.m_ptx)
    {
      const crypto::hash txid = cryptonote::get_transaction_hash(ptx.tx);
      const std::string filename = std::string("raw_multisig_loki_tx_") + epee::string_tools::pod_to_hex(txid);
      if (!filenames.empty())
        filenames += ", ";
      filenames += filename;
      if (!epee::file_io_utils::save_string_to_file(filename, cryptonote::tx_to_blob(ptx.tx)))
      {
        fail_msg_writer() << tr("Failed to export multisig transaction to file ") << filename;
        return true;
      }
    }
    success_msg_writer() << tr("Saved exported multisig transaction file(s): ") << filenames;
  }
  catch (const std::exception& e)
  {
    LOG_ERROR("unexpected error: " << e.what());
    fail_msg_writer() << tr("unexpected error: ") << e.what();
  }
  catch (...)
  {
    LOG_ERROR("Unknown error");
    fail_msg_writer() << tr("unknown error");
  }

  return true;
}

bool simple_wallet::print_ring(const std::vector<std::string> &args)
{
  crypto::key_image key_image;
  crypto::hash txid;
  if (args.size() != 1)
  {
    fail_msg_writer() << tr("usage: print_ring <key_image|txid>");
    return true;
  }

  if (!epee::string_tools::hex_to_pod(args[0], key_image))
  {
    fail_msg_writer() << tr("Invalid key image");
    return true;
  }
  // this one will always work, they're all 32 byte hex
  if (!epee::string_tools::hex_to_pod(args[0], txid))
  {
    fail_msg_writer() << tr("Invalid txid");
    return true;
  }

  std::vector<uint64_t> ring;
  std::vector<std::pair<crypto::key_image, std::vector<uint64_t>>> rings;
  try
  {
    if (m_wallet->get_ring(key_image, ring))
      rings.push_back({key_image, ring});
    else if (!m_wallet->get_rings(txid, rings))
    {
      fail_msg_writer() << tr("Key image either not spent, or spent with mixin 0");
      return true;
    }

    for (const auto &ring: rings)
    {
      std::stringstream str;
      for (const auto &x: ring.second)
        str << x<< " ";
      // do NOT translate this "absolute" below, the lin can be used as input to set_ring
      success_msg_writer() << epee::string_tools::pod_to_hex(ring.first) <<  " absolute " << str.str();
    }
  }
  catch (const std::exception &e)
  {
    fail_msg_writer() << tr("Failed to get key image ring: ") << e.what();
  }

  return true;
}

bool simple_wallet::set_ring(const std::vector<std::string> &args)
{
  crypto::key_image key_image;

  // try filename first
  if (args.size() == 1)
  {
    if (!epee::file_io_utils::is_file_exist(args[0]))
    {
      fail_msg_writer() << tr("File doesn't exist");
      return true;
    }

    char str[4096];
    std::unique_ptr<FILE, tools::close_file> f(fopen(args[0].c_str(), "r"));
    if (f)
    {
      while (!feof(f.get()))
      {
        if (!fgets(str, sizeof(str), f.get()))
          break;
        const size_t len = strlen(str);
        if (len > 0 && str[len - 1] == '\n')
          str[len - 1] = 0;
        if (!str[0])
          continue;
        char key_image_str[65], type_str[9];
        int read_after_key_image = 0, read = 0;
        int fields = sscanf(str, "%64[abcdefABCDEF0123456789] %n%8s %n", key_image_str, &read_after_key_image, type_str, &read);
        if (fields != 2)
        {
          fail_msg_writer() << tr("Invalid ring specification: ") << str;
          continue;
        }
        key_image_str[64] = 0;
        type_str[8] = 0;
        crypto::key_image key_image;
        if (read_after_key_image == 0 || !epee::string_tools::hex_to_pod(key_image_str, key_image))
        {
          fail_msg_writer() << tr("Invalid key image: ") << str;
          continue;
        }
        if (read == read_after_key_image+8 || (strcmp(type_str, "absolute") && strcmp(type_str, "relative")))
        {
          fail_msg_writer() << tr("Invalid ring type, expected relative or abosolute: ") << str;
          continue;
        }
        bool relative = !strcmp(type_str, "relative");
        if (read < 0 || (size_t)read > strlen(str))
        {
          fail_msg_writer() << tr("Error reading line: ") << str;
          continue;
        }
        bool valid = true;
        std::vector<uint64_t> ring;
        const char *ptr = str + read;
        while (*ptr)
        {
          unsigned long offset;
          int elements = sscanf(ptr, "%lu %n", &offset, &read);
          if (elements == 0 || read <= 0 || (size_t)read > strlen(str))
          {
            fail_msg_writer() << tr("Error reading line: ") << str;
            valid = false;
            break;
          }
          ring.push_back(offset);
          ptr += read;
        }
        if (!valid)
          continue;
        if (ring.empty())
        {
          fail_msg_writer() << tr("Invalid ring: ") << str;
          continue;
        }
        if (relative)
        {
          for (size_t n = 1; n < ring.size(); ++n)
          {
            if (ring[n] <= 0)
            {
              fail_msg_writer() << tr("Invalid relative ring: ") << str;
              valid = false;
              break;
            }
          }
        }
        else
        {
          for (size_t n = 1; n < ring.size(); ++n)
          {
            if (ring[n] <= ring[n-1])
            {
              fail_msg_writer() << tr("Invalid absolute ring: ") << str;
              valid = false;
              break;
            }
          }
        }
        if (!valid)
          continue;
        if (!m_wallet->set_ring(key_image, ring, relative))
          fail_msg_writer() << tr("Failed to set ring for key image: ") << key_image << ". " << tr("Continuing.");
      }
      f.reset();
    }
    return true;
  }

  if (args.size() < 3)
  {
    fail_msg_writer() << tr("usage: set_ring <filename> | ( <key_image> absolute|relative <index> [<index>...] )");
    return true;
  }

  if (!epee::string_tools::hex_to_pod(args[0], key_image))
  {
    fail_msg_writer() << tr("Invalid key image");
    return true;
  }

  bool relative;
  if (args[1] == "absolute")
  {
    relative = false;
  }
  else if (args[1] == "relative")
  {
    relative = true;
  }
  else
  {
    fail_msg_writer() << tr("Missing absolute or relative keyword");
    return true;
  }

  std::vector<uint64_t> ring;
  for (size_t n = 2; n < args.size(); ++n)
  {
    ring.resize(ring.size() + 1);
    if (!string_tools::get_xtype_from_string(ring.back(), args[n]))
    {
      fail_msg_writer() << tr("invalid index: must be a strictly positive unsigned integer");
      return true;
    }
    if (relative)
    {
      if (ring.size() > 1 && !ring.back())
      {
        fail_msg_writer() << tr("invalid index: must be a strictly positive unsigned integer");
        return true;
      }
      uint64_t sum = 0;
      for (uint64_t out: ring)
      {
        if (out > std::numeric_limits<uint64_t>::max() - sum)
        {
          fail_msg_writer() << tr("invalid index: indices wrap");
          return true;
        }
        sum += out;
      }
    }
    else
    {
      if (ring.size() > 1 && ring[ring.size() - 2] >= ring[ring.size() - 1])
      {
        fail_msg_writer() << tr("invalid index: indices should be in strictly ascending order");
        return true;
      }
    }
  }
  if (!m_wallet->set_ring(key_image, ring, relative))
  {
    fail_msg_writer() << tr("failed to set ring");
    return true;
  }

  return true;
}

bool simple_wallet::blackball(const std::vector<std::string> &args)
{
  uint64_t amount = std::numeric_limits<uint64_t>::max(), offset, num_offsets;
  if (args.size() == 0)
  {
    fail_msg_writer() << tr("usage: blackball <amount>/<offset> | <filename> [add]");
    return true;
  }

  try
  {
    if (sscanf(args[0].c_str(), "%" PRIu64 "/%" PRIu64, &amount, &offset) == 2)
    {
      m_wallet->blackball_output(std::make_pair(amount, offset));
    }
    else if (epee::file_io_utils::is_file_exist(args[0]))
    {
      std::vector<std::pair<uint64_t, uint64_t>> outputs;
      char str[256];

      std::unique_ptr<FILE, tools::close_file> f(fopen(args[0].c_str(), "r"));
      if (f)
      {
        while (!feof(f.get()))
        {
          if (!fgets(str, sizeof(str), f.get()))
            break;
          const size_t len = strlen(str);
          if (len > 0 && str[len - 1] == '\n')
            str[len - 1] = 0;
          if (!str[0])
            continue;
          if (sscanf(str, "@%" PRIu64, &amount) == 1)
          {
            continue;
          }
          if (amount == std::numeric_limits<uint64_t>::max())
          {
            fail_msg_writer() << tr("First line is not an amount");
            return true;
          }
          if (sscanf(str, "%" PRIu64 "*%" PRIu64, &offset, &num_offsets) == 2 && num_offsets <= std::numeric_limits<uint64_t>::max() - offset)
          {
            while (num_offsets--)
              outputs.push_back(std::make_pair(amount, offset++));
          }
          else if (sscanf(str, "%" PRIu64, &offset) == 1)
          {
            outputs.push_back(std::make_pair(amount, offset));
          }
          else
          {
            fail_msg_writer() << tr("Invalid output: ") << str;
            return true;
          }
        }
        f.reset();
        bool add = false;
        if (args.size() > 1)
        {
          if (args[1] != "add")
          {
            fail_msg_writer() << tr("Bad argument: ") + args[1] + ": " + tr("should be \"add\"");
            return true;
          }
          add = true;
        }
        m_wallet->set_blackballed_outputs(outputs, add);
      }
      else
      {
        fail_msg_writer() << tr("Failed to open file");
        return true;
      }
    }
    else
    {
      fail_msg_writer() << tr("Invalid output key, and file doesn't exist");
      return true;
    }
  }
  catch (const std::exception &e)
  {
    fail_msg_writer() << tr("Failed to blackball output: ") << e.what();
  }

  return true;
}

bool simple_wallet::unblackball(const std::vector<std::string> &args)
{
  std::pair<uint64_t, uint64_t> output;
  if (args.size() != 1)
  {
    fail_msg_writer() << tr("usage: unblackball <amount>/<offset>");
    return true;
  }

  if (sscanf(args[0].c_str(), "%" PRIu64 "/%" PRIu64, &output.first, &output.second) != 2)
  {
    fail_msg_writer() << tr("Invalid output");
    return true;
  }

  try
  {
    m_wallet->unblackball_output(output);
  }
  catch (const std::exception &e)
  {
    fail_msg_writer() << tr("Failed to unblackball output: ") << e.what();
  }

  return true;
}

bool simple_wallet::blackballed(const std::vector<std::string> &args)
{
  std::pair<uint64_t, uint64_t> output;
  if (args.size() != 1)
  {
    fail_msg_writer() << tr("usage: blackballed <amount>/<offset>");
    return true;
  }

  if (sscanf(args[0].c_str(), "%" PRIu64 "/%" PRIu64, &output.first, &output.second) != 2)
  {
    fail_msg_writer() << tr("Invalid output");
    return true;
  }

  try
  {
    if (m_wallet->is_output_blackballed(output))
      message_writer() << tr("Blackballed: ") << output.first << "/" << output.second;
    else
      message_writer() << tr("not blackballed: ") << output.first << "/" << output.second;
  }
  catch (const std::exception &e)
  {
    fail_msg_writer() << tr("Failed to unblackball output: ") << e.what();
  }

  return true;
}

bool simple_wallet::save_known_rings(const std::vector<std::string> &args)
{
  try
  {
    LOCK_IDLE_SCOPE();
    m_wallet->find_and_save_rings();
  }
  catch (const std::exception &e)
  {
    fail_msg_writer() << tr("Failed to save known rings: ") << e.what();
  }
  return true;
}

bool simple_wallet::version(const std::vector<std::string> &args)
{
  message_writer() << "Loki '" << LOKI_RELEASE_NAME << "' (v" << LOKI_VERSION_FULL << ")";
  return true;
}

bool simple_wallet::set_always_confirm_transfers(const std::vector<std::string> &args/* = std::vector<std::string>()*/)
{
  const auto pwd_container = get_and_verify_password();
  if (pwd_container)
  {
    parse_bool_and_use(args[1], [&](bool r) {
      m_wallet->always_confirm_transfers(r);
      m_wallet->rewrite(m_wallet_file, pwd_container->password());
    });
  }
  return true;
}

bool simple_wallet::set_print_ring_members(const std::vector<std::string> &args/* = std::vector<std::string>()*/)
{
  const auto pwd_container = get_and_verify_password();
  if (pwd_container)
  {
    parse_bool_and_use(args[1], [&](bool r) {
      m_wallet->print_ring_members(r);
      m_wallet->rewrite(m_wallet_file, pwd_container->password());
    });
  }
  return true;
}

bool simple_wallet::set_store_tx_info(const std::vector<std::string> &args/* = std::vector<std::string>()*/)
{
  if (m_wallet->watch_only())
  {
    fail_msg_writer() << tr("wallet is watch-only and cannot transfer");
    return true;
  }
 
  const auto pwd_container = get_and_verify_password();
  if (pwd_container)
  {
    parse_bool_and_use(args[1], [&](bool r) {
      m_wallet->store_tx_info(r);
      m_wallet->rewrite(m_wallet_file, pwd_container->password());
    });
  }
  return true;
}

bool simple_wallet::set_default_priority(const std::vector<std::string> &args/* = std::vector<std::string>()*/)
{
  uint32_t priority = 0;
  try
  {
    if (strchr(args[1].c_str(), '-'))
    {
      fail_msg_writer() << tr("priority must be either 0, 1, 2, 3, or 4, or one of: ") << join_priority_strings(", ");
      return true;
    }
    if (args[1] == "0")
    {
      priority = 0;
    }
    else
    {
      bool found = false;
      for (size_t n = 0; n < allowed_priority_strings.size(); ++n)
      {
        if (allowed_priority_strings[n] == args[1])
        {
          found = true;
          priority = n;
        }
      }
      if (!found)
      {
        priority = boost::lexical_cast<int>(args[1]);
        if (priority < 1 || priority > 4)
        {
          fail_msg_writer() << tr("priority must be either 0, 1, 2, 3, or 4, or one of: ") << join_priority_strings(", ");
          return true;
        }
      }
    }
 
    const auto pwd_container = get_and_verify_password();
    if (pwd_container)
    {
      m_wallet->set_default_priority(priority);
      m_wallet->rewrite(m_wallet_file, pwd_container->password());
    }
    return true;
  }
  catch(const boost::bad_lexical_cast &)
  {
    fail_msg_writer() << tr("priority must be either 0, 1, 2, 3, or 4, or one of: ") << join_priority_strings(", ");
    return true;
  }
  catch(...)
  {
    fail_msg_writer() << tr("could not change default priority");
    return true;
  }
}

bool simple_wallet::set_auto_refresh(const std::vector<std::string> &args/* = std::vector<std::string>()*/)
{
  const auto pwd_container = get_and_verify_password();
  if (pwd_container)
  {
    parse_bool_and_use(args[1], [&](bool auto_refresh) {
      m_auto_refresh_enabled.store(false, std::memory_order_relaxed);
      m_wallet->auto_refresh(auto_refresh);
      m_idle_mutex.lock();
      m_auto_refresh_enabled.store(auto_refresh, std::memory_order_relaxed);
      m_idle_cond.notify_one();
      m_idle_mutex.unlock();

      m_wallet->rewrite(m_wallet_file, pwd_container->password());
    });
  }
  return true;
}

bool simple_wallet::set_refresh_type(const std::vector<std::string> &args/* = std::vector<std::string>()*/)
{
  tools::wallet2::RefreshType refresh_type;
  if (!parse_refresh_type(args[1], refresh_type))
  {
    return true;
  }
 
  const auto pwd_container = get_and_verify_password();
  if (pwd_container)
  {
    m_wallet->set_refresh_type(refresh_type);
    m_wallet->rewrite(m_wallet_file, pwd_container->password());
  }
  return true;
}

bool simple_wallet::set_confirm_missing_payment_id(const std::vector<std::string> &args/* = std::vector<std::string>()*/)
{
  const auto pwd_container = get_and_verify_password();
  if (pwd_container)
  {
    parse_bool_and_use(args[1], [&](bool r) {
      m_wallet->confirm_missing_payment_id(r);
      m_wallet->rewrite(m_wallet_file, pwd_container->password());
    });
  }
  return true;
}

bool simple_wallet::set_ask_password(const std::vector<std::string> &args/* = std::vector<std::string>()*/)
{
  const auto pwd_container = get_and_verify_password();
  if (pwd_container)
  {
    tools::wallet2::AskPasswordType ask = tools::wallet2::AskPasswordToDecrypt;
    if (args[1] == "never" || args[1] == "0")
      ask = tools::wallet2::AskPasswordNever;
    else if (args[1] == "action" || args[1] == "1")
      ask = tools::wallet2::AskPasswordOnAction;
    else if (args[1] == "encrypt" || args[1] == "decrypt" || args[1] == "2")
      ask = tools::wallet2::AskPasswordToDecrypt;
    else
    {
      fail_msg_writer() << tr("invalid argument: must be either 0/never, 1/action, or 2/encrypt/decrypt");
      return true;
    }

    const tools::wallet2::AskPasswordType cur_ask = m_wallet->ask_password();
    if (!m_wallet->watch_only())
    {
      if (cur_ask == tools::wallet2::AskPasswordToDecrypt && ask != tools::wallet2::AskPasswordToDecrypt)
        m_wallet->decrypt_keys(pwd_container->password());
      else if (cur_ask != tools::wallet2::AskPasswordToDecrypt && ask == tools::wallet2::AskPasswordToDecrypt)
        m_wallet->encrypt_keys(pwd_container->password());
    }
    m_wallet->ask_password(ask);
    m_wallet->rewrite(m_wallet_file, pwd_container->password());
  }
  return true;
}

bool simple_wallet::set_unit(const std::vector<std::string> &args/* = std::vector<std::string>()*/)
{
  const std::string &unit = args[1];
  unsigned int decimal_point = CRYPTONOTE_DISPLAY_DECIMAL_POINT;

  if (unit == "loki")
    decimal_point = CRYPTONOTE_DISPLAY_DECIMAL_POINT;
  else if (unit == "megarok")
    decimal_point = CRYPTONOTE_DISPLAY_DECIMAL_POINT - 3;
  else if (unit == "kilorok")
    decimal_point = CRYPTONOTE_DISPLAY_DECIMAL_POINT - 6;
  else if (unit == "rok")
    decimal_point = 0;
  else
  {
    fail_msg_writer() << tr("invalid unit");
    return true;
  }

  const auto pwd_container = get_and_verify_password();
  if (pwd_container)
  {
    cryptonote::set_default_decimal_point(decimal_point);
    m_wallet->rewrite(m_wallet_file, pwd_container->password());
  }
  return true;
}

bool simple_wallet::set_min_output_count(const std::vector<std::string> &args/* = std::vector<std::string>()*/)
{
  uint32_t count;
  if (!string_tools::get_xtype_from_string(count, args[1]))
  {
    fail_msg_writer() << tr("invalid count: must be an unsigned integer");
    return true;
  }

  const auto pwd_container = get_and_verify_password();
  if (pwd_container)
  {
    m_wallet->set_min_output_count(count);
    m_wallet->rewrite(m_wallet_file, pwd_container->password());
  }
  return true;
}

bool simple_wallet::set_min_output_value(const std::vector<std::string> &args/* = std::vector<std::string>()*/)
{
  uint64_t value;
  if (!cryptonote::parse_amount(value, args[1]))
  {
    fail_msg_writer() << tr("invalid value");
    return true;
  }

  const auto pwd_container = get_and_verify_password();
  if (pwd_container)
  {
    m_wallet->set_min_output_value(value);
    m_wallet->rewrite(m_wallet_file, pwd_container->password());
  }
  return true;
}

bool simple_wallet::set_merge_destinations(const std::vector<std::string> &args/* = std::vector<std::string>()*/)
{
  const auto pwd_container = get_and_verify_password();
  if (pwd_container)
  {
    parse_bool_and_use(args[1], [&](bool r) {
      m_wallet->merge_destinations(r);
      m_wallet->rewrite(m_wallet_file, pwd_container->password());
    });
  }
  return true;
}

bool simple_wallet::set_confirm_backlog(const std::vector<std::string> &args/* = std::vector<std::string>()*/)
{
  const auto pwd_container = get_and_verify_password();
  if (pwd_container)
  {
    parse_bool_and_use(args[1], [&](bool r) {
      m_wallet->confirm_backlog(r);
      m_wallet->rewrite(m_wallet_file, pwd_container->password());
    });
  }
  return true;
}

bool simple_wallet::set_confirm_backlog_threshold(const std::vector<std::string> &args/* = std::vector<std::string>()*/)
{
  uint32_t threshold;
  if (!string_tools::get_xtype_from_string(threshold, args[1]))
  {
    fail_msg_writer() << tr("invalid count: must be an unsigned integer");
    return true;
  }

  const auto pwd_container = get_and_verify_password();
  if (pwd_container)
  {
    m_wallet->set_confirm_backlog_threshold(threshold);
    m_wallet->rewrite(m_wallet_file, pwd_container->password());
  }
  return true;
}

bool simple_wallet::set_confirm_export_overwrite(const std::vector<std::string> &args/* = std::vector<std::string>()*/)
{
  const auto pwd_container = get_and_verify_password();
  if (pwd_container)
  {
    parse_bool_and_use(args[1], [&](bool r) {
      m_wallet->confirm_export_overwrite(r);
      m_wallet->rewrite(m_wallet_file, pwd_container->password());
    });
  }
  return true;
}

bool simple_wallet::set_refresh_from_block_height(const std::vector<std::string> &args/* = std::vector<std::string>()*/)
{
  const auto pwd_container = get_and_verify_password();
  if (pwd_container)
  {
    uint64_t height;
    if (!epee::string_tools::get_xtype_from_string(height, args[1]))
    {
      fail_msg_writer() << tr("Invalid height");
      return true;
    }
    m_wallet->set_refresh_from_block_height(height);
    m_wallet->rewrite(m_wallet_file, pwd_container->password());
  }
  return true;
}

bool simple_wallet::set_auto_low_priority(const std::vector<std::string> &args/* = std::vector<std::string>()*/)
{
  const auto pwd_container = get_and_verify_password();
  if (pwd_container)
  {
    parse_bool_and_use(args[1], [&](bool r) {
      m_wallet->auto_low_priority(r);
      m_wallet->rewrite(m_wallet_file, pwd_container->password());
    });
  }
  return true;
}

bool simple_wallet::set_segregate_pre_fork_outputs(const std::vector<std::string> &args/* = std::vector<std::string>()*/)
{
  const auto pwd_container = get_and_verify_password();
  if (pwd_container)
  {
    parse_bool_and_use(args[1], [&](bool r) {
      m_wallet->segregate_pre_fork_outputs(r);
      m_wallet->rewrite(m_wallet_file, pwd_container->password());
    });
  }
  return true;
}

bool simple_wallet::set_key_reuse_mitigation2(const std::vector<std::string> &args/* = std::vector<std::string>()*/)
{
  const auto pwd_container = get_and_verify_password();
  if (pwd_container)
  {
    parse_bool_and_use(args[1], [&](bool r) {
      m_wallet->key_reuse_mitigation2(r);
      m_wallet->rewrite(m_wallet_file, pwd_container->password());
    });
  }
  return true;
}

bool simple_wallet::set_subaddress_lookahead(const std::vector<std::string> &args/* = std::vector<std::string>()*/)
{
  const auto pwd_container = get_and_verify_password();
  if (pwd_container)
  {
    auto lookahead = parse_subaddress_lookahead(args[1]);
    if (lookahead)
    {
      m_wallet->set_subaddress_lookahead(lookahead->first, lookahead->second);
      m_wallet->rewrite(m_wallet_file, pwd_container->password());
    }
  }
  return true;
}

bool simple_wallet::set_segregation_height(const std::vector<std::string> &args/* = std::vector<std::string>()*/)
{
  const auto pwd_container = get_and_verify_password();
  if (pwd_container)
  {
    uint64_t height;
    if (!epee::string_tools::get_xtype_from_string(height, args[1]))
    {
      fail_msg_writer() << tr("Invalid height");
      return true;
    }
    m_wallet->segregation_height(height);
    m_wallet->rewrite(m_wallet_file, pwd_container->password());
  }
  return true;
}

bool simple_wallet::set_ignore_fractional_outputs(const std::vector<std::string> &args/* = std::vector<std::string>()*/)
{
  const auto pwd_container = get_and_verify_password();
  if (pwd_container)
  {
    parse_bool_and_use(args[1], [&](bool r) {
      m_wallet->ignore_fractional_outputs(r);
      m_wallet->rewrite(m_wallet_file, pwd_container->password());
    });
  }
  return true;
}

bool simple_wallet::help(const std::vector<std::string> &args/* = std::vector<std::string>()*/)
{
  if(args.empty())
  {
    success_msg_writer() << get_commands_str();
  }
  else
  {
    success_msg_writer() << get_command_usage(args);
  }
  return true;
}

simple_wallet::simple_wallet()
  : m_allow_mismatched_daemon_version(false)
  , m_refresh_progress_reporter(*this)
  , m_idle_run(true)
  , m_auto_refresh_enabled(false)
  , m_auto_refresh_refreshing(false)
  , m_in_manual_refresh(false)
  , m_current_subaddress_account(0)
{
  m_cmd_binder.set_handler("start_mining",
                           boost::bind(&simple_wallet::start_mining, this, _1),
                           tr("start_mining [<number_of_threads>] [bg_mining] [ignore_battery]"),
                           tr("Start mining in the daemon (bg_mining and ignore_battery are optional booleans)."));
  m_cmd_binder.set_handler("stop_mining",
                           boost::bind(&simple_wallet::stop_mining, this, _1),
                           tr("Stop mining in the daemon."));
  m_cmd_binder.set_handler("set_daemon",
                           boost::bind(&simple_wallet::set_daemon, this, _1),
                           tr("set_daemon <host>[:<port>] [trusted|untrusted]"),
                           tr("Set another daemon to connect to."));
  m_cmd_binder.set_handler("save_bc",
                           boost::bind(&simple_wallet::save_bc, this, _1),
                           tr("Save the current blockchain data."));
  m_cmd_binder.set_handler("refresh",
                           boost::bind(&simple_wallet::refresh, this, _1),
                           tr("Synchronize the transactions and balance."));
  m_cmd_binder.set_handler("balance",
                           boost::bind(&simple_wallet::show_balance, this, _1),
                           tr("balance [detail]"),
                           tr("Show the wallet's balance of the currently selected account."));
  m_cmd_binder.set_handler("incoming_transfers",
                           boost::bind(&simple_wallet::show_incoming_transfers, this, _1),
                           tr("incoming_transfers [available|unavailable] [verbose] [index=<N1>[,<N2>[,...]]]"),
                           tr("Show the incoming transfers, all or filtered by availability and address index."));
  m_cmd_binder.set_handler("payments",
                           boost::bind(&simple_wallet::show_payments, this, _1),
                           tr("payments <PID_1> [<PID_2> ... <PID_N>]"),
                           tr("Show the payments for the given payment IDs."));
  m_cmd_binder.set_handler("bc_height",
                           boost::bind(&simple_wallet::show_blockchain_height, this, _1),
                           tr("Show the blockchain height."));
  m_cmd_binder.set_handler("transfer_original",
                           boost::bind(&simple_wallet::transfer, this, _1),
                           tr("transfer_original [index=<N1>[,<N2>,...]] [<priority>] (<URI> | <address> <amount>) [<payment_id>]"),
                           tr("Transfer <amount> to <address> using an older transaction building algorithm. If the parameter \"index=<N1>[,<N2>,...]\" is specified, the wallet uses outputs received by addresses of those indices. If omitted, the wallet randomly chooses address indices to be used. In any case, it tries its best not to combine outputs across multiple addresses. <priority> is the priority of the transaction. The higher the priority, the higher the transaction fee. Valid values in priority order (from lowest to highest) are: unimportant, normal, elevated, priority. If omitted, the default value (see the command \"set priority\") is used. Multiple payments can be made at once by adding URI_2 or <address_2> <amount_2> etcetera (before the payment ID, if it's included)"));
  m_cmd_binder.set_handler("transfer", boost::bind(&simple_wallet::transfer, this, _1),
                           tr("transfer [index=<N1>[,<N2>,...]] [<priority>] (<URI> | <address> <amount>) [<payment_id>]"),
                           tr("Transfer <amount> to <address>. If the parameter \"index=<N1>[,<N2>,...]\" is specified, the wallet uses outputs received by addresses of those indices. If omitted, the wallet randomly chooses address indices to be used. In any case, it tries its best not to combine outputs across multiple addresses. <priority> is the priority of the transaction. The higher the priority, the higher the transaction fee. Valid values in priority order (from lowest to highest) are: unimportant, normal, elevated, priority. If omitted, the default value (see the command \"set priority\") is used. Multiple payments can be made at once by adding <address_2> <amount_2> etcetera (before the payment ID, if it's included)"));
  m_cmd_binder.set_handler("locked_transfer",
                           boost::bind(&simple_wallet::locked_transfer, this, _1),
                           tr("locked_transfer [index=<N1>[,<N2>,...]] [<priority>] (<URI> | <addr> <amount>) <lockblocks> [<payment_id>]"),
                           tr("Transfer <amount> to <address> and lock it for <lockblocks> (max. 1000000). If the parameter \"index=<N1>[,<N2>,...]\" is specified, the wallet uses outputs received by addresses of those indices. If omitted, the wallet randomly chooses address indices to be used. In any case, it tries its best not to combine outputs across multiple addresses. <priority> is the priority of the transaction. The higher the priority, the higher the transaction fee. Valid values in priority order (from lowest to highest) are: unimportant, normal, elevated, priority. If omitted, the default value (see the command \"set priority\") is used. Multiple payments can be made at once by adding URI_2 or <address_2> <amount_2> etcetera (before the payment ID, if it's included)"));
  m_cmd_binder.set_handler("locked_sweep_all",
                           boost::bind(&simple_wallet::locked_sweep_all, this, _1),
                           tr("locked_sweep_all [index=<N1>[,<N2>,...]] [<priority>] <address> <lockblocks> [<payment_id>]"),
                           tr("Send all unlocked balance to an address and lock it for <lockblocks> (max. 1000000). If the parameter \"index<N1>[,<N2>,...]\" is specified, the wallet sweeps outputs received by those address indices. If omitted, the wallet randomly chooses an address index to be used. In any case, it tries its best not to combine outputs across multiple addresses. <priority> is the priority of the sweep. The higher the priority, the higher the transaction fee. Valid values in priority order (from lowest to highest) are: unimportant, normal, elevated, priority. If omitted, the default value (see the command \"set priority\") is used."));
  m_cmd_binder.set_handler("register_service_node",
                           boost::bind(&simple_wallet::register_service_node, this, _1),
                           tr("register_service_node [index=<N1>[,<N2>,...]] [priority] [auto] <operator cut> <address1> <fraction1> [<address2> <fraction2> [...]] <expiration timestamp> <pubkey> <signature>"),
                           tr("Send <amount> to this wallet's main account, locked for the required staking time plus a small buffer. If the parameter \"index<N1>[,<N2>,...]\" is specified, the wallet stakes outputs received by those address indices. <priority> is the priority of the stake. The higher the priority, the higher the transaction fee. Valid values in priority order (from lowest to highest) are: unimportant, normal, elevated, priority. If omitted, the default value (see the command \"set priority\") is used."));
  m_cmd_binder.set_handler("stake",
                           boost::bind(&simple_wallet::stake, this, _1),
                           tr("stake [index=<N1>[,<N2>,...]] [priority] <service node pubkey> <address> <amount>"),
                           tr("Send all unlocked balance to an address. If the parameter \"index<N1>[,<N2>,...]\" is specified, the wallet sweeps outputs received by those address indices. If omitted, the wallet randomly chooses an address index to be used. If the parameter \"outputs=<N>\" is specified and  N > 0, wallet splits the transaction into N even outputs."));
  m_cmd_binder.set_handler("sweep_unmixable",
                           boost::bind(&simple_wallet::sweep_unmixable, this, _1),
                           tr("Deprecated"));
  m_cmd_binder.set_handler("sweep_all", boost::bind(&simple_wallet::sweep_all, this, _1),
                           tr("sweep_all [index=<N1>[,<N2>,...]] [<priority>] [outputs=<N>] <address> [<payment_id>]"),
                           tr("Send all unlocked balance to an address. If the parameter \"index<N1>[,<N2>,...]\" is specified, the wallet sweeps outputs received by those address indices. If omitted, the wallet randomly chooses an address index to be used. If the parameter \"outputs=<N>\" is specified and  N > 0, wallet splits the transaction into N even outputs."));
  m_cmd_binder.set_handler("sweep_below",
                           boost::bind(&simple_wallet::sweep_below, this, _1),
                           tr("sweep_below <amount_threshold> [index=<N1>[,<N2>,...]] [<priority>] <address> [<payment_id>]"),
                           tr("Send all unlocked outputs below the threshold to an address."));
  m_cmd_binder.set_handler("sweep_single",
                           boost::bind(&simple_wallet::sweep_single, this, _1),
                           tr("sweep_single [<priority>] [outputs=<N>] <key_image> <address> [<payment_id>]"),
                           tr("Send a single output of the given key image to an address without change."));
  m_cmd_binder.set_handler("donate",
                           boost::bind(&simple_wallet::donate, this, _1),
                           tr("donate [index=<N1>[,<N2>,...]] [<priority>] <amount> [<payment_id>]"),
                           tr("Donation is not supported at the moment and does nothing."));
  m_cmd_binder.set_handler("sign_transfer",
                           boost::bind(&simple_wallet::sign_transfer, this, _1),
                           tr("sign_transfer [export_raw]"),
                           tr("Sign a transaction from a file. If the parameter \"export_raw\" is specified, transaction raw hex data suitable for the daemon RPC /sendrawtransaction is exported."));
  m_cmd_binder.set_handler("submit_transfer",
                           boost::bind(&simple_wallet::submit_transfer, this, _1),
                           tr("Submit a signed transaction from a file."));
  m_cmd_binder.set_handler("set_log",
                           boost::bind(&simple_wallet::set_log, this, _1),
                           tr("set_log <level>|{+,-,}<categories>"),
                           tr("Change the current log detail (level must be <0-4>)."));
  m_cmd_binder.set_handler("account",
                           boost::bind(&simple_wallet::account, this, _1),
                           tr("account\n"
                            "  account new <label text with white spaces allowed>\n"
                            "  account switch <index> \n"
                            "  account label <index> <label text with white spaces allowed>\n"
                            "  account tag <tag_name> <account_index_1> [<account_index_2> ...]\n"
                            "  account untag <account_index_1> [<account_index_2> ...]\n"
                            "  account tag_description <tag_name> <description>"),
                           tr("If no arguments are specified, the wallet shows all the existing accounts along with their balances.\n"
                              "If the \"new\" argument is specified, the wallet creates a new account with its label initialized by the provided label text (which can be empty).\n"
                              "If the \"switch\" argument is specified, the wallet switches to the account specified by <index>.\n"
                              "If the \"label\" argument is specified, the wallet sets the label of the account specified by <index> to the provided label text.\n"
                              "If the \"tag\" argument is specified, a tag <tag_name> is assigned to the specified accounts <account_index_1>, <account_index_2>, ....\n"
                              "If the \"untag\" argument is specified, the tags assigned to the specified accounts <account_index_1>, <account_index_2> ..., are removed.\n"
                              "If the \"tag_description\" argument is specified, the tag <tag_name> is assigned an arbitrary text <description>."));
  m_cmd_binder.set_handler("address",
                           boost::bind(&simple_wallet::print_address, this, _1),
                           tr("address [ new <label text with white spaces allowed> | all | <index_min> [<index_max>] | label <index> <label text with white spaces allowed>]"),
                           tr("If no arguments are specified or <index> is specified, the wallet shows the default or specified address. If \"all\" is specified, the wallet shows all the existing addresses in the currently selected account. If \"new \" is specified, the wallet creates a new address with the provided label text (which can be empty). If \"label\" is specified, the wallet sets the label of the address specified by <index> to the provided label text."));
  m_cmd_binder.set_handler("integrated_address",
                           boost::bind(&simple_wallet::print_integrated_address, this, _1),
                           tr("integrated_address [<payment_id> | <address>]"),
                           tr("Encode a payment ID into an integrated address for the current wallet public address (no argument uses a random payment ID), or decode an integrated address to standard address and payment ID"));
  m_cmd_binder.set_handler("address_book",
                           boost::bind(&simple_wallet::address_book, this, _1),
                           tr("address_book [(add ((<address> [pid <id>])|<integrated address>) [<description possibly with whitespaces>])|(delete <index>)]"),
                           tr("Print all entries in the address book, optionally adding/deleting an entry to/from it."));
  m_cmd_binder.set_handler("save",
                           boost::bind(&simple_wallet::save, this, _1),
                           tr("Save the wallet data."));
  m_cmd_binder.set_handler("save_watch_only",
                           boost::bind(&simple_wallet::save_watch_only, this, _1),
                           tr("Save a watch-only keys file."));
  m_cmd_binder.set_handler("viewkey",
                           boost::bind(&simple_wallet::viewkey, this, _1),
                           tr("Display the private view key."));
  m_cmd_binder.set_handler("spendkey",
                           boost::bind(&simple_wallet::spendkey, this, _1),
                           tr("Display the private spend key."));
  m_cmd_binder.set_handler("seed",
                           boost::bind(&simple_wallet::seed, this, _1),
                           tr("Display the Electrum-style mnemonic seed"));
  m_cmd_binder.set_handler("set",
                           boost::bind(&simple_wallet::set_variable, this, _1),
                           tr("set <option> [<value>]"),
                           tr("Available options:\n "
                                  "seed language\n "
                                  "  Set the wallet's seed language.\n "
                                  "always-confirm-transfers <1|0>\n "
                                  "  Whether to confirm unsplit txes.\n "
                                  "print-ring-members <1|0>\n "
                                  "  Whether to print detailed information about ring members during confirmation.\n "
                                  "store-tx-info <1|0>\n "
                                  "  Whether to store outgoing tx info (destination address, payment ID, tx secret key) for future reference.\n "
                                  "auto-refresh <1|0>\n "
                                  "  Whether to automatically synchronize new blocks from the daemon.\n "
                                  "refresh-type <full|optimize-coinbase|no-coinbase|default>\n "
                                  "  Set the wallet's refresh behaviour.\n "
                                  "priority [0|1|2|3|4]\n "
                                  "  Set the fee to default/unimportant/normal/elevated/priority.\n "
                                  "confirm-missing-payment-id <1|0>\n "
                                  "ask-password <0|1|2   (or never|action|decrypt)>\n "
                                  "unit <loki|megarok|kilorok|rok>\n "
                                  "  Set the default loki (sub-)unit.\n "
                                  "min-outputs-count [n]\n "
                                  "  Try to keep at least that many outputs of value at least min-outputs-value.\n "
                                  "min-outputs-value [n]\n "
                                  "  Try to keep at least min-outputs-count outputs of at least that value.\n "
                                  "merge-destinations <1|0>\n "
                                  "  Whether to merge multiple payments to the same destination address.\n "
                                  "confirm-backlog <1|0>\n "
                                  "  Whether to warn if there is transaction backlog.\n "
                                  "confirm-backlog-threshold [n]\n "
                                  "  Set a threshold for confirm-backlog to only warn if the transaction backlog is greater than n blocks.\n "
                                  "refresh-from-block-height [n]\n "
                                  "  Set the height before which to ignore blocks.\n "
                                  "auto-low-priority <1|0>\n "
                                  "  Whether to automatically use the low priority fee level when it's safe to do so.\n "
                                  "segregate-pre-fork-outputs <1|0>\n "
                                  "  Set this if you intend to spend outputs on both Loki AND a key reusing fork.\n "
                                  "key-reuse-mitigation2 <1|0>\n "
                                  "  Set this if you are not sure whether you will spend on a key reusing Loki fork later.\n"
                                  "subaddress-lookahead <major>:<minor>\n "
                                  "  Set the lookahead sizes for the subaddress hash table.\n "
                                  "  Set this if you are not sure whether you will spend on a key reusing Loki fork later.\n "
                                  "segregation-height <n>\n "
                                  "  Set to the height of a key reusing fork you want to use, 0 to use default."));
  m_cmd_binder.set_handler("encrypted_seed",
                           boost::bind(&simple_wallet::encrypted_seed, this, _1),
                           tr("Display the encrypted Electrum-style mnemonic seed."));
  m_cmd_binder.set_handler("rescan_spent",
                           boost::bind(&simple_wallet::rescan_spent, this, _1),
                           tr("Rescan the blockchain for spent outputs."));
  m_cmd_binder.set_handler("get_tx_key",
                           boost::bind(&simple_wallet::get_tx_key, this, _1),
                           tr("get_tx_key <txid>"),
                           tr("Get the transaction key (r) for a given <txid>."));
  m_cmd_binder.set_handler("set_tx_key",
                           boost::bind(&simple_wallet::set_tx_key, this, _1),
                           tr("set_tx_key <txid> <tx_key>"),
                           tr("Set the transaction key (r) for a given <txid> in case the tx was made by some other device or 3rd party wallet."));
  m_cmd_binder.set_handler("check_tx_key",
                           boost::bind(&simple_wallet::check_tx_key, this, _1),
                           tr("check_tx_key <txid> <txkey> <address>"),
                           tr("Check the amount going to <address> in <txid>."));
  m_cmd_binder.set_handler("get_tx_proof",
                           boost::bind(&simple_wallet::get_tx_proof, this, _1),
                           tr("get_tx_proof <txid> <address> [<message>]"),
                           tr("Generate a signature proving funds sent to <address> in <txid>, optionally with a challenge string <message>, using either the transaction secret key (when <address> is not your wallet's address) or the view secret key (otherwise), which does not disclose the secret key."));
  m_cmd_binder.set_handler("check_tx_proof",
                           boost::bind(&simple_wallet::check_tx_proof, this, _1),
                           tr("check_tx_proof <txid> <address> <signature_file> [<message>]"),
                           tr("Check the proof for funds going to <address> in <txid> with the challenge string <message> if any."));
  m_cmd_binder.set_handler("get_spend_proof",
                           boost::bind(&simple_wallet::get_spend_proof, this, _1),
                           tr("get_spend_proof <txid> [<message>]"),
                           tr("Generate a signature proving that you generated <txid> using the spend secret key, optionally with a challenge string <message>."));
  m_cmd_binder.set_handler("check_spend_proof",
                           boost::bind(&simple_wallet::check_spend_proof, this, _1),
                           tr("check_spend_proof <txid> <signature_file> [<message>]"),
                           tr("Check a signature proving that the signer generated <txid>, optionally with a challenge string <message>."));
  m_cmd_binder.set_handler("get_reserve_proof",
                           boost::bind(&simple_wallet::get_reserve_proof, this, _1),
                           tr("get_reserve_proof (all|<amount>) [<message>]"),
                           tr("Generate a signature proving that you own at least this much, optionally with a challenge string <message>.\n"
                              "If 'all' is specified, you prove the entire sum of all of your existing accounts' balances.\n"
                              "Otherwise, you prove the reserve of the smallest possible amount above <amount> available in your current account."));
  m_cmd_binder.set_handler("check_reserve_proof",
                           boost::bind(&simple_wallet::check_reserve_proof, this, _1),
                           tr("check_reserve_proof <address> <signature_file> [<message>]"),
                           tr("Check a signature proving that the owner of <address> holds at least this much, optionally with a challenge string <message>."));
  m_cmd_binder.set_handler("show_transfers",
                           boost::bind(&simple_wallet::show_transfers, this, _1),
                           tr("show_transfers [in|out|pending|failed|pool|coinbase] [index=<N1>[,<N2>,...]] [<min_height> [<max_height>]]"),
                           tr("Show the incoming/outgoing transfers within an optional height range."));
   m_cmd_binder.set_handler("export_transfers",
                           boost::bind(&simple_wallet::export_transfers, this, _1),
                           tr("export_transfers [index=<N1>[,<N2>,...]] [<min_height> [<max_height>]] [output=<filepath>]"),
                           tr("Export to CSV the incoming/outgoing transfers within an optional height range."));
  m_cmd_binder.set_handler("unspent_outputs",
                           boost::bind(&simple_wallet::unspent_outputs, this, _1),
                           tr("unspent_outputs [index=<N1>[,<N2>,...]] [<min_amount> [<max_amount>]]"),
                           tr("Show the unspent outputs of a specified address within an optional amount range."));
  m_cmd_binder.set_handler("rescan_bc",
                           boost::bind(&simple_wallet::rescan_blockchain, this, _1),
                           tr("Rescan the blockchain from scratch, losing any information which can not be recovered from the blockchain itself."));
  m_cmd_binder.set_handler("set_tx_note",
                           boost::bind(&simple_wallet::set_tx_note, this, _1),
                           tr("set_tx_note <txid> [free text note]"),
                           tr("Set an arbitrary string note for a <txid>."));
  m_cmd_binder.set_handler("get_tx_note",
                           boost::bind(&simple_wallet::get_tx_note, this, _1),
                           tr("get_tx_note <txid>"),
                           tr("Get a string note for a txid."));
  m_cmd_binder.set_handler("set_description",
                           boost::bind(&simple_wallet::set_description, this, _1),
                           tr("set_description [free text note]"),
                           tr("Set an arbitrary description for the wallet."));
  m_cmd_binder.set_handler("get_description",
                           boost::bind(&simple_wallet::get_description, this, _1),
                           tr("Get the description of the wallet."));
  m_cmd_binder.set_handler("status",
                           boost::bind(&simple_wallet::status, this, _1),
                           tr("Show the wallet's status."));
  m_cmd_binder.set_handler("wallet_info",
                           boost::bind(&simple_wallet::wallet_info, this, _1),
                           tr("Show the wallet's information."));
  m_cmd_binder.set_handler("sign",
                           boost::bind(&simple_wallet::sign, this, _1),
                           tr("sign <file>"),
                           tr("Sign the contents of a file."));
  m_cmd_binder.set_handler("verify",
                           boost::bind(&simple_wallet::verify, this, _1),
                           tr("verify <filename> <address> <signature>"),
                           tr("Verify a signature on the contents of a file."));
  m_cmd_binder.set_handler("export_key_images",
                           boost::bind(&simple_wallet::export_key_images, this, _1),
                           tr("export_key_images <file>"),
                           tr("Export a signed set of key images to a <file>."));
  m_cmd_binder.set_handler("import_key_images",
                           boost::bind(&simple_wallet::import_key_images, this, _1),
                           tr("import_key_images <file>"),
                           tr("Import a signed key images list and verify their spent status."));
  m_cmd_binder.set_handler("hw_reconnect",
                           boost::bind(&simple_wallet::hw_reconnect, this, _1),
                           tr("hw_reconnect"),
                           tr("Attempts to reconnect HW wallet."));
  m_cmd_binder.set_handler("export_outputs",
                           boost::bind(&simple_wallet::export_outputs, this, _1),
                           tr("export_outputs <file>"),
                           tr("Export a set of outputs owned by this wallet."));
  m_cmd_binder.set_handler("import_outputs",
                           boost::bind(&simple_wallet::import_outputs, this, _1),
                           tr("import_outputs <file>"),
                           tr("Import a set of outputs owned by this wallet."));
  m_cmd_binder.set_handler("show_transfer",
                           boost::bind(&simple_wallet::show_transfer, this, _1),
                           tr("show_transfer <txid>"),
                           tr("Show information about a transfer to/from this address."));
  m_cmd_binder.set_handler("password",
                           boost::bind(&simple_wallet::change_password, this, _1),
                           tr("Change the wallet's password."));
  m_cmd_binder.set_handler("payment_id",
                           boost::bind(&simple_wallet::payment_id, this, _1),
                           tr("Generate a new random full size payment id. These will be unencrypted on the blockchain, see integrated_address for encrypted short payment ids."));
  m_cmd_binder.set_handler("fee",
                           boost::bind(&simple_wallet::print_fee_info, this, _1),
                           tr("Print the information about the current fee and transaction backlog."));
  m_cmd_binder.set_handler("prepare_multisig", boost::bind(&simple_wallet::prepare_multisig, this, _1),
                           tr("Export data needed to create a multisig wallet"));
  m_cmd_binder.set_handler("make_multisig", boost::bind(&simple_wallet::make_multisig, this, _1),
                           tr("make_multisig <threshold> <string1> [<string>...]"),
                           tr("Turn this wallet into a multisig wallet"));
  m_cmd_binder.set_handler("finalize_multisig",
                           boost::bind(&simple_wallet::finalize_multisig, this, _1),
                           tr("finalize_multisig <string> [<string>...]"),
                           tr("Turn this wallet into a multisig wallet, extra step for N-1/N wallets"));
  m_cmd_binder.set_handler("exchange_multisig_keys",
                           boost::bind(&simple_wallet::exchange_multisig_keys, this, _1),
                           tr("exchange_multisig_keys <string> [<string>...]"),
                           tr("Performs extra multisig keys exchange rounds. Needed for arbitrary M/N multisig wallets"));
  m_cmd_binder.set_handler("export_multisig_info",
                           boost::bind(&simple_wallet::export_multisig, this, _1),
                           tr("export_multisig_info <filename>"),
                           tr("Export multisig info for other participants"));
  m_cmd_binder.set_handler("import_multisig_info",
                           boost::bind(&simple_wallet::import_multisig, this, _1),
                           tr("import_multisig_info <filename> [<filename>...]"),
                           tr("Import multisig info from other participants"));
  m_cmd_binder.set_handler("sign_multisig",
                           boost::bind(&simple_wallet::sign_multisig, this, _1),
                           tr("sign_multisig <filename>"),
                           tr("Sign a multisig transaction from a file"));
  m_cmd_binder.set_handler("submit_multisig",
                           boost::bind(&simple_wallet::submit_multisig, this, _1),
                           tr("submit_multisig <filename>"),
                           tr("Submit a signed multisig transaction from a file"));
  m_cmd_binder.set_handler("export_raw_multisig_tx",
                           boost::bind(&simple_wallet::export_raw_multisig, this, _1),
                           tr("export_raw_multisig_tx <filename>"),
                           tr("Export a signed multisig transaction to a file"));
  m_cmd_binder.set_handler("print_ring",
                           boost::bind(&simple_wallet::print_ring, this, _1),
                           tr("print_ring <key_image> | <txid>"),
                           tr("Print the ring(s) used to spend a given key image or transaction (if the ring size is > 1)"));
  m_cmd_binder.set_handler("set_ring",
                           boost::bind(&simple_wallet::set_ring, this, _1),
                           tr("set_ring <filename> | ( <key_image> absolute|relative <index> [<index>...] )"),
                           tr("Set the ring used for a given key image, so it can be reused in a fork"));
  m_cmd_binder.set_handler("save_known_rings",
                           boost::bind(&simple_wallet::save_known_rings, this, _1),
                           tr("save_known_rings"),
                           tr("Save known rings to the shared rings database"));
  m_cmd_binder.set_handler("blackball",
                           boost::bind(&simple_wallet::blackball, this, _1),
                           tr("blackball <amount>/<offset> | <filename> [add]"),
                           tr("Blackball output(s) so they never get selected as fake outputs in a ring"));
  m_cmd_binder.set_handler("unblackball",
                           boost::bind(&simple_wallet::unblackball, this, _1),
                           tr("unblackball <amount>/<offset>"),
                           tr("Unblackballs an output so it may get selected as a fake output in a ring"));
  m_cmd_binder.set_handler("blackballed",
                           boost::bind(&simple_wallet::blackballed, this, _1),
                           tr("blackballed <amount>/<offset>"),
                           tr("Checks whether an output is blackballed"));
  m_cmd_binder.set_handler("version",
                           boost::bind(&simple_wallet::version, this, _1),
                           tr("version"),
                           tr("Returns version information"));
  m_cmd_binder.set_handler("help",
                           boost::bind(&simple_wallet::help, this, _1),
                           tr("help [<command>]"),
                           tr("Show the help section or the documentation about a <command>."));
}
//----------------------------------------------------------------------------------------------------
bool simple_wallet::set_variable(const std::vector<std::string> &args)
{
  if (args.empty())
  {
    std::string seed_language = m_wallet->get_seed_language();
    if (m_use_english_language_names)
      seed_language = crypto::ElectrumWords::get_english_name_for(seed_language);
    std::string priority_string = "invalid";
    uint32_t priority = m_wallet->get_default_priority();
    if (priority < allowed_priority_strings.size())
      priority_string = allowed_priority_strings[priority];
    std::string ask_password_string = "invalid";
    switch (m_wallet->ask_password())
    {
      case tools::wallet2::AskPasswordNever: ask_password_string = "never"; break;
      case tools::wallet2::AskPasswordOnAction: ask_password_string = "action"; break;
      case tools::wallet2::AskPasswordToDecrypt: ask_password_string = "decrypt"; break;
    }
    success_msg_writer() << "seed = " << seed_language;
    success_msg_writer() << "always-confirm-transfers = " << m_wallet->always_confirm_transfers();
    success_msg_writer() << "print-ring-members = " << m_wallet->print_ring_members();
    success_msg_writer() << "store-tx-info = " << m_wallet->store_tx_info();
    success_msg_writer() << "auto-refresh = " << m_wallet->auto_refresh();
    success_msg_writer() << "refresh-type = " << get_refresh_type_name(m_wallet->get_refresh_type());
    success_msg_writer() << "priority = " << priority<< " (" << priority_string << ")";
    success_msg_writer() << "confirm-missing-payment-id = " << m_wallet->confirm_missing_payment_id();
    success_msg_writer() << "ask-password = " << m_wallet->ask_password() << " (" << ask_password_string << ")";
    success_msg_writer() << "unit = " << cryptonote::get_unit(cryptonote::get_default_decimal_point());
    success_msg_writer() << "min-outputs-count = " << m_wallet->get_min_output_count();
    success_msg_writer() << "min-outputs-value = " << cryptonote::print_money(m_wallet->get_min_output_value());
    success_msg_writer() << "merge-destinations = " << m_wallet->merge_destinations();
    success_msg_writer() << "confirm-backlog = " << m_wallet->confirm_backlog();
    success_msg_writer() << "confirm-backlog-threshold = " << m_wallet->get_confirm_backlog_threshold();
    success_msg_writer() << "confirm-export-overwrite = " << m_wallet->confirm_export_overwrite();
    success_msg_writer() << "refresh-from-block-height = " << m_wallet->get_refresh_from_block_height();
    success_msg_writer() << "auto-low-priority = " << m_wallet->auto_low_priority();
    success_msg_writer() << "segregate-pre-fork-outputs = " << m_wallet->segregate_pre_fork_outputs();
    success_msg_writer() << "key-reuse-mitigation2 = " << m_wallet->key_reuse_mitigation2();
    const std::pair<size_t, size_t> lookahead = m_wallet->get_subaddress_lookahead();
    success_msg_writer() << "subaddress-lookahead = " << lookahead.first << ":" << lookahead.second;
    success_msg_writer() << "segregation-height = " << m_wallet->segregation_height();
    success_msg_writer() << "ignore-fractional-outputs = " << m_wallet->ignore_fractional_outputs();
    success_msg_writer() << "device_name = " << m_wallet->device_name();
    return true;
  }
  else
  {

#define CHECK_SIMPLE_VARIABLE(name, f, help) do \
  if (args[0] == name) { \
    if (args.size() <= 1) \
    { \
      fail_msg_writer() << "set " << #name << ": " << tr("needs an argument") << " (" << help << ")"; \
      return true; \
    } \
    else \
    { \
      f(args); \
      return true; \
    } \
  } while(0)

    if (args[0] == "seed")
    {
      if (args.size() == 1)
      {
        fail_msg_writer() << tr("set seed: needs an argument. available options: language");
        return true;
      }
      else if (args[1] == "language")
      {
        seed_set_language(args);
        return true;
      }
    }
    CHECK_SIMPLE_VARIABLE("always-confirm-transfers", set_always_confirm_transfers, tr("0 or 1"));
    CHECK_SIMPLE_VARIABLE("print-ring-members", set_print_ring_members, tr("0 or 1"));
    CHECK_SIMPLE_VARIABLE("store-tx-info", set_store_tx_info, tr("0 or 1"));
    CHECK_SIMPLE_VARIABLE("auto-refresh", set_auto_refresh, tr("0 or 1"));
    CHECK_SIMPLE_VARIABLE("refresh-type", set_refresh_type, tr("full (slowest, no assumptions); optimize-coinbase (fast, assumes the whole coinbase is paid to a single address); no-coinbase (fastest, assumes we receive no coinbase transaction), default (same as optimize-coinbase)"));
    CHECK_SIMPLE_VARIABLE("priority", set_default_priority, tr("0, 1, 2, 3, or 4, or one of ") << join_priority_strings(", "));
    CHECK_SIMPLE_VARIABLE("confirm-missing-payment-id", set_confirm_missing_payment_id, tr("0 or 1"));
    CHECK_SIMPLE_VARIABLE("ask-password", set_ask_password, tr("0|1|2 (or never|action|decrypt)"));
    CHECK_SIMPLE_VARIABLE("unit", set_unit, tr("loki, megarok, kilorok, rok"));
    CHECK_SIMPLE_VARIABLE("min-outputs-count", set_min_output_count, tr("unsigned integer"));
    CHECK_SIMPLE_VARIABLE("min-outputs-value", set_min_output_value, tr("amount"));
    CHECK_SIMPLE_VARIABLE("merge-destinations", set_merge_destinations, tr("0 or 1"));
    CHECK_SIMPLE_VARIABLE("confirm-backlog", set_confirm_backlog, tr("0 or 1"));
    CHECK_SIMPLE_VARIABLE("confirm-backlog-threshold", set_confirm_backlog_threshold, tr("unsigned integer"));
    CHECK_SIMPLE_VARIABLE("confirm-export-overwrite", set_confirm_export_overwrite, tr("0 or 1"));
    CHECK_SIMPLE_VARIABLE("refresh-from-block-height", set_refresh_from_block_height, tr("block height"));
    CHECK_SIMPLE_VARIABLE("auto-low-priority", set_auto_low_priority, tr("0 or 1"));
    CHECK_SIMPLE_VARIABLE("segregate-pre-fork-outputs", set_segregate_pre_fork_outputs, tr("0 or 1"));
    CHECK_SIMPLE_VARIABLE("key-reuse-mitigation2", set_key_reuse_mitigation2, tr("0 or 1"));
    CHECK_SIMPLE_VARIABLE("subaddress-lookahead", set_subaddress_lookahead, tr("<major>:<minor>"));
    CHECK_SIMPLE_VARIABLE("segregation-height", set_segregation_height, tr("unsigned integer"));
    CHECK_SIMPLE_VARIABLE("ignore-fractional-outputs", set_ignore_fractional_outputs, tr("0 or 1"));
  }
  fail_msg_writer() << tr("set: unrecognized argument(s)");
  return true;
}

//----------------------------------------------------------------------------------------------------
bool simple_wallet::set_log(const std::vector<std::string> &args)
{
  if(args.size() > 1)
  {
    fail_msg_writer() << tr("usage: set_log <log_level_number_0-4> | <categories>");
    return true;
  }
  if(!args.empty())
  {
    uint16_t level = 0;
    if(epee::string_tools::get_xtype_from_string(level, args[0]))
    {
      if(4 < level)
      {
        fail_msg_writer() << tr("wrong number range, use: set_log <log_level_number_0-4> | <categories>");
        return true;
      }
      mlog_set_log_level(level);
    }
    else
    {
      mlog_set_log(args[0].c_str());
    }
  }
  
  success_msg_writer() << "New log categories: " << mlog_get_categories();
  return true;
}
//----------------------------------------------------------------------------------------------------
bool simple_wallet::ask_wallet_create_if_needed()
{
  LOG_PRINT_L3("simple_wallet::ask_wallet_create_if_needed() started");
  std::string wallet_path;
  std::string confirm_creation;
  bool wallet_name_valid = false;
  bool keys_file_exists;
  bool wallet_file_exists;

  do{
      LOG_PRINT_L3("User asked to specify wallet file name.");
      wallet_path = input_line(
        tr(m_restoring ? "Specify a new wallet file name for your restored wallet (e.g., MyWallet).\n"
        "Wallet file name (or Ctrl-C to quit): " :
        "Specify wallet file name (e.g., MyWallet). If the wallet doesn't exist, it will be created.\n"
        "Wallet file name (or Ctrl-C to quit): ")
      );
      if(std::cin.eof())
      {
        LOG_ERROR("Unexpected std::cin.eof() - Exited simple_wallet::ask_wallet_create_if_needed()");
        return false;
      }
      if(!tools::wallet2::wallet_valid_path_format(wallet_path))
      {
        fail_msg_writer() << tr("Wallet name not valid. Please try again or use Ctrl-C to quit.");
        wallet_name_valid = false;
      }
      else
      {
        tools::wallet2::wallet_exists(wallet_path, keys_file_exists, wallet_file_exists);
        LOG_PRINT_L3("wallet_path: " << wallet_path << "");
        LOG_PRINT_L3("keys_file_exists: " << std::boolalpha << keys_file_exists << std::noboolalpha
        << "  wallet_file_exists: " << std::boolalpha << wallet_file_exists << std::noboolalpha);

        if((keys_file_exists || wallet_file_exists) && (!m_generate_new.empty() || m_restoring))
        {
          fail_msg_writer() << tr("Attempting to generate or restore wallet, but specified file(s) exist.  Exiting to not risk overwriting.");
          return false;
        }
        if(wallet_file_exists && keys_file_exists) //Yes wallet, yes keys
        {
          success_msg_writer() << tr("Wallet and key files found, loading...");
          m_wallet_file = wallet_path;
          return true;
        }
        else if(!wallet_file_exists && keys_file_exists) //No wallet, yes keys
        {
          success_msg_writer() << tr("Key file found but not wallet file. Regenerating...");
          m_wallet_file = wallet_path;
          return true;
        }
        else if(wallet_file_exists && !keys_file_exists) //Yes wallet, no keys
        {
          fail_msg_writer() << tr("Key file not found. Failed to open wallet: ") << "\"" << wallet_path << "\". Exiting.";
          return false;
        }
        else if(!wallet_file_exists && !keys_file_exists) //No wallet, no keys
        {
          bool ok = true;
          if (!m_restoring)
          {
            message_writer() << tr("No wallet found with that name. Confirm creation of new wallet named: ") << wallet_path;
            confirm_creation = input_line(tr("(Y/Yes/N/No): "));
            if(std::cin.eof())
            {
              LOG_ERROR("Unexpected std::cin.eof() - Exited simple_wallet::ask_wallet_create_if_needed()");
              return false;
            }
            ok = command_line::is_yes(confirm_creation);
          }
          if (ok)
          {
            success_msg_writer() << tr("Generating new wallet...");
            m_generate_new = wallet_path;
            return true;
          }
        }
      }
    } while(!wallet_name_valid);

  LOG_ERROR("Failed out of do-while loop in ask_wallet_create_if_needed()");
  return false;
}

/*!
 * \brief Prints the seed with a nice message
 * \param seed seed to print
 */
void simple_wallet::print_seed(const epee::wipeable_string &seed)
{
  success_msg_writer(true) << "\n" << tr("NOTE: the following 25 words can be used to recover access to your wallet. "
    "Write them down and store them somewhere safe and secure. Please do not store them in "
    "your email or on file storage services outside of your immediate control.\n");
  // don't log
  int space_index = 0;
  size_t len  = seed.size();
  for (const char *ptr = seed.data(); len--; ++ptr)
  {
    if (*ptr == ' ')
    {
      if (space_index == 15 || space_index == 7)
        putchar('\n');
      else
        putchar(*ptr);
      ++space_index;
    }
    else
      putchar(*ptr);
  }
  putchar('\n');
  fflush(stdout);
}
//----------------------------------------------------------------------------------------------------
static bool might_be_partial_seed(const epee::wipeable_string &words)
{
  std::vector<epee::wipeable_string> seed;

  words.split(seed);
  return seed.size() < 24;
}
//----------------------------------------------------------------------------------------------------
bool simple_wallet::init(const boost::program_options::variables_map& vm)
{
  epee::misc_utils::auto_scope_leave_caller scope_exit_handler = epee::misc_utils::create_scope_leave_handler([&](){
    m_electrum_seed.wipe();
  });

  const bool testnet = tools::wallet2::has_testnet_option(vm);
  const bool stagenet = tools::wallet2::has_stagenet_option(vm);
  if (testnet && stagenet)
  {
    fail_msg_writer() << tr("Can't specify more than one of --testnet and --stagenet");
    return false;
  }
  const network_type nettype = testnet ? TESTNET : stagenet ? STAGENET : MAINNET;

  epee::wipeable_string multisig_keys;

  if (!handle_command_line(vm))
    return false;

  if((!m_generate_new.empty()) + (!m_wallet_file.empty()) + (!m_generate_from_device.empty()) + (!m_generate_from_view_key.empty()) + (!m_generate_from_spend_key.empty()) + (!m_generate_from_keys.empty()) + (!m_generate_from_multisig_keys.empty()) + (!m_generate_from_json.empty()) > 1)
  {
    fail_msg_writer() << tr("can't specify more than one of --generate-new-wallet=\"wallet_name\", --wallet-file=\"wallet_name\", --generate-from-view-key=\"wallet_name\", --generate-from-spend-key=\"wallet_name\", --generate-from-keys=\"wallet_name\", --generate-from-multisig-keys=\"wallet_name\", --generate-from-json=\"jsonfilename\" and --generate-from-device=\"wallet_name\"");
    return false;
  }
  else if (m_generate_new.empty() && m_wallet_file.empty() && m_generate_from_device.empty() && m_generate_from_view_key.empty() && m_generate_from_spend_key.empty() && m_generate_from_keys.empty() && m_generate_from_multisig_keys.empty() && m_generate_from_json.empty())
  {
    if(!ask_wallet_create_if_needed()) return false;
  }

  if (!m_generate_new.empty() || m_restoring)
  {
    if (!m_subaddress_lookahead.empty() && !parse_subaddress_lookahead(m_subaddress_lookahead))
      return false;

    std::string old_language;
    // check for recover flag.  if present, require electrum word list (only recovery option for now).
    if (m_restore_deterministic_wallet || m_restore_multisig_wallet)
    {
      if (m_non_deterministic)
      {
        fail_msg_writer() << tr("can't specify both --restore-deterministic-wallet or --restore-multisig-wallet and --non-deterministic");
        return false;
      }
      if (!m_wallet_file.empty())
      {
        if (m_restore_multisig_wallet)
          fail_msg_writer() << tr("--restore-multisig-wallet uses --generate-new-wallet, not --wallet-file");
        else
          fail_msg_writer() << tr("--restore-deterministic-wallet uses --generate-new-wallet, not --wallet-file");
        return false;
      }

      if (m_electrum_seed.empty())
      {
        if (m_restore_multisig_wallet)
        {
            const char *prompt = "Specify multisig seed";
            m_electrum_seed = input_secure_line(prompt);
            if (std::cin.eof())
              return false;
            if (m_electrum_seed.empty())
            {
              fail_msg_writer() << tr("specify a recovery parameter with the --electrum-seed=\"multisig seed here\"");
              return false;
            }
        }
        else
        {
          m_electrum_seed = "";
          do
          {
            const char *prompt = m_electrum_seed.empty() ? "Specify Electrum seed" : "Electrum seed continued";
            epee::wipeable_string electrum_seed = input_secure_line(prompt);
            if (std::cin.eof())
              return false;
            if (electrum_seed.empty())
            {
              fail_msg_writer() << tr("specify a recovery parameter with the --electrum-seed=\"words list here\"");
              return false;
            }
            m_electrum_seed += electrum_seed;
            m_electrum_seed += ' ';
          } while (might_be_partial_seed(m_electrum_seed));
        }
      }

      if (m_restore_multisig_wallet)
      {
        const boost::optional<epee::wipeable_string> parsed = m_electrum_seed.parse_hexstr();
        if (!parsed)
        {
          fail_msg_writer() << tr("Multisig seed failed verification");
          return false;
        }
        multisig_keys = *parsed;
      }
      else
      {
        if (!crypto::ElectrumWords::words_to_bytes(m_electrum_seed, m_recovery_key, old_language))
        {
          fail_msg_writer() << tr("Electrum-style word list failed verification");
          return false;
        }
      }

      auto pwd_container = password_prompter(tr("Enter seed offset passphrase, empty if none"), false);
      if (std::cin.eof() || !pwd_container)
        return false;
      epee::wipeable_string seed_pass = pwd_container->password();
      if (!seed_pass.empty())
      {
        if (m_restore_multisig_wallet)
        {
          crypto::secret_key key;
          crypto::cn_slow_hash(seed_pass.data(), seed_pass.size(), (crypto::hash&)key);
          sc_reduce32((unsigned char*)key.data);
          multisig_keys = m_wallet->decrypt<epee::wipeable_string>(std::string(multisig_keys.data(), multisig_keys.size()), key, true);
        }
        else
          m_recovery_key = cryptonote::decrypt_key(m_recovery_key, seed_pass);
      }
    }
    epee::wipeable_string password;
    if (!m_generate_from_view_key.empty())
    {
      m_wallet_file = m_generate_from_view_key;
      // parse address
      std::string address_string = input_line("Standard address: ");
      if (std::cin.eof())
        return false;
      if (address_string.empty()) {
        fail_msg_writer() << tr("No data supplied, cancelled");
        return false;
      }
      cryptonote::address_parse_info info;
      if(!get_account_address_from_str(info, nettype, address_string))
      {
          fail_msg_writer() << tr("failed to parse address");
          return false;
      }
      if (info.is_subaddress)
      {
        fail_msg_writer() << tr("This address is a subaddress which cannot be used here.");
        return false;
      }

      // parse view secret key
      epee::wipeable_string viewkey_string = input_secure_line("Secret view key: ");
      if (std::cin.eof())
        return false;
      if (viewkey_string.empty()) {
        fail_msg_writer() << tr("No data supplied, cancelled");
        return false;
      }
      crypto::secret_key viewkey;
      if (viewkey_string.hex_to_pod(unwrap(unwrap(viewkey))))
      {
        fail_msg_writer() << tr("failed to parse view key secret key");
        return false;
      }

      m_wallet_file=m_generate_from_view_key;

      // check the view key matches the given address
      crypto::public_key pkey;
      if (!crypto::secret_key_to_public_key(viewkey, pkey)) {
        fail_msg_writer() << tr("failed to verify view key secret key");
        return false;
      }
      if (info.address.m_view_public_key != pkey) {
        fail_msg_writer() << tr("view key does not match standard address");
        return false;
      }

      auto r = new_wallet(vm, info.address, boost::none, viewkey);
      CHECK_AND_ASSERT_MES(r, false, tr("account creation failed"));
      password = *r;
    }
    else if (!m_generate_from_spend_key.empty())
    {
      m_wallet_file = m_generate_from_spend_key;
      // parse spend secret key
      epee::wipeable_string spendkey_string = input_secure_line("Secret spend key: ");
      if (std::cin.eof())
        return false;
      if (spendkey_string.empty()) {
        fail_msg_writer() << tr("No data supplied, cancelled");
        return false;
      }
      if (!spendkey_string.hex_to_pod(unwrap(unwrap(m_recovery_key))))
      {
        fail_msg_writer() << tr("failed to parse spend key secret key");
        return false;
      }
      auto r = new_wallet(vm, m_recovery_key, true, false, "");
      CHECK_AND_ASSERT_MES(r, false, tr("account creation failed"));
      password = *r;
    }
    else if (!m_generate_from_keys.empty())
    {
      m_wallet_file = m_generate_from_keys;
      // parse address
      std::string address_string = input_line("Standard address: ");
      if (std::cin.eof())
        return false;
      if (address_string.empty()) {
        fail_msg_writer() << tr("No data supplied, cancelled");
        return false;
      }
      cryptonote::address_parse_info info;
      if(!get_account_address_from_str(info, nettype, address_string))
      {
          fail_msg_writer() << tr("failed to parse address");
          return false;
      }
      if (info.is_subaddress)
      {
        fail_msg_writer() << tr("This address is a subaddress which cannot be used here.");
        return false;
      }

      // parse spend secret key
      epee::wipeable_string spendkey_string = input_secure_line("Secret spend key: ");
      if (std::cin.eof())
        return false;
      if (spendkey_string.empty()) {
        fail_msg_writer() << tr("No data supplied, cancelled");
        return false;
      }
      crypto::secret_key spendkey;
      if (!spendkey_string.hex_to_pod(unwrap(unwrap(spendkey))))
      {
        fail_msg_writer() << tr("failed to parse spend key secret key");
        return false;
      }

      // parse view secret key
      epee::wipeable_string viewkey_string = input_secure_line("Secret view key: ");
      if (std::cin.eof())
        return false;
      if (viewkey_string.empty()) {
        fail_msg_writer() << tr("No data supplied, cancelled");
        return false;
      }
      crypto::secret_key viewkey;
      if(!viewkey_string.hex_to_pod(unwrap(unwrap(viewkey))))
      {
        fail_msg_writer() << tr("failed to parse view key secret key");
        return false;
      }

      m_wallet_file=m_generate_from_keys;

      // check the spend and view keys match the given address
      crypto::public_key pkey;
      if (!crypto::secret_key_to_public_key(spendkey, pkey)) {
        fail_msg_writer() << tr("failed to verify spend key secret key");
        return false;
      }
      if (info.address.m_spend_public_key != pkey) {
        fail_msg_writer() << tr("spend key does not match standard address");
        return false;
      }
      if (!crypto::secret_key_to_public_key(viewkey, pkey)) {
        fail_msg_writer() << tr("failed to verify view key secret key");
        return false;
      }
      if (info.address.m_view_public_key != pkey) {
        fail_msg_writer() << tr("view key does not match standard address");
        return false;
      }
      auto r = new_wallet(vm, info.address, spendkey, viewkey);
      CHECK_AND_ASSERT_MES(r, false, tr("account creation failed"));
      password = *r;
    }
    
    // Asks user for all the data required to merge secret keys from multisig wallets into one master wallet, which then gets full control of the multisig wallet. The resulting wallet will be the same as any other regular wallet.
    else if (!m_generate_from_multisig_keys.empty())
    {
      m_wallet_file = m_generate_from_multisig_keys;
      unsigned int multisig_m;
      unsigned int multisig_n;
      
      // parse multisig type
      std::string multisig_type_string = input_line("Multisig type (input as M/N with M <= N and M > 1): ");
      if (std::cin.eof())
        return false;
      if (multisig_type_string.empty())
      {
        fail_msg_writer() << tr("No data supplied, cancelled");
        return false;
      }
      if (sscanf(multisig_type_string.c_str(), "%u/%u", &multisig_m, &multisig_n) != 2)
      {
        fail_msg_writer() << tr("Error: expected M/N, but got: ") << multisig_type_string;
        return false;
      }
      if (multisig_m <= 1 || multisig_m > multisig_n)
      {
        fail_msg_writer() << tr("Error: expected N > 1 and N <= M, but got: ") << multisig_type_string;
        return false;
      }
      if (multisig_m != multisig_n)
      {
        fail_msg_writer() << tr("Error: M/N is currently unsupported. ");
        return false;
      }      
      message_writer() << boost::format(tr("Generating master wallet from %u of %u multisig wallet keys")) % multisig_m % multisig_n;
      
      // parse multisig address
      std::string address_string = input_line("Multisig wallet address: ");
      if (std::cin.eof())
        return false;
      if (address_string.empty()) {
        fail_msg_writer() << tr("No data supplied, cancelled");
        return false;
      }
      cryptonote::address_parse_info info;
      if(!get_account_address_from_str(info, nettype, address_string))
      {
          fail_msg_writer() << tr("failed to parse address");
          return false;
      }
      
      // parse secret view key
      epee::wipeable_string viewkey_string = input_secure_line("Secret view key: ");
      if (std::cin.eof())
        return false;
      if (viewkey_string.empty())
      {
        fail_msg_writer() << tr("No data supplied, cancelled");
        return false;
      }
      crypto::secret_key viewkey;
      if(!viewkey_string.hex_to_pod(unwrap(unwrap(viewkey))))
      {
        fail_msg_writer() << tr("failed to parse secret view key");
        return false;
      }
      
      // check that the view key matches the given address
      crypto::public_key pkey;
      if (!crypto::secret_key_to_public_key(viewkey, pkey))
      {
        fail_msg_writer() << tr("failed to verify secret view key");
        return false;
      }
      if (info.address.m_view_public_key != pkey)
      {
        fail_msg_writer() << tr("view key does not match standard address");
        return false;
      }
      
      // parse multisig spend keys
      crypto::secret_key spendkey;
      // parsing N/N
      if(multisig_m == multisig_n)
      {
        std::vector<crypto::secret_key> multisig_secret_spendkeys(multisig_n);
        epee::wipeable_string spendkey_string;
        cryptonote::blobdata spendkey_data;
        // get N secret spend keys from user
        for(unsigned int i=0; i<multisig_n; ++i)
        {
          spendkey_string = input_secure_line(tr((boost::format(tr("Secret spend key (%u of %u):")) % (i+1) % multisig_m).str().c_str()));
          if (std::cin.eof())
            return false;
          if (spendkey_string.empty())
          {
            fail_msg_writer() << tr("No data supplied, cancelled");
            return false;
          }
          if(!spendkey_string.hex_to_pod(unwrap(unwrap(multisig_secret_spendkeys[i]))))
          {
            fail_msg_writer() << tr("failed to parse spend key secret key");
            return false;
          }
        }
        
        // sum the spend keys together to get the master spend key
        spendkey = multisig_secret_spendkeys[0];
        for(unsigned int i=1; i<multisig_n; ++i)
          sc_add(reinterpret_cast<unsigned char*>(&spendkey), reinterpret_cast<unsigned char*>(&spendkey), reinterpret_cast<unsigned char*>(&multisig_secret_spendkeys[i]));
      }
      // parsing M/N
      else
      {
        fail_msg_writer() << tr("Error: M/N is currently unsupported");
        return false;
      }
      
      // check that the spend key matches the given address
      if (!crypto::secret_key_to_public_key(spendkey, pkey))
      {
        fail_msg_writer() << tr("failed to verify spend key secret key");
        return false;
      }
      if (info.address.m_spend_public_key != pkey)
      {
        fail_msg_writer() << tr("spend key does not match standard address");
        return false;
      }
      
      // create wallet
      auto r = new_wallet(vm, info.address, spendkey, viewkey);
      CHECK_AND_ASSERT_MES(r, false, tr("account creation failed"));
      password = *r;
    }
    
    else if (!m_generate_from_json.empty())
    {
      try
      {
        auto rc = tools::wallet2::make_from_json(vm, false, m_generate_from_json, password_prompter);
        m_wallet = std::move(rc.first);
        password = rc.second.password();
        m_wallet_file = m_wallet->path();
      }
      catch (const std::exception &e)
      {
        fail_msg_writer() << e.what();
        return false;
      }
      if (!m_wallet)
        return false;
    }
    else if (!m_generate_from_device.empty())
    {
      m_wallet_file = m_generate_from_device;
      // create wallet
      auto r = new_wallet(vm);
      CHECK_AND_ASSERT_MES(r, false, tr("account creation failed"));
      password = *r;
      // if no block_height is specified, assume its a new account and start it "now"
      if(m_wallet->get_refresh_from_block_height() == 0) {
        {
          tools::scoped_message_writer wrt = tools::msg_writer();
          wrt << tr("No restore height is specified.");
          wrt << tr("Assumed you are creating a new account, restore will be done from current estimated blockchain height.");
          wrt << tr("Use --restore-height if you want to restore an already setup account from a specific height");
        }
        std::string confirm = input_line(tr("Is this okay?  (Y/Yes/N/No): "));
        if (std::cin.eof() || !command_line::is_yes(confirm))
          CHECK_AND_ASSERT_MES(false, false, tr("account creation aborted"));

        m_wallet->set_refresh_from_block_height(m_wallet->estimate_blockchain_height()-1);
        m_wallet->explicit_refresh_from_block_height(true);
        m_restore_height = m_wallet->get_refresh_from_block_height();
      }
    }
    else
    {
      if (m_generate_new.empty()) {
        fail_msg_writer() << tr("specify a wallet path with --generate-new-wallet (not --wallet-file)");
        return false;
      }
      m_wallet_file = m_generate_new;
      boost::optional<epee::wipeable_string> r;
      if (m_restore_multisig_wallet)
        r = new_wallet(vm, multisig_keys, old_language);
      else
        r = new_wallet(vm, m_recovery_key, m_restore_deterministic_wallet, m_non_deterministic, old_language);
      CHECK_AND_ASSERT_MES(r, false, tr("account creation failed"));
      password = *r;
    }

    if (m_restoring && m_generate_from_json.empty() && m_generate_from_device.empty())
    {
      m_wallet->explicit_refresh_from_block_height(!command_line::is_arg_defaulted(vm, arg_restore_height));
    }
    if (!m_wallet->explicit_refresh_from_block_height() && m_restoring)
    {
      uint32_t version;
      bool connected = try_connect_to_daemon(false, &version);
      while (true)
      {
        std::string heightstr;
        if (!connected || version < MAKE_CORE_RPC_VERSION(1, 6))
          heightstr = input_line("Restore from specific blockchain height (optional, default 0): ");
        else
          heightstr = input_line("Restore from specific blockchain height (optional, default 0),\nor alternatively from specific date (YYYY-MM-DD): ");
        if (std::cin.eof())
          return false;
        if (heightstr.empty())
        {
          m_restore_height = 0;
          break;
        }
        try
        {
          m_restore_height = boost::lexical_cast<uint64_t>(heightstr);
          break;
        }
        catch (const boost::bad_lexical_cast &)
        {
          if (!connected || version < MAKE_CORE_RPC_VERSION(1, 6))
          {
            fail_msg_writer() << tr("bad m_restore_height parameter: ") << heightstr;
            continue;
          }
          if (heightstr.size() != 10 || heightstr[4] != '-' || heightstr[7] != '-')
          {
            fail_msg_writer() << tr("date format must be YYYY-MM-DD");
            continue;
          }
          uint16_t year;
          uint8_t month;  // 1, 2, ..., 12
          uint8_t day;    // 1, 2, ..., 31
          try
          {
            year  = boost::lexical_cast<uint16_t>(heightstr.substr(0,4));
            // lexical_cast<uint8_t> won't work because uint8_t is treated as character type
            month = boost::lexical_cast<uint16_t>(heightstr.substr(5,2));
            day   = boost::lexical_cast<uint16_t>(heightstr.substr(8,2));
            m_restore_height = m_wallet->get_blockchain_height_by_date(year, month, day);
            success_msg_writer() << tr("Restore height is: ") << m_restore_height;
            std::string confirm = input_line(tr("Is this okay?  (Y/Yes/N/No): "));
            if (std::cin.eof())
              return false;
            if(command_line::is_yes(confirm))
              break;
          }
          catch (const boost::bad_lexical_cast &)
          {
            fail_msg_writer() << tr("bad m_restore_height parameter: ") << heightstr;
          }
          catch (const std::runtime_error& e)
          {
            fail_msg_writer() << e.what();
          }
        }
      }
    }
    if (m_restoring)
    {
      uint64_t estimate_height = m_wallet->estimate_blockchain_height();
      if (m_restore_height >= estimate_height)
      {
        success_msg_writer() << tr("Restore height ") << m_restore_height << (" is not yet reached. The current estimated height is ") << estimate_height;
        std::string confirm = input_line(tr("Still apply restore height?  (Y/Yes/N/No): "));
        if (std::cin.eof() || command_line::is_no(confirm))
          m_restore_height = 0;
      }
      m_wallet->set_refresh_from_block_height(m_restore_height);
    }
    m_wallet->rewrite(m_wallet_file, password);
  }
  else
  {
    assert(!m_wallet_file.empty());
    if (!m_subaddress_lookahead.empty())
    {
      fail_msg_writer() << tr("can't specify --subaddress-lookahead and --wallet-file at the same time");
      return false;
    }
    bool r = open_wallet(vm);
    CHECK_AND_ASSERT_MES(r, false, tr("failed to open account"));
  }
  if (!m_wallet)
  {
    fail_msg_writer() << tr("wallet is null");
    return false;
  }

  if (!m_wallet->is_trusted_daemon())
    message_writer() << (boost::format(tr("Warning: using an untrusted daemon at %s, privacy will be lessened")) % m_wallet->get_daemon_address()).str();

  if (m_wallet->get_ring_database().empty())
    fail_msg_writer() << tr("Failed to initialize ring database: privacy enhancing features will be inactive");

  m_wallet->callback(this);

  return true;
}
//----------------------------------------------------------------------------------------------------
bool simple_wallet::deinit()
{
  if (!m_wallet.get())
    return true;

  return close_wallet();
}
//----------------------------------------------------------------------------------------------------
bool simple_wallet::handle_command_line(const boost::program_options::variables_map& vm)
{
  m_wallet_file                   = command_line::get_arg(vm, arg_wallet_file);
  m_generate_new                  = command_line::get_arg(vm, arg_generate_new_wallet);
  m_generate_from_device          = command_line::get_arg(vm, arg_generate_from_device);
  m_generate_from_view_key        = command_line::get_arg(vm, arg_generate_from_view_key);
  m_generate_from_spend_key       = command_line::get_arg(vm, arg_generate_from_spend_key);
  m_generate_from_keys            = command_line::get_arg(vm, arg_generate_from_keys);
  m_generate_from_multisig_keys   = command_line::get_arg(vm, arg_generate_from_multisig_keys);
  m_generate_from_json            = command_line::get_arg(vm, arg_generate_from_json);
  m_mnemonic_language             = command_line::get_arg(vm, arg_mnemonic_language);
  m_electrum_seed                 = command_line::get_arg(vm, arg_electrum_seed);
  m_restore_deterministic_wallet  = command_line::get_arg(vm, arg_restore_deterministic_wallet);
  m_restore_multisig_wallet       = command_line::get_arg(vm, arg_restore_multisig_wallet);
  m_non_deterministic             = command_line::get_arg(vm, arg_non_deterministic);
  m_allow_mismatched_daemon_version = command_line::get_arg(vm, arg_allow_mismatched_daemon_version);
  m_restore_height                = command_line::get_arg(vm, arg_restore_height);
  m_do_not_relay                  = command_line::get_arg(vm, arg_do_not_relay);
  m_subaddress_lookahead          = command_line::get_arg(vm, arg_subaddress_lookahead);
  m_use_english_language_names    = command_line::get_arg(vm, arg_use_english_language_names);
  m_restoring                     = !m_generate_from_view_key.empty() ||
                                    !m_generate_from_spend_key.empty() ||
                                    !m_generate_from_keys.empty() ||
                                    !m_generate_from_multisig_keys.empty() ||
                                    !m_generate_from_json.empty() ||
                                    !m_generate_from_device.empty() ||
                                    m_restore_deterministic_wallet ||
                                    m_restore_multisig_wallet;

  return true;
}
//----------------------------------------------------------------------------------------------------
bool simple_wallet::try_connect_to_daemon(bool silent, uint32_t* version)
{
  uint32_t version_ = 0;
  if (!version)
    version = &version_;
  if (!m_wallet->check_connection(version))
  {
    if (!silent)
      fail_msg_writer() << tr("wallet failed to connect to daemon: ") << m_wallet->get_daemon_address() << ". " <<
        tr("Daemon either is not started or wrong port was passed. "
        "Please make sure daemon is running or change the daemon address using the 'set_daemon' command.");
    return false;
  }
  if (!m_allow_mismatched_daemon_version && ((*version >> 16) != CORE_RPC_VERSION_MAJOR))
  {
    if (!silent)
      fail_msg_writer() << boost::format(tr("Daemon uses a different RPC major version (%u) than the wallet (%u): %s. Either update one of them, or use --allow-mismatched-daemon-version.")) % (*version>>16) % CORE_RPC_VERSION_MAJOR % m_wallet->get_daemon_address();
    return false;
  }
  return true;
}

/*!
 * \brief Gets the word seed language from the user.
 * 
 * User is asked to choose from a list of supported languages.
 * 
 * \return The chosen language.
 */
std::string simple_wallet::get_mnemonic_language()
{
  std::vector<std::string> language_list_self, language_list_english;
  const std::vector<std::string> &language_list = m_use_english_language_names ? language_list_english : language_list_self;
  std::string language_choice;
  int language_number = -1;
  crypto::ElectrumWords::get_language_list(language_list_self, false);
  crypto::ElectrumWords::get_language_list(language_list_english, true);
  std::cout << tr("List of available languages for your wallet's seed:") << std::endl;
  std::cout << tr("If your display freezes, exit blind with ^C, then run again with --use-english-language-names") << std::endl;
  int ii;
  std::vector<std::string>::const_iterator it;
  for (it = language_list.begin(), ii = 0; it != language_list.end(); it++, ii++)
  {
    std::cout << ii << " : " << *it << std::endl;
  }
  while (language_number < 0)
  {
    language_choice = input_line(tr("Enter the number corresponding to the language of your choice: "));
    if (std::cin.eof())
      return std::string();
    try
    {
      language_number = std::stoi(language_choice);
      if (!((language_number >= 0) && (static_cast<unsigned int>(language_number) < language_list.size())))
      {
        language_number = -1;
        fail_msg_writer() << tr("invalid language choice entered. Please try again.\n");
      }
    }
    catch (const std::exception &e)
    {
      fail_msg_writer() << tr("invalid language choice entered. Please try again.\n");
    }
  }
  return language_list_self[language_number];
}
//----------------------------------------------------------------------------------------------------
boost::optional<tools::password_container> simple_wallet::get_and_verify_password() const
{
  auto pwd_container = default_password_prompter(m_wallet_file.empty());
  if (!pwd_container)
    return boost::none;

  if (!m_wallet->verify_password(pwd_container->password()))
  {
    fail_msg_writer() << tr("invalid password");
    return boost::none;
  }
  return pwd_container;
}
//----------------------------------------------------------------------------------------------------
boost::optional<epee::wipeable_string> simple_wallet::new_wallet(const boost::program_options::variables_map& vm,
  const crypto::secret_key& recovery_key, bool recover, bool two_random, const std::string &old_language)
{
  auto rc = tools::wallet2::make_new(vm, false, password_prompter);
  m_wallet = std::move(rc.first);
  if (!m_wallet)
  {
    return {};
  }
  epee::wipeable_string password = rc.second.password();

  if (!m_subaddress_lookahead.empty())
  {
    auto lookahead = parse_subaddress_lookahead(m_subaddress_lookahead);
    assert(lookahead);
    m_wallet->set_subaddress_lookahead(lookahead->first, lookahead->second);
  }

  bool was_deprecated_wallet = m_restore_deterministic_wallet && ((old_language == crypto::ElectrumWords::old_language_name) ||
    crypto::ElectrumWords::get_is_old_style_seed(m_electrum_seed));

  std::string mnemonic_language = old_language;

  std::vector<std::string> language_list;
  crypto::ElectrumWords::get_language_list(language_list);
  if (mnemonic_language.empty() && std::find(language_list.begin(), language_list.end(), m_mnemonic_language) != language_list.end())
  {
    mnemonic_language = m_mnemonic_language;
  }

  // Ask for seed language if:
  // it's a deterministic wallet AND
  // a seed language is not already specified AND
  // (it is not a wallet restore OR if it was a deprecated wallet
  // that was earlier used before this restore)
  if ((!two_random) && (mnemonic_language.empty() || mnemonic_language == crypto::ElectrumWords::old_language_name) && (!m_restore_deterministic_wallet || was_deprecated_wallet))
  {
    if (was_deprecated_wallet)
    {
      // The user had used an older version of the wallet with old style mnemonics.
      message_writer(console_color_green, false) << "\n" << tr("You had been using "
        "a deprecated version of the wallet. Please use the new seed that we provide.\n");
    }
    mnemonic_language = get_mnemonic_language();
    if (mnemonic_language.empty())
      return {};
  }

  m_wallet->set_seed_language(mnemonic_language);

  bool create_address_file = command_line::get_arg(vm, arg_create_address_file);

  crypto::secret_key recovery_val;
  try
  {
    recovery_val = m_wallet->generate(m_wallet_file, std::move(rc.second).password(), recovery_key, recover, two_random, create_address_file);
    message_writer(console_color_white, true) << tr("Generated new wallet: ")
      << m_wallet->get_account().get_public_address_str(m_wallet->nettype());
    PAUSE_READLINE();
    std::cout << tr("View key: ");
    print_secret_key(m_wallet->get_account().get_keys().m_view_secret_key);
    putchar('\n');
  }
  catch (const std::exception& e)
  {
    fail_msg_writer() << tr("failed to generate new wallet: ") << e.what();
    return {};
  }

  // convert rng value to electrum-style word list
  epee::wipeable_string electrum_words;

  crypto::ElectrumWords::bytes_to_words(recovery_val, electrum_words, mnemonic_language);

  success_msg_writer() <<
    "**********************************************************************\n" <<
    tr("Your wallet has been generated!\n"
    "To start synchronizing with the daemon, use the \"refresh\" command.\n"
    "Use the \"help\" command to see the list of available commands.\n"
    "Use \"help <command>\" to see a command's documentation.\n"
    "Always use the \"exit\" command when closing loki-wallet-cli to save \n"
    "your current session's state. Otherwise, you might need to synchronize \n"
    "your wallet again (your wallet keys are NOT at risk in any case).\n")
  ;

  if (!two_random)
  {
    print_seed(electrum_words);
  }
  success_msg_writer() << "**********************************************************************";

  return std::move(password);
}
//----------------------------------------------------------------------------------------------------
boost::optional<epee::wipeable_string> simple_wallet::new_wallet(const boost::program_options::variables_map& vm,
  const cryptonote::account_public_address& address, const boost::optional<crypto::secret_key>& spendkey,
  const crypto::secret_key& viewkey)
{
  auto rc = tools::wallet2::make_new(vm, false, password_prompter);
  m_wallet = std::move(rc.first);
  if (!m_wallet)
  {
    return {};
  }
  epee::wipeable_string password = rc.second.password();

  if (!m_subaddress_lookahead.empty())
  {
    auto lookahead = parse_subaddress_lookahead(m_subaddress_lookahead);
    assert(lookahead);
    m_wallet->set_subaddress_lookahead(lookahead->first, lookahead->second);
  }

  if (m_restore_height)
    m_wallet->set_refresh_from_block_height(m_restore_height);

  bool create_address_file = command_line::get_arg(vm, arg_create_address_file);

  try
  {
    if (spendkey)
    {
      m_wallet->generate(m_wallet_file, std::move(rc.second).password(), address, *spendkey, viewkey, create_address_file);
    }
    else
    {
      m_wallet->generate(m_wallet_file, std::move(rc.second).password(), address, viewkey, create_address_file);
    }
    message_writer(console_color_white, true) << tr("Generated new wallet: ")
      << m_wallet->get_account().get_public_address_str(m_wallet->nettype());
  }
  catch (const std::exception& e)
  {
    fail_msg_writer() << tr("failed to generate new wallet: ") << e.what();
    return {};
  }


  return std::move(password);
}

//----------------------------------------------------------------------------------------------------
boost::optional<epee::wipeable_string> simple_wallet::new_wallet(const boost::program_options::variables_map& vm)
{
  auto rc = tools::wallet2::make_new(vm, false, password_prompter);
  m_wallet = std::move(rc.first);
  if (!m_wallet)
  {
    return {};
  }
  epee::wipeable_string password = rc.second.password();

  if (!m_subaddress_lookahead.empty())
  {
    auto lookahead = parse_subaddress_lookahead(m_subaddress_lookahead);
    assert(lookahead);
    m_wallet->set_subaddress_lookahead(lookahead->first, lookahead->second);
  }

  if (m_restore_height)
    m_wallet->set_refresh_from_block_height(m_restore_height);

  auto device_desc = tools::wallet2::device_name_option(vm);
  try
  {
    bool create_address_file = command_line::get_arg(vm, arg_create_address_file);
    m_wallet->restore(m_wallet_file, std::move(rc.second).password(), device_desc.empty() ? "Ledger" : device_desc, create_address_file);
    message_writer(console_color_white, true) << tr("Generated new wallet on hw device: ")
      << m_wallet->get_account().get_public_address_str(m_wallet->nettype());
  }
  catch (const std::exception& e)
  {
    fail_msg_writer() << tr("failed to generate new wallet: ") << e.what();
    return {};
  }

  return std::move(password);
}
//----------------------------------------------------------------------------------------------------
boost::optional<epee::wipeable_string> simple_wallet::new_wallet(const boost::program_options::variables_map& vm,
    const epee::wipeable_string &multisig_keys, const std::string &old_language)
{
  auto rc = tools::wallet2::make_new(vm, false, password_prompter);
  m_wallet = std::move(rc.first);
  if (!m_wallet)
  {
    return {};
  }
  epee::wipeable_string password = rc.second.password();

  if (!m_subaddress_lookahead.empty())
  {
    auto lookahead = parse_subaddress_lookahead(m_subaddress_lookahead);
    assert(lookahead);
    m_wallet->set_subaddress_lookahead(lookahead->first, lookahead->second);
  }

  std::string mnemonic_language = old_language;

  std::vector<std::string> language_list;
  crypto::ElectrumWords::get_language_list(language_list);
  if (mnemonic_language.empty() && std::find(language_list.begin(), language_list.end(), m_mnemonic_language) != language_list.end())
  {
    mnemonic_language = m_mnemonic_language;
  }

  m_wallet->set_seed_language(mnemonic_language);

  bool create_address_file = command_line::get_arg(vm, arg_create_address_file);

  try
  {
    m_wallet->generate(m_wallet_file, std::move(rc.second).password(), multisig_keys, create_address_file);
    bool ready;
    uint32_t threshold, total;
    if (!m_wallet->multisig(&ready, &threshold, &total) || !ready)
    {
      fail_msg_writer() << tr("failed to generate new mutlisig wallet");
      return {};
    }
    message_writer(console_color_white, true) << boost::format(tr("Generated new %u/%u multisig wallet: ")) % threshold % total
      << m_wallet->get_account().get_public_address_str(m_wallet->nettype());
  }
  catch (const std::exception& e)
  {
    fail_msg_writer() << tr("failed to generate new wallet: ") << e.what();
    return {};
  }

  return std::move(password);
}
//----------------------------------------------------------------------------------------------------
bool simple_wallet::open_wallet(const boost::program_options::variables_map& vm)
{
  if (!tools::wallet2::wallet_valid_path_format(m_wallet_file))
  {
    fail_msg_writer() << tr("wallet file path not valid: ") << m_wallet_file;
    return false;
  }

  bool keys_file_exists;
  bool wallet_file_exists;

  tools::wallet2::wallet_exists(m_wallet_file, keys_file_exists, wallet_file_exists);
  if(!keys_file_exists)
  {
    fail_msg_writer() << tr("Key file not found. Failed to open wallet");
    return false;
  }
  
  epee::wipeable_string password;
  try
  {
    auto rc = tools::wallet2::make_from_file(vm, false, m_wallet_file, password_prompter);
    m_wallet = std::move(rc.first);
    password = std::move(std::move(rc.second).password());
    if (!m_wallet)
    {
      return false;
    }

    std::string prefix;
    bool ready;
    uint32_t threshold, total;
    if (m_wallet->watch_only())
      prefix = tr("Opened watch-only wallet");
    else if (m_wallet->multisig(&ready, &threshold, &total))
      prefix = (boost::format(tr("Opened %u/%u multisig wallet%s")) % threshold % total % (ready ? "" : " (not yet finalized)")).str();
    else
      prefix = tr("Opened wallet");
    message_writer(console_color_white, true) <<
      prefix << ": " << m_wallet->get_account().get_public_address_str(m_wallet->nettype());
    if (m_wallet->get_account().get_device()) {
       message_writer(console_color_white, true) << "Wallet is on device: " << m_wallet->get_account().get_device().get_name();
    }
    // If the wallet file is deprecated, we should ask for mnemonic language again and store
    // everything in the new format.
    // NOTE: this is_deprecated() refers to the wallet file format before becoming JSON. It does not refer to the "old english" seed words form of "deprecated" used elsewhere.
    if (m_wallet->is_deprecated())
    {
      bool is_deterministic;
      {
        SCOPED_WALLET_UNLOCK();
        is_deterministic = m_wallet->is_deterministic();
      }
      if (is_deterministic)
      {
        message_writer(console_color_green, false) << "\n" << tr("You had been using "
          "a deprecated version of the wallet. Please proceed to upgrade your wallet.\n");
        std::string mnemonic_language = get_mnemonic_language();
        if (mnemonic_language.empty())
          return false;
        m_wallet->set_seed_language(mnemonic_language);
        m_wallet->rewrite(m_wallet_file, password);

        // Display the seed
        epee::wipeable_string seed;
        m_wallet->get_seed(seed);
        print_seed(seed);
      }
      else
      {
        message_writer(console_color_green, false) << "\n" << tr("You had been using "
          "a deprecated version of the wallet. Your wallet file format is being upgraded now.\n");
        m_wallet->rewrite(m_wallet_file, password);
      }
    }
  }
  catch (const std::exception& e)
  {
    fail_msg_writer() << tr("failed to load wallet: ") << e.what();
    if (m_wallet)
    {
      // only suggest removing cache if the password was actually correct
      bool password_is_correct = false;
      try
      {
        password_is_correct = m_wallet->verify_password(password);
      }
      catch (...) { } // guard against I/O errors
      if (password_is_correct)
        fail_msg_writer() << boost::format(tr("You may want to remove the file \"%s\" and try again")) % m_wallet_file;
    }
    return false;
  }
  success_msg_writer() <<
    "**********************************************************************\n" <<
    tr("Use the \"help\" command to see the list of available commands.\n") <<
    tr("Use \"help <command>\" to see a command's documentation.\n") <<
    "**********************************************************************";
  return true;
}
//----------------------------------------------------------------------------------------------------
bool simple_wallet::close_wallet()
{
  if (m_idle_run.load(std::memory_order_relaxed))
  {
    m_idle_run.store(false, std::memory_order_relaxed);
    m_wallet->stop();
    {
      boost::unique_lock<boost::mutex> lock(m_idle_mutex);
      m_idle_cond.notify_one();
    }
    m_idle_thread.join();
  }

  bool r = m_wallet->deinit();
  if (!r)
  {
    fail_msg_writer() << tr("failed to deinitialize wallet");
    return false;
  }

  try
  {
    m_wallet->store();
  }
  catch (const std::exception& e)
  {
    fail_msg_writer() << e.what();
    return false;
  }

  return true;
}
//----------------------------------------------------------------------------------------------------
bool simple_wallet::save(const std::vector<std::string> &args)
{
  try
  {
    LOCK_IDLE_SCOPE();
    m_wallet->store();
    success_msg_writer() << tr("Wallet data saved");
  }
  catch (const std::exception& e)
  {
    fail_msg_writer() << e.what();
  }

  return true;
}
//----------------------------------------------------------------------------------------------------
bool simple_wallet::save_watch_only(const std::vector<std::string> &args/* = std::vector<std::string>()*/)
{
  if (m_wallet->multisig())
  {
    fail_msg_writer() << tr("wallet is multisig and cannot save a watch-only version");
    return true;
  }

  const auto pwd_container = password_prompter(tr("Password for new watch-only wallet"), true);

  if (!pwd_container)
  {
    fail_msg_writer() << tr("failed to read wallet password");
    return true;
  }

  try
  {
    std::string new_keys_filename;
    m_wallet->write_watch_only_wallet(m_wallet_file, pwd_container->password(), new_keys_filename);
    success_msg_writer() << tr("Watch only wallet saved as: ") << new_keys_filename;
  }
  catch (const std::exception &e)
  {
    fail_msg_writer() << tr("Failed to save watch only wallet: ") << e.what();
    return true;
  }
  return true;
}

//----------------------------------------------------------------------------------------------------
bool simple_wallet::start_mining(const std::vector<std::string>& args)
{
  if (!m_wallet->is_trusted_daemon())
  {
    fail_msg_writer() << tr("this command requires a trusted daemon. Enable with --trusted-daemon");
    return true;
  }

  if (!try_connect_to_daemon())
    return true;

  if (!m_wallet)
  {
    fail_msg_writer() << tr("wallet is null");
    return true;
  }
  COMMAND_RPC_START_MINING::request req = AUTO_VAL_INIT(req); 
  req.miner_address = m_wallet->get_account().get_public_address_str(m_wallet->nettype());

  bool ok = true;
  size_t arg_size = args.size();
  if(arg_size >= 3)
  {
    if (!parse_bool_and_use(args[2], [&](bool r) { req.ignore_battery = r; }))
      return true;
  }
  if(arg_size >= 2)
  {
    if (!parse_bool_and_use(args[1], [&](bool r) { req.do_background_mining = r; }))
      return true;
  }
  if(arg_size >= 1)
  {
    uint16_t num = 1;
    ok = string_tools::get_xtype_from_string(num, args[0]);
    ok = ok && 1 <= num;
    req.threads_count = num;
  }
  else
  {
    req.threads_count = 1;
  }

  if (!ok)
  {
    fail_msg_writer() << tr("invalid arguments. Please use start_mining [<number_of_threads>] [do_bg_mining] [ignore_battery]");
    return true;
  }

  COMMAND_RPC_START_MINING::response res;
  bool r = m_wallet->invoke_http_json("/start_mining", req, res);
  std::string err = interpret_rpc_response(r, res.status);
  if (err.empty())
    success_msg_writer() << tr("Mining started in daemon");
  else
    fail_msg_writer() << tr("mining has NOT been started: ") << err;
  return true;
}
//----------------------------------------------------------------------------------------------------
bool simple_wallet::stop_mining(const std::vector<std::string>& args)
{
  if (!try_connect_to_daemon())
    return true;

  if (!m_wallet)
  {
    fail_msg_writer() << tr("wallet is null");
    return true;
  }

  COMMAND_RPC_STOP_MINING::request req;
  COMMAND_RPC_STOP_MINING::response res;
  bool r = m_wallet->invoke_http_json("/stop_mining", req, res);
  std::string err = interpret_rpc_response(r, res.status);
  if (err.empty())
    success_msg_writer() << tr("Mining stopped in daemon");
  else
    fail_msg_writer() << tr("mining has NOT been stopped: ") << err;
  return true;
}
//----------------------------------------------------------------------------------------------------
bool simple_wallet::set_daemon(const std::vector<std::string>& args)
{
  std::string daemon_url;

  if (args.size() < 1)
  {
    fail_msg_writer() << tr("missing daemon URL argument");
    return true;
  }

  boost::regex rgx("^(.*://)?([A-Za-z0-9\\-\\.]+)(:[0-9]+)?");
  boost::cmatch match;
  // If user input matches URL regex
  if (boost::regex_match(args[0].c_str(), match, rgx))
  {
    if (match.length() < 4)
    {
      fail_msg_writer() << tr("Unexpected array length - Exited simple_wallet::set_daemon()");
      return true;
    }
    // If no port has been provided, use the default from config
    if (!match[3].length())
    {
      int daemon_port = get_config(m_wallet->nettype()).RPC_DEFAULT_PORT;
      daemon_url = match[1] + match[2] + std::string(":") + std::to_string(daemon_port);
    } else {
      daemon_url = args[0];
    }
    LOCK_IDLE_SCOPE();
    m_wallet->init(daemon_url);

    if (args.size() == 2)
    {
      if (args[1] == "trusted")
        m_wallet->set_trusted_daemon(true);
      else if (args[1] == "untrusted")
        m_wallet->set_trusted_daemon(false);
      else
      {
        fail_msg_writer() << tr("Expected trusted or untrusted, got ") << args[1] << ": assuming untrusted";
        m_wallet->set_trusted_daemon(false);
      }
    }
    else
    {
      m_wallet->set_trusted_daemon(false);
      try
      {
        if (tools::is_local_address(m_wallet->get_daemon_address()))
        {
          MINFO(tr("Daemon is local, assuming trusted"));
          m_wallet->set_trusted_daemon(true);
        }
      }
      catch (const std::exception &e) { }
    }
    success_msg_writer() << boost::format("Daemon set to %s, %s") % daemon_url % (m_wallet->is_trusted_daemon() ? tr("trusted") : tr("untrusted"));
  } else {
    fail_msg_writer() << tr("This does not seem to be a valid daemon URL.");
  }
  return true;
}
//----------------------------------------------------------------------------------------------------
bool simple_wallet::save_bc(const std::vector<std::string>& args)
{
  if (!try_connect_to_daemon())
    return true;

  if (!m_wallet)
  {
    fail_msg_writer() << tr("wallet is null");
    return true;
  }
  COMMAND_RPC_SAVE_BC::request req;
  COMMAND_RPC_SAVE_BC::response res;
  bool r = m_wallet->invoke_http_json("/save_bc", req, res);
  std::string err = interpret_rpc_response(r, res.status);
  if (err.empty())
    success_msg_writer() << tr("Blockchain saved");
  else
    fail_msg_writer() << tr("blockchain can't be saved: ") << err;
  return true;
}
//----------------------------------------------------------------------------------------------------
void simple_wallet::on_new_block(uint64_t height, const cryptonote::block& block)
{
  if (!m_auto_refresh_refreshing)
    m_refresh_progress_reporter.update(height, false);
}
//----------------------------------------------------------------------------------------------------
void simple_wallet::on_money_received(uint64_t height, const crypto::hash &txid, const cryptonote::transaction& tx, uint64_t amount, const cryptonote::subaddress_index& subaddr_index)
{
  message_writer(console_color_green, false) << "\r" <<
    tr("Height ") << height << ", " <<
    tr("txid ") << txid << ", " <<
    print_money(amount) << ", " <<
    tr("idx ") << subaddr_index;

  const uint64_t warn_height = m_wallet->nettype() == TESTNET ? 1000000 : m_wallet->nettype() == STAGENET ? 50000 : 1650000;
  if (height >= warn_height)
  {
    std::vector<tx_extra_field> tx_extra_fields;
    parse_tx_extra(tx.extra, tx_extra_fields); // failure ok
    tx_extra_nonce extra_nonce;
    if (find_tx_extra_field_by_type(tx_extra_fields, extra_nonce))
    {
      crypto::hash8 payment_id8 = crypto::null_hash8;
      crypto::hash payment_id = crypto::null_hash;
      if (get_encrypted_payment_id_from_tx_extra_nonce(extra_nonce.nonce, payment_id8))
        message_writer() <<
          tr("NOTE: this transaction uses an encrypted payment ID: consider using subaddresses instead");
      else if (get_payment_id_from_tx_extra_nonce(extra_nonce.nonce, payment_id))
        message_writer(console_color_red, false) <<
          tr("WARNING: this transaction uses an unencrypted payment ID: consider using subaddresses instead");
   }
  }
  if (m_auto_refresh_refreshing)
    m_cmd_binder.print_prompt();
  else
    m_refresh_progress_reporter.update(height, true);
}
//----------------------------------------------------------------------------------------------------
void simple_wallet::on_unconfirmed_money_received(uint64_t height, const crypto::hash &txid, const cryptonote::transaction& tx, uint64_t amount, const cryptonote::subaddress_index& subaddr_index)
{
  // Not implemented in CLI wallet
}
//----------------------------------------------------------------------------------------------------
void simple_wallet::on_money_spent(uint64_t height, const crypto::hash &txid, const cryptonote::transaction& in_tx, uint64_t amount, const cryptonote::transaction& spend_tx, const cryptonote::subaddress_index& subaddr_index)
{
  message_writer(console_color_magenta, false) << "\r" <<
    tr("Height ") << height << ", " <<
    tr("txid ") << txid << ", " <<
    tr("spent ") << print_money(amount) << ", " <<
    tr("idx ") << subaddr_index;
  if (m_auto_refresh_refreshing)
    m_cmd_binder.print_prompt();
  else
    m_refresh_progress_reporter.update(height, true);
}
//----------------------------------------------------------------------------------------------------
void simple_wallet::on_skip_transaction(uint64_t height, const crypto::hash &txid, const cryptonote::transaction& tx)
{
}
//----------------------------------------------------------------------------------------------------
boost::optional<epee::wipeable_string> simple_wallet::on_get_password(const char *reason)
{
  // can't ask for password from a background thread
  if (!m_in_manual_refresh.load(std::memory_order_relaxed))
  {
    message_writer(console_color_red, false) << boost::format(tr("Password needed (%s) - use the refresh command")) % reason;
    m_cmd_binder.print_prompt();
    return boost::none;
  }

#ifdef HAVE_READLINE
  rdln::suspend_readline pause_readline;
#endif
  std::string msg = tr("Enter password");
  if (reason && *reason)
    msg += std::string(" (") + reason + ")";
  auto pwd_container = tools::password_container::prompt(false, msg.c_str());
  if (!pwd_container)
  {
    MERROR("Failed to read password");
    return boost::none;
  }

  return pwd_container->password();
}
//----------------------------------------------------------------------------------------------------
bool simple_wallet::refresh_main(uint64_t start_height, bool reset, bool is_init)
{
  if (!try_connect_to_daemon(is_init))
    return true;

  LOCK_IDLE_SCOPE();

  if (reset)
    m_wallet->rescan_blockchain(false);

#ifdef HAVE_READLINE
  rdln::suspend_readline pause_readline;
#endif

  message_writer() << tr("Starting refresh...");

  uint64_t fetched_blocks = 0;
  bool ok = false;
  std::ostringstream ss;
  try
  {
    m_in_manual_refresh.store(true, std::memory_order_relaxed);
    epee::misc_utils::auto_scope_leave_caller scope_exit_handler = epee::misc_utils::create_scope_leave_handler([&](){m_in_manual_refresh.store(false, std::memory_order_relaxed);});
    m_wallet->refresh(m_wallet->is_trusted_daemon(), start_height, fetched_blocks);
    ok = true;
    // Clear line "Height xxx of xxx"
    std::cout << "\r                                                                \r";
    success_msg_writer(true) << tr("Refresh done, blocks received: ") << fetched_blocks;
    if (is_init)
      print_accounts();
    show_balance_unlocked();
  }
  catch (const tools::error::daemon_busy&)
  {
    ss << tr("daemon is busy. Please try again later.");
  }
  catch (const tools::error::no_connection_to_daemon&)
  {
    ss << tr("no connection to daemon. Please make sure daemon is running.");
  }
  catch (const tools::error::wallet_rpc_error& e)
  {
    LOG_ERROR("RPC error: " << e.to_string());
    ss << tr("RPC error: ") << e.what();
  }
  catch (const tools::error::refresh_error& e)
  {
    LOG_ERROR("refresh error: " << e.to_string());
    ss << tr("refresh error: ") << e.what();
  }
  catch (const tools::error::wallet_internal_error& e)
  {
    LOG_ERROR("internal error: " << e.to_string());
    ss << tr("internal error: ") << e.what();
  }
  catch (const std::exception& e)
  {
    LOG_ERROR("unexpected error: " << e.what());
    ss << tr("unexpected error: ") << e.what();
  }
  catch (...)
  {
    LOG_ERROR("unknown error");
    ss << tr("unknown error");
  }

  if (!ok)
  {
    fail_msg_writer() << tr("refresh failed: ") << ss.str() << ". " << tr("Blocks received: ") << fetched_blocks;
  }

  return true;
}
//----------------------------------------------------------------------------------------------------
bool simple_wallet::refresh(const std::vector<std::string>& args)
{
  uint64_t start_height = 0;
  if(!args.empty()){
    try
    {
        start_height = boost::lexical_cast<uint64_t>( args[0] );
    }
    catch(const boost::bad_lexical_cast &)
    {
        start_height = 0;
    }
  }
  return refresh_main(start_height, false);
}
//----------------------------------------------------------------------------------------------------
bool simple_wallet::show_balance_unlocked(bool detailed)
{
  std::string extra;
  if (m_wallet->has_multisig_partial_key_images())
    extra = tr(" (Some owned outputs have partial key images - import_multisig_info needed)");
  else if (m_wallet->has_unknown_key_images())
    extra += tr(" (Some owned outputs have missing key images - import_key_images needed)");
  success_msg_writer() << tr("Currently selected account: [") << m_current_subaddress_account << tr("] ") << m_wallet->get_subaddress_label({m_current_subaddress_account, 0});
  const std::string tag = m_wallet->get_account_tags().second[m_current_subaddress_account];
  success_msg_writer() << tr("Tag: ") << (tag.empty() ? std::string{tr("(No tag assigned)")} : tag);
  success_msg_writer() << tr("Balance: ") << print_money(m_wallet->balance(m_current_subaddress_account)) << ", "
    << tr("unlocked balance: ") << print_money(m_wallet->unlocked_balance(m_current_subaddress_account)) << extra;
  std::map<uint32_t, uint64_t> balance_per_subaddress = m_wallet->balance_per_subaddress(m_current_subaddress_account);
  std::map<uint32_t, uint64_t> unlocked_balance_per_subaddress = m_wallet->unlocked_balance_per_subaddress(m_current_subaddress_account);
  if (!detailed || balance_per_subaddress.empty())
    return true;
  success_msg_writer() << tr("Balance per address:");
  success_msg_writer() << boost::format("%15s %21s %21s %7s %21s") % tr("Address") % tr("Balance") % tr("Unlocked balance") % tr("Outputs") % tr("Label");
  std::vector<tools::wallet2::transfer_details> transfers;
  m_wallet->get_transfers(transfers);
  for (const auto& i : balance_per_subaddress)
  {
    cryptonote::subaddress_index subaddr_index = {m_current_subaddress_account, i.first};
    std::string address_str = m_wallet->get_subaddress_as_str(subaddr_index).substr(0, 6);
    uint64_t num_unspent_outputs = std::count_if(transfers.begin(), transfers.end(), [&subaddr_index](const tools::wallet2::transfer_details& td) { return !td.m_spent && td.m_subaddr_index == subaddr_index; });
    success_msg_writer() << boost::format(tr("%8u %6s %21s %21s %7u %21s")) % i.first % address_str % print_money(i.second) % print_money(unlocked_balance_per_subaddress[i.first]) % num_unspent_outputs % m_wallet->get_subaddress_label(subaddr_index);
  }
  return true;
}
//----------------------------------------------------------------------------------------------------
bool simple_wallet::show_balance(const std::vector<std::string>& args/* = std::vector<std::string>()*/)
{
  if (args.size() > 1 || (args.size() == 1 && args[0] != "detail"))
  {
    fail_msg_writer() << tr("usage: balance [detail]");
    return true;
  }
  LOCK_IDLE_SCOPE();
  show_balance_unlocked(args.size() == 1);
  return true;
}
//----------------------------------------------------------------------------------------------------
bool simple_wallet::show_incoming_transfers(const std::vector<std::string>& args)
{
  if (args.size() > 3)
  {
    fail_msg_writer() << tr("usage: incoming_transfers [available|unavailable] [verbose] [index=<N>]");
    return true;
  }
  auto local_args = args;
  LOCK_IDLE_SCOPE();

  bool filter = false;
  bool available = false;
  bool verbose = false;
  if (local_args.size() > 0)
  {
    if (local_args[0] == "available")
    {
      filter = true;
      available = true;
      local_args.erase(local_args.begin());
    }
    else if (local_args[0] == "unavailable")
    {
      filter = true;
      available = false;
      local_args.erase(local_args.begin());
    }
  }
  if (local_args.size() > 0 && local_args[0] == "verbose")
  {
    verbose = true;
    local_args.erase(local_args.begin());
  }

  PAUSE_READLINE();

  std::set<uint32_t> subaddr_indices;
  if (local_args.size() > 0 && local_args[0].substr(0, 6) == "index=")
  {
    if (!parse_subaddress_indices(local_args[0], subaddr_indices))
      return true;
    local_args.erase(local_args.begin());
  }

  if (local_args.size() > 0)
  {
    fail_msg_writer() << tr("usage: incoming_transfers [available|unavailable] [verbose] [index=<N>]");
    return true;
  }

  tools::wallet2::transfer_container transfers;
  m_wallet->get_transfers(transfers);

  bool transfers_found = false;
  for (const auto& td : transfers)
  {
    if (!filter || available != td.m_spent)
    {
      if (m_current_subaddress_account != td.m_subaddr_index.major || (!subaddr_indices.empty() && subaddr_indices.count(td.m_subaddr_index.minor) == 0))
        continue;
      if (!transfers_found)
      {
        std::string verbose_string;
        if (verbose)
          verbose_string = (boost::format("%68s%68s") % tr("pubkey") % tr("key image")).str();
        message_writer() << boost::format("%21s%8s%12s%8s%16s%68s%16s%s") % tr("amount") % tr("spent") % tr("unlocked") % tr("ringct") % tr("global index") % tr("tx id") % tr("addr index") % verbose_string;
        transfers_found = true;
      }
      std::string verbose_string;
      if (verbose)
        verbose_string = (boost::format("%68s%68s") % td.get_public_key() % (td.m_key_image_known ? epee::string_tools::pod_to_hex(td.m_key_image) : td.m_key_image_partial ? (epee::string_tools::pod_to_hex(td.m_key_image) + "/p") : std::string(64, '?'))).str();
      message_writer(td.m_spent ? console_color_magenta : console_color_green, false) <<
        boost::format("%21s%8s%12s%8s%16u%68s%16u%s") %
        print_money(td.amount()) %
        (td.m_spent ? tr("T") : tr("F")) %
        (m_wallet->is_transfer_unlocked(td) ? tr("unlocked") : tr("locked")) %
        (td.is_rct() ? tr("RingCT") : tr("-")) %
        td.m_global_output_index %
        td.m_txid %
        td.m_subaddr_index.minor %
        verbose_string;
    }
  }

  if (!transfers_found)
  {
    if (!filter)
    {
      success_msg_writer() << tr("No incoming transfers");
    }
    else if (available)
    {
      success_msg_writer() << tr("No incoming available transfers");
    }
    else
    {
      success_msg_writer() << tr("No incoming unavailable transfers");
    }
  }

  return true;
}
//----------------------------------------------------------------------------------------------------
bool simple_wallet::show_payments(const std::vector<std::string> &args)
{
  if(args.empty())
  {
    fail_msg_writer() << tr("expected at least one payment ID");
    return true;
  }

  LOCK_IDLE_SCOPE();

  PAUSE_READLINE();

  message_writer() << boost::format("%68s%68s%12s%21s%16s%16s") %
    tr("payment") % tr("transaction") % tr("height") % tr("amount") % tr("unlock time") % tr("addr index");

  bool payments_found = false;
  for(std::string arg : args)
  {
    crypto::hash payment_id;
    if(tools::wallet2::parse_payment_id(arg, payment_id))
    {
      std::list<tools::wallet2::payment_details> payments;
      m_wallet->get_payments(payment_id, payments);
      if(payments.empty())
      {
        success_msg_writer() << tr("No payments with id ") << payment_id;
        continue;
      }

      for (const tools::wallet2::payment_details& pd : payments)
      {
        if(!payments_found)
        {
          payments_found = true;
        }
        success_msg_writer(true) <<
          boost::format("%68s%68s%12s%21s%16s%16s") %
          payment_id %
          pd.m_tx_hash %
          pd.m_block_height %
          print_money(pd.m_amount) %
          pd.m_unlock_time %
          pd.m_subaddr_index.minor;
      }
    }
    else
    {
      fail_msg_writer() << tr("payment ID has invalid format, expected 16 or 64 character hex string: ") << arg;
    }
  }

  return true;
}
//----------------------------------------------------------------------------------------------------
uint64_t simple_wallet::get_daemon_blockchain_height(std::string& err)
{
  if (!m_wallet)
  {
    throw std::runtime_error("simple_wallet null wallet");
  }
  return m_wallet->get_daemon_blockchain_height(err);
}
//----------------------------------------------------------------------------------------------------
bool simple_wallet::show_blockchain_height(const std::vector<std::string>& args)
{
  if (!try_connect_to_daemon())
    return true;

  std::string err;
  uint64_t bc_height = get_daemon_blockchain_height(err);
  if (err.empty())
    success_msg_writer() << bc_height;
  else
    fail_msg_writer() << tr("failed to get blockchain height: ") << err;
  return true;
}
//----------------------------------------------------------------------------------------------------
bool simple_wallet::rescan_spent(const std::vector<std::string> &args)
{
  if (!m_wallet->is_trusted_daemon())
  {
    fail_msg_writer() << tr("this command requires a trusted daemon. Enable with --trusted-daemon");
    return true;
  }

  if (!try_connect_to_daemon())
    return true;

  try
  {
    LOCK_IDLE_SCOPE();
    m_wallet->rescan_spent();
  }
  catch (const tools::error::daemon_busy&)
  {
    fail_msg_writer() << tr("daemon is busy. Please try again later.");
  }
  catch (const tools::error::no_connection_to_daemon&)
  {
    fail_msg_writer() << tr("no connection to daemon. Please make sure daemon is running.");
  }
  catch (const tools::error::is_key_image_spent_error&)
  {
    fail_msg_writer() << tr("failed to get spent status");
  }
  catch (const tools::error::wallet_rpc_error& e)
  {
    LOG_ERROR("RPC error: " << e.to_string());
    fail_msg_writer() << tr("RPC error: ") << e.what();
  }
  catch (const std::exception& e)
  {
    LOG_ERROR("unexpected error: " << e.what());
    fail_msg_writer() << tr("unexpected error: ") << e.what();
  }
  catch (...)
  {
    LOG_ERROR("unknown error");
    fail_msg_writer() << tr("unknown error");
  }

  return true;
}
//----------------------------------------------------------------------------------------------------
bool simple_wallet::print_ring_members(const std::vector<tools::wallet2::pending_tx>& ptx_vector, std::ostream& ostr)
{
  uint32_t version;
  if (!try_connect_to_daemon(false, &version))
  {
    fail_msg_writer() << tr("failed to connect to the daemon");
    return false;
  }
  // available for RPC version 1.4 or higher
  if (version < MAKE_CORE_RPC_VERSION(1, 4))
    return true;
  std::string err;
  uint64_t blockchain_height = get_daemon_blockchain_height(err);
  if (!err.empty())
  {
    fail_msg_writer() << tr("failed to get blockchain height: ") << err;
    return false;
  }
  // for each transaction
  for (size_t n = 0; n < ptx_vector.size(); ++n)
  {
    const cryptonote::transaction& tx = ptx_vector[n].tx;
    const tools::wallet2::tx_construction_data& construction_data = ptx_vector[n].construction_data;
    ostr << boost::format(tr("\nTransaction %llu/%llu: txid=%s")) % (n + 1) % ptx_vector.size() % cryptonote::get_transaction_hash(tx);
    // for each input
    std::vector<uint64_t>     spent_key_height(tx.vin.size());
    std::vector<crypto::hash> spent_key_txid  (tx.vin.size());
    for (size_t i = 0; i < tx.vin.size(); ++i)
    {
      if (tx.vin[i].type() != typeid(cryptonote::txin_to_key))
        continue;
      const cryptonote::txin_to_key& in_key = boost::get<cryptonote::txin_to_key>(tx.vin[i]);
      const tools::wallet2::transfer_details &td = m_wallet->get_transfer_details(construction_data.selected_transfers[i]);
      const cryptonote::tx_source_entry *sptr = NULL;
      for (const auto &src: construction_data.sources)
        if (src.outputs[src.real_output].second.dest == td.get_public_key())
          sptr = &src;
      if (!sptr)
      {
        fail_msg_writer() << tr("failed to find construction data for tx input");
        return false;
      }
      const cryptonote::tx_source_entry& source = *sptr;

      ostr << boost::format(tr("\nInput %llu/%llu: amount=%s")) % (i + 1) % tx.vin.size() % print_money(source.amount);
      // convert relative offsets of ring member keys into absolute offsets (indices) associated with the amount
      std::vector<uint64_t> absolute_offsets = cryptonote::relative_output_offsets_to_absolute(in_key.key_offsets);
      // get block heights from which those ring member keys originated
      COMMAND_RPC_GET_OUTPUTS_BIN::request req = AUTO_VAL_INIT(req);
      req.outputs.resize(absolute_offsets.size());
      for (size_t j = 0; j < absolute_offsets.size(); ++j)
      {
        req.outputs[j].amount = in_key.amount;
        req.outputs[j].index = absolute_offsets[j];
      }
      COMMAND_RPC_GET_OUTPUTS_BIN::response res = AUTO_VAL_INIT(res);
      bool r = m_wallet->invoke_http_bin("/get_outs.bin", req, res);
      err = interpret_rpc_response(r, res.status);
      if (!err.empty())
      {
        fail_msg_writer() << tr("failed to get output: ") << err;
        return false;
      }
      // make sure that returned block heights are less than blockchain height
      for (auto& res_out : res.outs)
      {
        if (res_out.height >= blockchain_height)
        {
          fail_msg_writer() << tr("output key's originating block height shouldn't be higher than the blockchain height");
          return false;
        }
      }
      ostr << tr("\nOriginating block heights: ");
      for (size_t j = 0; j < absolute_offsets.size(); ++j)
        ostr << tr(j == source.real_output ? " *" : " ") << res.outs[j].height;
      spent_key_height[i] = res.outs[source.real_output].height;
      spent_key_txid  [i] = res.outs[source.real_output].txid;
      // visualize the distribution, using the code by moneroexamples onion-monero-viewer
      const uint64_t resolution = 79;
      std::string ring_str(resolution, '_');
      for (size_t j = 0; j < absolute_offsets.size(); ++j)
      {
        uint64_t pos = (res.outs[j].height * resolution) / blockchain_height;
        ring_str[pos] = 'o';
      }
      uint64_t pos = (res.outs[source.real_output].height * resolution) / blockchain_height;
      ring_str[pos] = '*';
      ostr << tr("\n|") << ring_str << tr("|\n");
    }
    // warn if rings contain keys originating from the same tx or temporally very close block heights
    bool are_keys_from_same_tx      = false;
    bool are_keys_from_close_height = false;
    for (size_t i = 0; i < tx.vin.size(); ++i) {
      for (size_t j = i + 1; j < tx.vin.size(); ++j)
      {
        if (spent_key_txid[i] == spent_key_txid[j])
          are_keys_from_same_tx = true;
        if (std::abs((int64_t)(spent_key_height[i] - spent_key_height[j])) < (int64_t)5)
          are_keys_from_close_height = true;
      }
    }
    if (are_keys_from_same_tx || are_keys_from_close_height)
    {
      ostr
        << tr("\nWarning: Some input keys being spent are from ")
        << (are_keys_from_same_tx ? tr("the same transaction") : tr("blocks that are temporally very close"))
        << tr(", which can break the anonymity of ring signature. Make sure this is intentional!");
    }
    ostr << ENDL;
  }
  return true;
}

//----------------------------------------------------------------------------------------------------
static bool locked_blocks_arg_valid(const std::string& arg, uint64_t& duration)
{
  try
  {
    duration = boost::lexical_cast<uint64_t>(arg);
  }
  catch (const std::exception &e)
  {
    return false;
  }

  if (duration > 1000000)
  {
    fail_msg_writer() << tr("Locked blocks too high, max 1000000 (˜4 yrs)");
    return false;
  }

  return true;
}

//----------------------------------------------------------------------------------------------------
bool simple_wallet::transfer_main(int transfer_type, const std::vector<std::string> &args_)
{
//  "transfer [index=<N1>[,<N2>,...]] [<priority>] <address> <amount> [<payment_id>]"
  if (!try_connect_to_daemon())
    return true;

  SCOPED_WALLET_UNLOCK();

  std::vector<std::string> local_args = args_;

  std::set<uint32_t> subaddr_indices;
  if (local_args.size() > 0 && local_args[0].substr(0, 6) == "index=")
  {
    if (!parse_subaddress_indices(local_args[0], subaddr_indices))
      return true;
    local_args.erase(local_args.begin());
  }

  uint32_t priority = 0;
  if (local_args.size() > 0 && parse_priority(local_args[0], priority))
    local_args.erase(local_args.begin());

  priority = m_wallet->adjust_priority(priority);

  const size_t min_args = (transfer_type == TransferLocked) ? 2 : 1;
  if(local_args.size() < min_args)
  {
     fail_msg_writer() << tr("wrong number of arguments");
     return true;
  }

  std::vector<uint8_t> extra;
  bool payment_id_seen = false;
  if (!local_args.empty())
  {
    std::string payment_id_str = local_args.back();
    crypto::hash payment_id;
    bool r = true;
    if (tools::wallet2::parse_long_payment_id(payment_id_str, payment_id))
    {
      std::string extra_nonce;
      set_payment_id_to_tx_extra_nonce(extra_nonce, payment_id);
      r = add_extra_nonce_to_tx_extra(extra, extra_nonce);
      local_args.pop_back();
      payment_id_seen = true;
      message_writer() << tr("Unencrypted payment IDs are bad for privacy: ask the recipient to use subaddresses instead");
    }
    else
    {
      crypto::hash8 payment_id8;
      if (tools::wallet2::parse_short_payment_id(payment_id_str, payment_id8))
      {
        std::string extra_nonce;
        set_encrypted_payment_id_to_tx_extra_nonce(extra_nonce, payment_id8);
        r = add_extra_nonce_to_tx_extra(extra, extra_nonce);
        local_args.pop_back();
        payment_id_seen = true;
      }
    }

    if(!r)
    {
      fail_msg_writer() << tr("payment id failed to encode");
      return true;
    }
  }

  uint64_t locked_blocks = 0;
  if (transfer_type == TransferLocked)
  {
    if (!locked_blocks_arg_valid(local_args.back(), locked_blocks))
    {
      return true;
    }
    local_args.pop_back();
  }

  vector<cryptonote::tx_destination_entry> dsts;
  size_t num_subaddresses = 0;
  for (size_t i = 0; i < local_args.size(); )
  {
    cryptonote::tx_destination_entry de;
    cryptonote::address_parse_info info;
    bool r = true;

    // check for a URI
    std::string address_uri, payment_id_uri, tx_description, recipient_name, error;
    std::vector<std::string> unknown_parameters;
    uint64_t amount = 0;
    bool has_uri = m_wallet->parse_uri(local_args[i], address_uri, payment_id_uri, amount, tx_description, recipient_name, unknown_parameters, error);
    if (has_uri)
    {
      r = cryptonote::get_account_address_from_str_or_url(info, m_wallet->nettype(), address_uri, oa_prompter);
      if (payment_id_uri.size() == 16)
      {
        if (!tools::wallet2::parse_short_payment_id(payment_id_uri, info.payment_id))
        {
          fail_msg_writer() << tr("failed to parse short payment ID from URI");
          return true;
        }
        info.has_payment_id = true;
      }
      de.amount = amount;
      ++i;
    }
    else if (i + 1 < local_args.size())
    {
      r = cryptonote::get_account_address_from_str_or_url(info, m_wallet->nettype(), local_args[i], oa_prompter);
      bool ok = cryptonote::parse_amount(de.amount, local_args[i + 1]);
      if(!ok || 0 == de.amount)
      {
        fail_msg_writer() << tr("amount is wrong: ") << local_args[i] << ' ' << local_args[i + 1] <<
          ", " << tr("expected number from 0 to ") << print_money(std::numeric_limits<uint64_t>::max());
        return true;
      }
      i += 2;
    }
    else
    {
      if (boost::starts_with(local_args[i], "monero:"))
        fail_msg_writer() << tr("Invalid last argument: ") << local_args.back() << ": " << error;
      else
        fail_msg_writer() << tr("Invalid last argument: ") << local_args.back();
      return true;
    }

    if (!r)
    {
      fail_msg_writer() << tr("failed to parse address");
      return true;
    }
    de.addr = info.address;
    de.is_subaddress = info.is_subaddress;
    num_subaddresses += info.is_subaddress;

    if (info.has_payment_id || !payment_id_uri.empty())
    {
      if (payment_id_seen)
      {
        fail_msg_writer() << tr("a single transaction cannot use more than one payment id");
        return true;
      }

      crypto::hash payment_id;
      std::string extra_nonce;
      if (info.has_payment_id)
      {
        set_encrypted_payment_id_to_tx_extra_nonce(extra_nonce, info.payment_id);
      }
      else if (tools::wallet2::parse_payment_id(payment_id_uri, payment_id))
      {
        set_payment_id_to_tx_extra_nonce(extra_nonce, payment_id);
        message_writer() << tr("Unencrypted payment IDs are bad for privacy: ask the recipient to use subaddresses instead");
      }
      else
      {
        fail_msg_writer() << tr("failed to parse payment id, though it was detected");
        return true;
      }
      bool r = add_extra_nonce_to_tx_extra(extra, extra_nonce);
      if(!r)
      {
        fail_msg_writer() << tr("failed to set up payment id, though it was decoded correctly");
        return true;
      }
      payment_id_seen = true;
    }

    dsts.push_back(de);
  }

  // prompt is there is no payment id and confirmation is required
  if (!payment_id_seen && m_wallet->confirm_missing_payment_id() && dsts.size() > num_subaddresses)
  {
     std::string accepted = input_line(tr("No payment id is included with this transaction. Is this okay?  (Y/Yes/N/No): "));
     if (std::cin.eof())
       return true;
     if (!command_line::is_yes(accepted))
     {
       fail_msg_writer() << tr("transaction cancelled.");

       return true; 
     }
  }

  try
  {
    // figure out what tx will be necessary
    std::vector<tools::wallet2::pending_tx> ptx_vector;
    uint64_t bc_height, unlock_block = 0;
    std::string err;
    switch (transfer_type)
    {
      case TransferLocked:
        bc_height = get_daemon_blockchain_height(err);
        if (!err.empty())
        {
          fail_msg_writer() << tr("failed to get blockchain height: ") << err;
          return true;
        }
        unlock_block = bc_height + locked_blocks;
        ptx_vector = m_wallet->create_transactions_2(dsts, CRYPTONOTE_TX_DEFAULT_MIX, unlock_block /* unlock_time */, priority, extra, m_current_subaddress_account, subaddr_indices);
      break;
      default:
        LOG_ERROR("Unknown transfer method, using default");
        /* FALLTHRU */
      case Transfer:
        ptx_vector = m_wallet->create_transactions_2(dsts, CRYPTONOTE_TX_DEFAULT_MIX, 0 /* unlock_time */, priority, extra, m_current_subaddress_account, subaddr_indices);
      break;
    }

    if (ptx_vector.empty())
    {
      fail_msg_writer() << tr("No outputs found, or daemon is not ready");
      return true;
    }

    // if we need to check for backlog, check the worst case tx
    if (m_wallet->confirm_backlog())
    {
      std::stringstream prompt;
      double worst_fee_per_byte = std::numeric_limits<double>::max();
      for (size_t n = 0; n < ptx_vector.size(); ++n)
      {
        const uint64_t blob_size = cryptonote::tx_to_blob(ptx_vector[n].tx).size();
        const double fee_per_byte = ptx_vector[n].fee / (double)blob_size;
        if (fee_per_byte < worst_fee_per_byte)
        {
          worst_fee_per_byte = fee_per_byte;
        }
      }
      try
      {
        std::vector<std::pair<uint64_t, uint64_t>> nblocks = m_wallet->estimate_backlog({std::make_pair(worst_fee_per_byte, worst_fee_per_byte)});
        if (nblocks.size() != 1)
        {
          prompt << "Internal error checking for backlog. " << tr("Is this okay anyway?  (Y/Yes/N/No): ");
        }
        else
        {
          if (nblocks[0].first > m_wallet->get_confirm_backlog_threshold())
            prompt << (boost::format(tr("There is currently a %u block backlog at that fee level. Is this okay?  (Y/Yes/N/No): ")) % nblocks[0].first).str();
        }
      }
      catch (const std::exception &e)
      {
        prompt << tr("Failed to check for backlog: ") << e.what() << ENDL << tr("Is this okay anyway?  (Y/Yes/N/No): ");
      }

      std::string prompt_str = prompt.str();
      if (!prompt_str.empty())
      {
        std::string accepted = input_line(prompt_str);
        if (std::cin.eof())
          return true;
        if (!command_line::is_yes(accepted))
        {
          fail_msg_writer() << tr("transaction cancelled.");

          return true; 
        }
      }
    }

    // if more than one tx necessary, prompt user to confirm
    if (m_wallet->always_confirm_transfers() || ptx_vector.size() > 1)
    {
        uint64_t total_sent = 0;
        uint64_t total_fee = 0;
        uint64_t dust_not_in_fee = 0;
        uint64_t dust_in_fee = 0;
        for (size_t n = 0; n < ptx_vector.size(); ++n)
        {
          total_fee += ptx_vector[n].fee;
          for (auto i: ptx_vector[n].selected_transfers)
            total_sent += m_wallet->get_transfer_details(i).amount();
          total_sent -= ptx_vector[n].change_dts.amount + ptx_vector[n].fee;

          if (ptx_vector[n].dust_added_to_fee)
            dust_in_fee += ptx_vector[n].dust;
          else
            dust_not_in_fee += ptx_vector[n].dust;
        }

        std::stringstream prompt;
        for (size_t n = 0; n < ptx_vector.size(); ++n)
        {
          prompt << tr("\nTransaction ") << (n + 1) << "/" << ptx_vector.size() << ":\n";
          subaddr_indices.clear();
          for (uint32_t i : ptx_vector[n].construction_data.subaddr_indices)
            subaddr_indices.insert(i);
          for (uint32_t i : subaddr_indices)
            prompt << boost::format(tr("Spending from address index %d\n")) % i;
          if (subaddr_indices.size() > 1)
            prompt << tr("WARNING: Outputs of multiple addresses are being used together, which might potentially compromise your privacy.\n");
        }
        prompt << boost::format(tr("Sending %s.  ")) % print_money(total_sent);
        if (ptx_vector.size() > 1)
        {
          prompt << boost::format(tr("Your transaction needs to be split into %llu transactions.  "
            "This will result in a transaction fee being applied to each transaction, for a total fee of %s")) %
            ((unsigned long long)ptx_vector.size()) % print_money(total_fee);
        }
        else
        {
          prompt << boost::format(tr("The transaction fee is %s")) %
            print_money(total_fee);
        }
        if (dust_in_fee != 0) prompt << boost::format(tr(", of which %s is dust from change")) % print_money(dust_in_fee);
        if (dust_not_in_fee != 0)  prompt << tr(".") << ENDL << boost::format(tr("A total of %s from dust change will be sent to dust address")) 
                                                   % print_money(dust_not_in_fee);
        if (transfer_type == TransferLocked)
        {
          float days = locked_blocks / 720.0f;
          prompt << boost::format(tr(".\nThis transaction will unlock on block %llu, in approximately %s days (assuming 2 minutes per block)")) % ((unsigned long long)unlock_block) % days;
        }
        if (m_wallet->print_ring_members())
        {
          if (!print_ring_members(ptx_vector, prompt))
            return true;
        }
        bool default_ring_size = true;
        for (const auto &ptx: ptx_vector)
        {
          for (const auto &vin: ptx.tx.vin)
          {
            if (vin.type() == typeid(txin_to_key))
            {
              const txin_to_key& in_to_key = boost::get<txin_to_key>(vin);
              if (in_to_key.key_offsets.size() != CRYPTONOTE_TX_DEFAULT_MIX + 1)
                default_ring_size = false;
            }
          }
        }
        if (m_wallet->confirm_non_default_ring_size() && !default_ring_size)
        {
          prompt << tr("WARNING: this is a non default ring size, which may harm your privacy. Default is recommended.");
        }
        prompt << ENDL << tr("Is this okay?  (Y/Yes/N/No): ");
        
        std::string accepted = input_line(prompt.str());
        if (std::cin.eof())
          return true;
        if (!command_line::is_yes(accepted))
        {
          fail_msg_writer() << tr("transaction cancelled.");

          return true; 
        }
    }

    // actually commit the transactions
    if (m_wallet->multisig())
    {
      bool r = m_wallet->save_multisig_tx(ptx_vector, "multisig_loki_tx");
      if (!r)
      {
        fail_msg_writer() << tr("Failed to write transaction(s) to file");
      }
      else
      {
        success_msg_writer(true) << tr("Unsigned transaction(s) successfully written to file: ") << "multisig_loki_tx";
      }
    }
    else if (m_wallet->watch_only())
    {
      bool r = m_wallet->save_tx(ptx_vector, "unsigned_loki_tx");
      if (!r)
      {
        fail_msg_writer() << tr("Failed to write transaction(s) to file");
      }
      else
      {
        success_msg_writer(true) << tr("Unsigned transaction(s) successfully written to file: ") << "unsigned_loki_tx";
      }
    }
    else
    {
      commit_or_save(ptx_vector, m_do_not_relay);
    }
  }
  catch (const std::exception &e)
  {
    handle_transfer_exception(std::current_exception(), m_wallet->is_trusted_daemon());
  }
  catch (...)
  {
    LOG_ERROR("unknown error");
    fail_msg_writer() << tr("unknown error");
  }

  return true;
}
//----------------------------------------------------------------------------------------------------
bool simple_wallet::transfer(const std::vector<std::string> &args_)
{
  return transfer_main(Transfer, args_);
}
//----------------------------------------------------------------------------------------------------
bool simple_wallet::locked_transfer(const std::vector<std::string> &args_)
{
  return transfer_main(TransferLocked, args_);
}
//----------------------------------------------------------------------------------------------------
bool simple_wallet::locked_sweep_all(const std::vector<std::string> &args_)
{
  return sweep_main(0, true, args_);
}
//----------------------------------------------------------------------------------------------------
bool simple_wallet::register_service_node_main(
    const std::vector<std::string>& service_node_key_as_str,
    uint64_t expiration_timestamp,
    const cryptonote::account_public_address& address,
    uint32_t priority,
    const std::vector<uint64_t>& portions,
    const std::vector<uint8_t>& extra,
    std::set<uint32_t>& subaddr_indices,
    bool autostake)
{
  if (autostake)
  {
    if (!try_connect_to_daemon(true))
      return true;
  }

  m_wallet->refresh(false);
  if (expiration_timestamp <= (uint64_t)time(nullptr) + 600 /* 10 minutes */)
  {
    fail_msg_writer() << tr("This registration has expired.");
    return false;
  }

  try
  {
    const auto& response = m_wallet->get_service_nodes(service_node_key_as_str);
    if (response.service_node_states.size() >= 1)
    {
      if (!autostake)
        fail_msg_writer() << tr("This service node is already registered");
      return true;
    }
  }
  catch(const std::exception &e)
  {
    fail_msg_writer() << e.what();
    return true;
  }

  uint64_t staking_requirement_lock_blocks = service_nodes::get_staking_requirement_lock_blocks(m_wallet->nettype());
  uint64_t locked_blocks = staking_requirement_lock_blocks + STAKING_REQUIREMENT_LOCK_BLOCKS_EXCESS;

  std::string err, err2;
  uint64_t bc_height = std::max(m_wallet->get_daemon_blockchain_height(err),
                                m_wallet->get_daemon_blockchain_target_height(err2));

  if (!err.empty() || !err2.empty())
  {
    fail_msg_writer() << tr("unable to get network blockchain height from daemon: ") << (err.empty() ? err2 : err);
    return true;
  }

  if (!m_wallet->is_synced() || bc_height < 10)
  {
    if (autostake)
    {
      fail_msg_writer() << tr("Wallet is not synced");
      return true;
    }
    fail_msg_writer() << tr("Wallet not synced. Best guess for the height is ") << bc_height;
    std::string accepted = input_line("Is this correct [y/yes/n/no]? ");
    if (std::cin.eof())
      return true;
    if (!command_line::is_yes(accepted))
    {
      std::string height = input_line(tr("Please enter the current network block height (0 to cancel): "));
      try
      {
        bc_height = boost::lexical_cast<uint64_t>(height);
      }
      catch (const std::exception &e)
      {
        fail_msg_writer() << tr("Invalid block height");
        return true;
      }
      if (bc_height == 0)
        return true;
    }
  }

  uint64_t unlock_block = bc_height + locked_blocks;

  uint64_t expected_staking_requirement = std::max(
      service_nodes::get_staking_requirement(m_wallet->nettype(), bc_height),
      service_nodes::get_staking_requirement(m_wallet->nettype(), bc_height+STAKING_REQUIREMENT_LOCK_BLOCKS_EXCESS)
  );

  const uint64_t DUST = MAX_NUMBER_OF_CONTRIBUTORS;

  uint64_t amount_left = expected_staking_requirement;
  uint64_t amount_payable_by_operator = 0;
  for (size_t i = 0; i < portions.size(); i++)
  {
    uint64_t hi, lo, resulthi, resultlo;
    lo = mul128(expected_staking_requirement, portions[i], &hi);
    div128_64(hi, lo, STAKING_PORTIONS, &resulthi, &resultlo);
    if (i == 0)
      amount_payable_by_operator += resultlo;
    amount_left -= resultlo;
  }
  if (amount_left <= DUST)
    amount_payable_by_operator += amount_left;

  // This branch should never trigger, but leave it in anyway just in case
  if (amount_payable_by_operator < expected_staking_requirement / MAX_NUMBER_OF_CONTRIBUTORS)
  {
    fail_msg_writer() << tr("This staking amount is not enough and cannot be used for a registration");
    fail_msg_writer() << tr("If it looks correct, please send a little bit extra to ensure that it is still correct when it makes it into a block");
    fail_msg_writer() << tr("Please send at least: ") << print_money(expected_staking_requirement / MAX_NUMBER_OF_CONTRIBUTORS);
    return true;
  }

  vector<cryptonote::tx_destination_entry> dsts;
  cryptonote::tx_destination_entry de;
  de.addr = address;
  de.is_subaddress = false;
  de.amount = amount_payable_by_operator;
  dsts.push_back(de);

  try
  {
    // figure out what tx will be necessary
    auto ptx_vector = m_wallet->create_transactions_2(dsts, CRYPTONOTE_TX_DEFAULT_MIX, unlock_block /* unlock_time */, priority, extra, m_current_subaddress_account, subaddr_indices, true);

    if (ptx_vector.empty())
    {
      fail_msg_writer() << tr("No outputs found, or daemon is not ready");
      return true;
    }

    if (ptx_vector.size() > 1)
    {
      fail_msg_writer() << tr("Too many outputs. Please sweep_all first");
      return true;
    }

    // give user total and fee, and prompt to confirm, and always set to atleast v3 to safeguard users against fork
    uint64_t total_fee = 0, total_sent = 0;
    for (size_t n = 0; n < ptx_vector.size(); ++n)
    {
      ptx_vector[n].tx.version = std::max((size_t)transaction::version_3_per_output_unlock_times, ptx_vector[n].tx.version);
      total_fee += ptx_vector[n].fee;
      for (auto i: ptx_vector[n].selected_transfers)
        total_sent += m_wallet->get_transfer_details(i).amount();
      total_sent -= ptx_vector[n].change_dts.amount + ptx_vector[n].fee;
    }

    std::ostringstream prompt;
    for (size_t n = 0; n < ptx_vector.size(); ++n)
    {
      prompt << tr("\nTransaction ") << (n + 1) << "/" << ptx_vector.size() << ":\n";
      subaddr_indices.clear();
      for (uint32_t i : ptx_vector[n].construction_data.subaddr_indices)
        subaddr_indices.insert(i);
      for (uint32_t i : subaddr_indices)
        prompt << boost::format(tr("Spending from address index %d\n")) % i;
      if (subaddr_indices.size() > 1)
        prompt << tr("WARNING: Outputs of multiple addresses are being used together, which might potentially compromise your privacy.\n");
    }
    if (m_wallet->print_ring_members() && !print_ring_members(ptx_vector, prompt))
    {
      fail_msg_writer() << tr("Error printing ring members");
      return true;
    }
    if (ptx_vector.size() > 1) {
      prompt << boost::format(tr("Staking %s for %u blocks in %llu transactions for a total fee of %s.  Is this okay?  (Y/Yes/N/No): ")) %
        print_money(total_sent) %
        locked_blocks %
        ((unsigned long long)ptx_vector.size()) %
        print_money(total_fee);
    }
    else {
      prompt << boost::format(tr("Staking %s for %u blocks a total fee of %s.  Is this okay?  (Y/Yes/N/No): ")) %
        print_money(total_sent) %
        locked_blocks %
        print_money(total_fee);
    }
    if (autostake)
    {
      success_msg_writer() << prompt.str();
    }
    else
    {
      std::string accepted = input_line(prompt.str());
      if (std::cin.eof())
        return true;
      if (!command_line::is_yes(accepted))
      {
        fail_msg_writer() << tr("transaction cancelled.");

        return true;
      }
    }

    // actually commit the transactions
    if (m_wallet->multisig())
    {
      bool r = m_wallet->save_multisig_tx(ptx_vector, "multisig_loki_tx");
      if (!r)
      {
        fail_msg_writer() << tr("Failed to write transaction(s) to file");
      }
      else
      {
        success_msg_writer(true) << tr("Unsigned transaction(s) successfully written to file: ") << "multisig_loki_tx";
      }
    }
    else if (m_wallet->watch_only())
    {
      bool r = m_wallet->save_tx(ptx_vector, "unsigned_loki_tx");
      if (!r)
      {
        fail_msg_writer() << tr("Failed to write transaction(s) to file");
      }
      else
      {
        success_msg_writer(true) << tr("Unsigned transaction(s) successfully written to file: ") << "unsigned_loki_tx";
      }
    }
    else
    {
      commit_or_save(ptx_vector, m_do_not_relay);
    }
  }
  catch (const tools::error::not_enough_unlocked_money& e)
  {
    fail_msg_writer() << tr("Not enough money in unlocked balance");
    std::string accepted = input_line((boost::format(tr("Discarding %s of unmixable outputs that cannot be spent, which can be undone by \"rescan_spent\".  Is this okay?  (Y/Yes/N/No): ")) % print_money(e.available())).str());
    if (std::cin.eof())
      return true;
    if (command_line::is_yes(accepted))
    {
      try
      {
        m_wallet->discard_unmixable_outputs();
      } catch (...) {}
    }
  }
  catch (const std::exception &e)
  {
    handle_transfer_exception(std::current_exception(), m_wallet->is_trusted_daemon());
  }
  catch (...)
  {
    LOG_ERROR("unknown error");
    fail_msg_writer() << tr("unknown error");
  }
  return true;
}

static const char ASK_PASSWORD_MUST_BE_OFF_MSG[] = "Cannot autostake with ask-password set to true, passwords are scrubbed from memory after use. You must enter \"set ask-password 0\" to allow autostaking to work and disable scrubbing.";
bool simple_wallet::register_service_node(const std::vector<std::string> &args_)
{
  if (!try_connect_to_daemon())
    return true;

  if (m_wallet->ask_password())
  {
    fail_msg_writer() << tr(ASK_PASSWORD_MUST_BE_OFF_MSG);
    return true;
  }

  SCOPED_WALLET_UNLOCK();

  std::vector<std::string> local_args = args_;

  std::set<uint32_t> subaddr_indices;
  if (local_args.size() > 0 && local_args[0].substr(0, 6) == "index=")
  {
    if (!parse_subaddress_indices(local_args[0], subaddr_indices))
      return true;
    local_args.erase(local_args.begin());
  }

  uint32_t priority = 0;
  if (local_args.size() > 0 && parse_priority(local_args[0], priority))
    local_args.erase(local_args.begin());

  priority = m_wallet->adjust_priority(priority);

  if (local_args.size() < 6)
  {
    fail_msg_writer() << tr("Usage: register_service_node [index=<N1>[,<N2>,...]] [priority] [auto] <operator cut> <address1> <fraction1> [<address2> <fraction2> [...]] <expiration timestamp> <service node pubkey> <signature>");
    fail_msg_writer() << tr("");
    fail_msg_writer() << tr("Prepare this command in the daemon with the prepare_registration command");
    fail_msg_writer() << tr("");
    fail_msg_writer() << tr("This command must be run from the daemon that will be acting as a service node");
    return true;
  }

  std::vector<std::string> address_portions_args(local_args.begin(), local_args.begin() + local_args.size() - 3);
  std::vector<cryptonote::account_public_address> addresses;
  std::vector<uint64_t> portions;
  uint64_t portions_for_operator;
  bool autostake;
  if (!service_nodes::convert_registration_args(m_wallet->nettype(), address_portions_args, addresses, portions, portions_for_operator, autostake))
  {
    fail_msg_writer() << tr("Could not convert registration args");
    fail_msg_writer() << tr("Usage: register_service_node [index=<N1>[,<N2>,...]] [priority] [auto] <operator cut> <address1> <fraction1> [<address2> <fraction2> [...]] <expiration timestamp> <service node pubkey> <signature>");
    return true;
  }

  size_t timestamp_index = local_args.size() - 3;
  size_t key_index = local_args.size() - 2;
  size_t signature_index = local_args.size() - 1;

  uint64_t expiration_timestamp = 0;

  try
  {
    expiration_timestamp = boost::lexical_cast<uint64_t>(local_args[timestamp_index]);
  }
  catch (const std::exception &e)
  {
    fail_msg_writer() << tr("Invalid timestamp");
    return true;
  }

  crypto::public_key service_node_key;
  const std::vector<std::string> service_node_key_as_str = {local_args[key_index]};
  if (!epee::string_tools::hex_to_pod(local_args[key_index], service_node_key))
  {
    fail_msg_writer() << tr("failed to parse service node pubkey");
    return true;
  }

  crypto::signature signature;
  if (!epee::string_tools::hex_to_pod(local_args[signature_index], signature))
  {
    fail_msg_writer() << tr("failed to parse service node signature");
    return true;
  }

  std::vector<uint8_t> extra;

  add_service_node_pubkey_to_tx_extra(extra, service_node_key);

  if (!add_service_node_register_to_tx_extra(extra, addresses, portions_for_operator, portions, expiration_timestamp, signature))
  {
    fail_msg_writer() << tr("failed to serialize service node registration tx extra");
    return true;
  }

  cryptonote::account_public_address address = addresses[0];

  if (!m_wallet->contains_address(address))
  {
    fail_msg_writer() << tr("The first reserved address for this registration does not belong to this wallet.");
    fail_msg_writer() << tr("Service node operator must specify an address owned by this wallet for service node registration.");
    return true;
  }

  add_service_node_contributor_to_tx_extra(extra, address);

  std::string please_wait_to_be_included_in_block_msg = std::string() +
      tr("Wait for transaction to be included in a block before registration is complete.\n") +
      tr("Use the print_sn command in the daemon to check the status.");

  if (autostake)
  {
    m_cmd_binder.stop_handling();
    success_msg_writer(false) << please_wait_to_be_included_in_block_msg;
#ifndef WIN32
    success_msg_writer(true /*color*/) << tr("Successfully entered autostaking mode, this wallet is moving into the background to automatically renew your service node every period.");
    tools::threadpool::getInstance().stop();
    posix::fork("");
    tools::threadpool::getInstance().start();
#else
    success_msg_writer(true /*color*/) << tr("Successfully entered autostaking mode, please leave this wallet running to automatically renew your service node every period.");
#endif
    m_idle_run.store(true, std::memory_order_relaxed);
    while (true)
    {
      if (!m_idle_run.load(std::memory_order_relaxed))
        break;
      if (!register_service_node_main(service_node_key_as_str, expiration_timestamp, address, priority, portions, extra, subaddr_indices, autostake))
        break;
      if (!m_idle_run.load(std::memory_order_relaxed))
        break;
      m_idle_cond.wait_for(lock, boost::chrono::seconds(AUTOSTAKE_INTERVAL)); // lock implicitly defined in SCOPED_WALLET_UNLOCK()
    }
  }
  else
  {
    register_service_node_main(service_node_key_as_str, expiration_timestamp, address, priority, portions, extra, subaddr_indices, autostake);
    success_msg_writer(false) << please_wait_to_be_included_in_block_msg;
  }

  return true;
}
//----------------------------------------------------------------------------------------------------
bool simple_wallet::stake_main(
    const crypto::public_key& service_node_key,
    const cryptonote::account_public_address& address,
    uint32_t priority,
    std::set<uint32_t>& subaddr_indices,
    uint64_t amount,
    double amount_fraction,
    bool autostake)
{
  if (autostake)
  {
    if (!try_connect_to_daemon(true))
      return true;
  }

  m_wallet->refresh(false);
  uint64_t staking_requirement_lock_blocks = service_nodes::get_staking_requirement_lock_blocks(m_wallet->nettype());
  uint64_t locked_blocks = staking_requirement_lock_blocks + STAKING_REQUIREMENT_LOCK_BLOCKS_EXCESS;

  std::string err, err2;
  uint64_t bc_height = std::max(m_wallet->get_daemon_blockchain_height(err),
                                m_wallet->get_daemon_blockchain_target_height(err2));

  if (!err.empty() || !err2.empty())
  {
    fail_msg_writer() << tr("unable to get network blockchain height from daemon: ") << (err.empty() ? err2 : err);
    return true;
  }

  if (!m_wallet->is_synced() || bc_height < 10)
  {
    if (autostake)
    {
      fail_msg_writer() << tr("Wallet is not synced");
      return true;
    }
    fail_msg_writer() << tr("Wallet not synced. Best guess for the height is ") << bc_height;
    std::string accepted = input_line("Is this correct [y/yes/n/no]? ");
    if (std::cin.eof())
      return true;
    if (!command_line::is_yes(accepted))
    {
      std::string height = input_line(tr("Please enter the current network block height (0 to cancel): "));
      try
      {
        bc_height = boost::lexical_cast<uint64_t>(height);
      }
      catch (const std::exception &e)
      {
        fail_msg_writer() << tr("Invalid block height");
        return true;
      }
      if (bc_height == 0)
        return true;
    }
  }

  uint64_t unlock_block = bc_height + locked_blocks;

  // Check if client can stake into this service node, if so, how much.
  try
  {
    const auto& response = m_wallet->get_service_nodes({ epee::string_tools::pod_to_hex(service_node_key) });
    if (response.service_node_states.size() != 1)
    {
      fail_msg_writer() << tr("Could not find service node in service node list, please make sure it is registered first.");
      return true;
    }

    const auto& snode_info = response.service_node_states.front();
    bool full = false;

    const uint64_t DUST = MAX_NUMBER_OF_CONTRIBUTORS;

    if (amount == 0)
      amount = snode_info.staking_requirement * amount_fraction;

    uint64_t can_contrib_total = 0;
    uint64_t must_contrib_total = 0;

    if (snode_info.contributors.size() < MAX_NUMBER_OF_CONTRIBUTORS)
    {
      can_contrib_total = snode_info.staking_requirement - snode_info.total_reserved;
      must_contrib_total = service_nodes::get_min_node_contribution(snode_info.staking_requirement, snode_info.total_reserved);
    }
    else
      full = true;

    bool is_preexisting_contributor = false;
    for (const auto& contributor : snode_info.contributors)
    {
      address_parse_info info;
      if (!cryptonote::get_account_address_from_str(info, m_wallet->nettype(), contributor.address))
        info.address = service_nodes::null_address;

      if (info.address == address)
      {
        uint64_t max_increase_reserve = snode_info.staking_requirement - snode_info.total_reserved;
        uint64_t max_increase_amount_to = contributor.reserved + max_increase_reserve;
        can_contrib_total = max_increase_amount_to - contributor.amount;
        must_contrib_total = contributor.reserved - contributor.amount;
        is_preexisting_contributor = true;
      }
    }

    if (full && !is_preexisting_contributor)
    {
      fail_msg_writer() << tr("This service node already has the maximum number of participants, and the specified address is not one of them");
      return true;
    }
    if (can_contrib_total == 0)
    {
      if (!autostake)
        fail_msg_writer() << tr("You may not contribute any more to this service node");
      return true;
    }
    if (amount > can_contrib_total)
    {
      success_msg_writer() << tr("You may only contribute up to ") << print_money(can_contrib_total) << tr(" more loki to this service node");
      success_msg_writer() << tr("Reducing your stake from ") << print_money(amount) << tr(" to ") << print_money(can_contrib_total);
      amount = can_contrib_total;
    }
    if (amount < must_contrib_total)
    {
      if (is_preexisting_contributor)
          success_msg_writer() << tr("Warning: You must contribute ") << print_money(must_contrib_total) << tr(" loki to meet your registration requirements for this service node");

      if (amount == 0)
      {
        amount = must_contrib_total;
      }
      else
      {
        success_msg_writer() << tr("You have only specified ") << print_money(amount);
        if (must_contrib_total - amount <= DUST)
        {
          amount = must_contrib_total;
          success_msg_writer() << tr("Seeing as this is insufficient by dust amounts, amount was increased automatically to ") << print_money(must_contrib_total);
        }
        else if (!is_preexisting_contributor || autostake)
        {
          if (!is_preexisting_contributor)
            fail_msg_writer() << tr("You must contribute atleast ") << print_money(must_contrib_total) << tr(" loki to become a contributor for this service node");

          return true;
        }
      }
    }
  }
  catch(const std::exception &e)
  {
    fail_msg_writer() << e.what();
    return true;
  }

  std::vector<uint8_t> extra;

  add_service_node_pubkey_to_tx_extra(extra, service_node_key);

  add_service_node_contributor_to_tx_extra(extra, address);

  vector<cryptonote::tx_destination_entry> dsts;
  cryptonote::tx_destination_entry de;
  de.addr = address;
  de.is_subaddress = false;
  de.amount = amount;
  dsts.push_back(de);

  try
  {
    // figure out what tx will be necessary
    auto ptx_vector = m_wallet->create_transactions_2(dsts, CRYPTONOTE_TX_DEFAULT_MIX, unlock_block /* unlock_time */, priority, extra, m_current_subaddress_account, subaddr_indices, true);

    if (ptx_vector.empty())
    {
      fail_msg_writer() << tr("No outputs found, or daemon is not ready");
      return true;
    }

    if (ptx_vector.size() > 1)
    {
      fail_msg_writer() << tr("Too many outputs. Please sweep_all first");
      return true;
    }

    // give user total and fee, and prompt to confirm, and always set to atleast v3 to safeguard users against fork
    uint64_t total_fee = 0, total_sent = 0;
    for (size_t n = 0; n < ptx_vector.size(); ++n)
    {
      ptx_vector[n].tx.version = std::max((size_t)transaction::version_3_per_output_unlock_times, ptx_vector[n].tx.version);
      total_fee += ptx_vector[n].fee;
      for (auto i: ptx_vector[n].selected_transfers)
        total_sent += m_wallet->get_transfer_details(i).amount();
      total_sent -= ptx_vector[n].change_dts.amount + ptx_vector[n].fee;
    }

    std::ostringstream prompt;
    for (size_t n = 0; n < ptx_vector.size(); ++n)
    {
      prompt << tr("\nTransaction ") << (n + 1) << "/" << ptx_vector.size() << ":\n";
      subaddr_indices.clear();
      for (uint32_t i : ptx_vector[n].construction_data.subaddr_indices)
        subaddr_indices.insert(i);
      for (uint32_t i : subaddr_indices)
        prompt << boost::format(tr("Spending from address index %d\n")) % i;
      if (subaddr_indices.size() > 1)
        prompt << tr("WARNING: Outputs of multiple addresses are being used together, which might potentially compromise your privacy.\n");
    }
    if (m_wallet->print_ring_members() && !print_ring_members(ptx_vector, prompt))
    {
      fail_msg_writer() << tr("Error printing ring members");
      return true;
    }
    if (ptx_vector.size() > 1) {
      prompt << boost::format(tr("Staking %s for %u blocks in %llu transactions for a total fee of %s.  Is this okay?  (Y/Yes/N/No): ")) %
        print_money(total_sent) %
        locked_blocks %
        ((unsigned long long)ptx_vector.size()) %
        print_money(total_fee);
    }
    else {
      prompt << boost::format(tr("Staking %s for %u blocks a total fee of %s.  Is this okay?  (Y/Yes/N/No): ")) %
        print_money(total_sent) %
        locked_blocks %
        print_money(total_fee);
    }
    if (autostake)
    {
      success_msg_writer() << prompt.str();
    }
    else
    {
      std::string accepted = input_line(prompt.str());
      if (std::cin.eof())
        return true;
      if (!command_line::is_yes(accepted))
      {
        fail_msg_writer() << tr("transaction cancelled.");

        return true;
      }
    }

    // actually commit the transactions
    if (m_wallet->multisig())
    {
      bool r = m_wallet->save_multisig_tx(ptx_vector, "multisig_loki_tx");
      if (!r)
      {
        fail_msg_writer() << tr("Failed to write transaction(s) to file");
      }
      else
      {
        success_msg_writer(true) << tr("Unsigned transaction(s) successfully written to file: ") << "multisig_loki_tx";
      }
    }
    else if (m_wallet->watch_only())
    {
      bool r = m_wallet->save_tx(ptx_vector, "unsigned_loki_tx");
      if (!r)
      {
        fail_msg_writer() << tr("Failed to write transaction(s) to file");
      }
      else
      {
        success_msg_writer(true) << tr("Unsigned transaction(s) successfully written to file: ") << "unsigned_loki_tx";
      }
    }
    else
    {
      commit_or_save(ptx_vector, m_do_not_relay);
    }
  }
  catch (const std::exception& e)
  {
    handle_transfer_exception(std::current_exception(), m_wallet->is_trusted_daemon());
  }
  catch (...)
  {
    LOG_ERROR("unknown error");
    fail_msg_writer() << tr("unknown error");
  }


  return true;
}

bool simple_wallet::stake(const std::vector<std::string> &args_)
{
  // stake [index=<N1>[,<N2>,...]] [priority] <service node pubkey> <contributor address> <amount|percent%>

  if (!try_connect_to_daemon())
    return true;

  if (m_wallet->ask_password())
  {
    fail_msg_writer() << tr(ASK_PASSWORD_MUST_BE_OFF_MSG);
    return true;
  }

  SCOPED_WALLET_UNLOCK()

  std::vector<std::string> local_args = args_;

  std::set<uint32_t> subaddr_indices;
  if (local_args.size() > 0 && local_args[0].substr(0, 6) == "index=")
  {
    if (!parse_subaddress_indices(local_args[0], subaddr_indices))
      return true;
    local_args.erase(local_args.begin());
  }

  uint32_t priority = 0;
  if (local_args.size() > 0 && parse_priority(local_args[0], priority))
    local_args.erase(local_args.begin());

  priority = m_wallet->adjust_priority(priority);

  bool autostake = false;
  if (!local_args.empty() && local_args[0] == "auto")
  {
    autostake = true;
    local_args.erase(local_args.begin());
  }

  if (local_args.size() < 2)
  {
    fail_msg_writer() << tr("Usage: stake [index=<N1>[,<N2>,...]] [priority] [auto] <service node pubkey> <address> [<amount|percent%>]");
    return true;
  }

  crypto::public_key service_node_key;
  if (!epee::string_tools::hex_to_pod(local_args[0], service_node_key))
  {
    fail_msg_writer() << tr("failed to parse service node pubkey");
    return true;
  }

  uint64_t amount;
  double amount_fraction;
  if (local_args.size() < 3)
  {
    amount = 0;
    amount_fraction = 0;
  }
  else if (local_args[2].back() == '%')
  {
    local_args[2].pop_back();
    amount = 0;
    try
    {
      amount_fraction = boost::lexical_cast<double>(local_args[2]) / 100.0;
    }
    catch (const std::exception &e)
    {
      fail_msg_writer() << tr("Invalid percentage");
      return true;
    }
    if (amount_fraction < 0 || amount_fraction > 1)
    {
      fail_msg_writer() << tr("Invalid percentage");
      return true;
    }
  }
  else
  {
    amount_fraction = 0;
    if (!cryptonote::parse_amount(amount, local_args[2]) || amount == 0)
    {
      fail_msg_writer() << tr("amount is wrong: ") << local_args[2] <<
        ", " << tr("expected number from ") << print_money(1) << " to " << print_money(std::numeric_limits<uint64_t>::max());
      return true;
    }
  }

  cryptonote::address_parse_info info;
  if (!cryptonote::get_account_address_from_str_or_url(info, m_wallet->nettype(), local_args[1], oa_prompter))
  {
    fail_msg_writer() << tr("failed to parse address");
    return true;
  }

  if (info.is_subaddress)
  {
    fail_msg_writer() << tr("Service nodes doesn't support rewards to subaddresses, cannot stake for address: ")
                      << local_args[1]
                      << tr("Please use index=[...] if you want to stake funds from particular subaddresses.");
    return true;
  }

  if (info.has_payment_id)
  {
    fail_msg_writer() << tr("Do not use payment ids for staking");
    return true;
  }

  if (!m_wallet->contains_address(info.address))
  {
    fail_msg_writer() << tr("The specified address is not owned by this wallet.");
    return true;
  }

  if (autostake)
  {
    m_cmd_binder.stop_handling();

#ifndef WIN32
    success_msg_writer() << tr("Entering autostaking mode, forking to background...");
    tools::threadpool::getInstance().stop();
    posix::fork("");
    tools::threadpool::getInstance().start();
#else
    success_msg_writer() << tr("Entering autostaking mode, please leave this wallet running.");
#endif
    m_idle_run.store(true, std::memory_order_relaxed);
    while (true)
    {
      if (!m_idle_run.load(std::memory_order_relaxed))
        break;
      if (!stake_main(service_node_key, info.address, priority, subaddr_indices, amount, amount_fraction, autostake))
        break;
      if (!m_idle_run.load(std::memory_order_relaxed))
        break;
      m_idle_cond.wait_for(lock, boost::chrono::seconds(AUTOSTAKE_INTERVAL)); // lock implicitly defined in SCOPED_WALLET_UNLOCK()
    }
  }
  else
  {
    stake_main(service_node_key, info.address, priority, subaddr_indices, amount, amount_fraction, autostake);
  }

  return true;
}
//----------------------------------------------------------------------------------------------------
bool simple_wallet::sweep_unmixable(const std::vector<std::string> &args_)
{
  if (!try_connect_to_daemon())
    return true;

  SCOPED_WALLET_UNLOCK();

  try
  {
    // figure out what tx will be necessary
    auto ptx_vector = m_wallet->create_unmixable_sweep_transactions();

    if (ptx_vector.empty())
    {
      fail_msg_writer() << tr("No unmixable outputs found");
      return true;
    }

    // give user total and fee, and prompt to confirm
    uint64_t total_fee = 0, total_unmixable = 0;
    for (size_t n = 0; n < ptx_vector.size(); ++n)
    {
      total_fee += ptx_vector[n].fee;
      for (auto i: ptx_vector[n].selected_transfers)
        total_unmixable += m_wallet->get_transfer_details(i).amount();
    }

    std::string prompt_str = tr("Sweeping ") + print_money(total_unmixable);
    if (ptx_vector.size() > 1) {
      prompt_str = (boost::format(tr("Sweeping %s in %llu transactions for a total fee of %s.  Is this okay?  (Y/Yes/N/No): ")) %
        print_money(total_unmixable) %
        ((unsigned long long)ptx_vector.size()) %
        print_money(total_fee)).str();
    }
    else {
      prompt_str = (boost::format(tr("Sweeping %s for a total fee of %s.  Is this okay?  (Y/Yes/N/No): ")) %
        print_money(total_unmixable) %
        print_money(total_fee)).str();
    }
    std::string accepted = input_line(prompt_str);
    if (std::cin.eof())
      return true;
    if (!command_line::is_yes(accepted))
    {
      fail_msg_writer() << tr("transaction cancelled.");

      return true;
    }

    // actually commit the transactions
    if (m_wallet->multisig())
    {
      bool r = m_wallet->save_multisig_tx(ptx_vector, "multisig_loki_tx");
      if (!r)
      {
        fail_msg_writer() << tr("Failed to write transaction(s) to file");
      }
      else
      {
        success_msg_writer(true) << tr("Unsigned transaction(s) successfully written to file: ") << "multisig_loki_tx";
      }
    }
    else if (m_wallet->watch_only())
    {
      bool r = m_wallet->save_tx(ptx_vector, "unsigned_loki_tx");
      if (!r)
      {
        fail_msg_writer() << tr("Failed to write transaction(s) to file");
      }
      else
      {
        success_msg_writer(true) << tr("Unsigned transaction(s) successfully written to file: ") << "unsigned_loki_tx";
      }
    }
    else
    {
      commit_or_save(ptx_vector, m_do_not_relay);
    }
  }
  catch (const std::exception &e)
  {
    handle_transfer_exception(std::current_exception(), m_wallet->is_trusted_daemon());
  }
  catch (...)
  {
    LOG_ERROR("unknown error");
    fail_msg_writer() << tr("unknown error");
  }

  return true;
}
//----------------------------------------------------------------------------------------------------
bool simple_wallet::sweep_main(uint64_t below, bool locked, const std::vector<std::string> &args_)
{
  auto print_usage = [below]()
  {
    fail_msg_writer() << boost::format(tr("usage: %s [index=<N1>[,<N2>,...]] [<priority>] [outputs=<N>] <address> [<payment_id>]")) % (below ? "sweep_below" : "sweep_all");
  };

  if (args_.size() == 0)
  {
    fail_msg_writer() << tr("No address given");
    print_usage();
    return true;
  }

  if (!try_connect_to_daemon())
    return true;

  std::vector<std::string> local_args = args_;

  std::set<uint32_t> subaddr_indices;
  if (local_args.size() > 0 && local_args[0].substr(0, 6) == "index=")
  {
    if (!parse_subaddress_indices(local_args[0], subaddr_indices))
    {
      print_usage();
      return true;
    }
    local_args.erase(local_args.begin());
  }

  uint32_t priority = 0;
  if (local_args.size() > 0 && parse_priority(local_args[0], priority))
    local_args.erase(local_args.begin());

  priority = m_wallet->adjust_priority(priority);
  uint64_t unlock_block = 0;
  if (locked) {
    uint64_t locked_blocks = 0;

    if (local_args.size() < 2) {
      fail_msg_writer() << tr("missing lockedblocks parameter");
      return true;
    }

    try
    {
      locked_blocks = boost::lexical_cast<uint64_t>(local_args[1]);
    }
    catch (const std::exception &e)
    {
      fail_msg_writer() << tr("bad locked_blocks parameter");
      return true;
    }
    if (locked_blocks > 1000000)
    {
      fail_msg_writer() << tr("Locked blocks too high, max 1000000 (˜4 yrs)");
      return true;
    }
    std::string err;
    uint64_t bc_height = get_daemon_blockchain_height(err);
    if (!err.empty())
    {
      fail_msg_writer() << tr("failed to get blockchain height: ") << err;
      return true;
    }
    unlock_block = bc_height + locked_blocks;

    local_args.erase(local_args.begin() + 1);
  }

  size_t outputs = 1;
  if (local_args.size() > 0 && local_args[0].substr(0, 8) == "outputs=")
  {
    if (!epee::string_tools::get_xtype_from_string(outputs, local_args[0].substr(8)))
    {
      fail_msg_writer() << tr("Failed to parse number of outputs");
      return true;
    }
    else if (outputs < 1)
    {
      fail_msg_writer() << tr("Amount of outputs should be greater than 0");
      return true;
    }
    else
    {
      local_args.erase(local_args.begin());
    }
  }

  std::vector<uint8_t> extra;
  bool payment_id_seen = false;
  if (local_args.size() >= 2)
  {
    std::string payment_id_str = local_args.back();

    crypto::hash payment_id;
    bool r = tools::wallet2::parse_long_payment_id(payment_id_str, payment_id);
    if(r)
    {
      std::string extra_nonce;
      set_payment_id_to_tx_extra_nonce(extra_nonce, payment_id);
      r = add_extra_nonce_to_tx_extra(extra, extra_nonce);
      payment_id_seen = true;
    }
    else
    {
      crypto::hash8 payment_id8;
      r = tools::wallet2::parse_short_payment_id(payment_id_str, payment_id8);
      if(r)
      {
        std::string extra_nonce;
        set_encrypted_payment_id_to_tx_extra_nonce(extra_nonce, payment_id8);
        r = add_extra_nonce_to_tx_extra(extra, extra_nonce);
        payment_id_seen = true;
      }
    }

    if(!r && local_args.size() == 3)
    {
      fail_msg_writer() << tr("payment id has invalid format, expected 16 or 64 character hex string: ") << payment_id_str;
      print_usage();
      return true;
    }
    if (payment_id_seen)
      local_args.pop_back();
  }

  cryptonote::address_parse_info info;
  if (!cryptonote::get_account_address_from_str_or_url(info, m_wallet->nettype(), local_args[0], oa_prompter))
  {
    fail_msg_writer() << tr("failed to parse address");
    print_usage();
    return true;
  }

  if (info.has_payment_id)
  {
    if (payment_id_seen)
    {
      fail_msg_writer() << tr("a single transaction cannot use more than one payment id: ") << local_args[0];
      return true;
    }

    std::string extra_nonce;
    set_encrypted_payment_id_to_tx_extra_nonce(extra_nonce, info.payment_id);
    bool r = add_extra_nonce_to_tx_extra(extra, extra_nonce);
    if(!r)
    {
      fail_msg_writer() << tr("failed to set up payment id, though it was decoded correctly");
      return true;
    }
    payment_id_seen = true;
  }

  // prompt is there is no payment id and confirmation is required
  if (!payment_id_seen && m_wallet->confirm_missing_payment_id() && !info.is_subaddress)
  {
     std::string accepted = input_line(tr("No payment id is included with this transaction. Is this okay?  (Y/Yes/N/No): "));
     if (std::cin.eof())
       return true;
     if (!command_line::is_yes(accepted))
     {
       fail_msg_writer() << tr("transaction cancelled.");

       return true; 
     }
  }

  SCOPED_WALLET_UNLOCK();

  try
  {
    // figure out what tx will be necessary
    auto ptx_vector = m_wallet->create_transactions_all(below, info.address, info.is_subaddress, outputs, CRYPTONOTE_TX_DEFAULT_MIX, unlock_block /* unlock_time */, priority, extra, m_current_subaddress_account, subaddr_indices);

    if (ptx_vector.empty())
    {
      fail_msg_writer() << tr("No outputs found, or daemon is not ready");
      return true;
    }

    // give user total and fee, and prompt to confirm
    uint64_t total_fee = 0, total_sent = 0;
    for (size_t n = 0; n < ptx_vector.size(); ++n)
    {
      total_fee += ptx_vector[n].fee;
      for (auto i: ptx_vector[n].selected_transfers)
        total_sent += m_wallet->get_transfer_details(i).amount();
    }

    std::ostringstream prompt;
    for (size_t n = 0; n < ptx_vector.size(); ++n)
    {
      prompt << tr("\nTransaction ") << (n + 1) << "/" << ptx_vector.size() << ":\n";
      subaddr_indices.clear();
      for (uint32_t i : ptx_vector[n].construction_data.subaddr_indices)
        subaddr_indices.insert(i);
      for (uint32_t i : subaddr_indices)
        prompt << boost::format(tr("Spending from address index %d\n")) % i;
      if (subaddr_indices.size() > 1)
        prompt << tr("WARNING: Outputs of multiple addresses are being used together, which might potentially compromise your privacy.\n");
    }
    if (m_wallet->print_ring_members() && !print_ring_members(ptx_vector, prompt))
      return true;
    if (ptx_vector.size() > 1) {
      prompt << boost::format(tr("Sweeping %s in %llu transactions for a total fee of %s.  Is this okay?  (Y/Yes/N/No): ")) %
        print_money(total_sent) %
        ((unsigned long long)ptx_vector.size()) %
        print_money(total_fee);
    }
    else {
      prompt << boost::format(tr("Sweeping %s for a total fee of %s.  Is this okay?  (Y/Yes/N/No): ")) %
        print_money(total_sent) %
        print_money(total_fee);
    }
    std::string accepted = input_line(prompt.str());
    if (std::cin.eof())
      return true;
    if (!command_line::is_yes(accepted))
    {
      fail_msg_writer() << tr("transaction cancelled.");

      return true;
    }

    // actually commit the transactions
    if (m_wallet->multisig())
    {
      bool r = m_wallet->save_multisig_tx(ptx_vector, "multisig_loki_tx");
      if (!r)
      {
        fail_msg_writer() << tr("Failed to write transaction(s) to file");
      }
      else
      {
        success_msg_writer(true) << tr("Unsigned transaction(s) successfully written to file: ") << "multisig_loki_tx";
      }
    }
    else if (m_wallet->watch_only())
    {
      bool r = m_wallet->save_tx(ptx_vector, "unsigned_loki_tx");
      if (!r)
      {
        fail_msg_writer() << tr("Failed to write transaction(s) to file");
      }
      else
      {
        success_msg_writer(true) << tr("Unsigned transaction(s) successfully written to file: ") << "unsigned_loki_tx";
      }
    }
    else
    {
      commit_or_save(ptx_vector, m_do_not_relay);
    }
  }
  catch (const std::exception& e)
  {
    handle_transfer_exception(std::current_exception(), m_wallet->is_trusted_daemon());
  }
  catch (...)
  {
    LOG_ERROR("unknown error");
    fail_msg_writer() << tr("unknown error");
  }

  return true;
}
//----------------------------------------------------------------------------------------------------
bool simple_wallet::sweep_single(const std::vector<std::string> &args_)
{
  SCOPED_WALLET_UNLOCK();
  if (!try_connect_to_daemon())
    return true;

  std::vector<std::string> local_args = args_;

  uint32_t priority = 0;
  if (local_args.size() > 0 && parse_priority(local_args[0], priority))
    local_args.erase(local_args.begin());

  priority = m_wallet->adjust_priority(priority);

  size_t outputs = 1;
  if (local_args.size() > 0 && local_args[0].substr(0, 8) == "outputs=")
  {
    if (!epee::string_tools::get_xtype_from_string(outputs, local_args[0].substr(8)))
    {
      fail_msg_writer() << tr("Failed to parse number of outputs");
      return true;
    }
    else if (outputs < 1)
    {
      fail_msg_writer() << tr("Amount of outputs should be greater than 0");
      return true;
    }
    else
    {
      local_args.erase(local_args.begin());
    }
  }

  std::vector<uint8_t> extra;
  bool payment_id_seen = false;
  if (local_args.size() == 3)
  {
    crypto::hash payment_id;
    crypto::hash8 payment_id8;
    std::string extra_nonce;
    if (tools::wallet2::parse_long_payment_id(local_args.back(), payment_id))
    {
      set_payment_id_to_tx_extra_nonce(extra_nonce, payment_id);
    }
    else if(tools::wallet2::parse_short_payment_id(local_args.back(), payment_id8))
    {
      set_encrypted_payment_id_to_tx_extra_nonce(extra_nonce, payment_id8);
    }
    else
    {
      fail_msg_writer() << tr("failed to parse Payment ID");
      return true;
    }

    if (!add_extra_nonce_to_tx_extra(extra, extra_nonce))
    {
      fail_msg_writer() << tr("failed to set up payment id, though it was decoded correctly");
      return true;
    }

    local_args.pop_back();
    payment_id_seen = true;
  }

  if (local_args.size() != 2)
  {
    fail_msg_writer() << tr("usage: sweep_single [<priority>] [outputs=<N>] <key_image> <address> [<payment_id>]");
    return true;
  }

  crypto::key_image ki;
  if (!epee::string_tools::hex_to_pod(local_args[0], ki))
  {
    fail_msg_writer() << tr("failed to parse key image");
    return true;
  }

  cryptonote::address_parse_info info;
  if (!cryptonote::get_account_address_from_str_or_url(info, m_wallet->nettype(), local_args[1], oa_prompter))
  {
    fail_msg_writer() << tr("failed to parse address");
    return true;
  }

  if (info.has_payment_id)
  {
    if (payment_id_seen)
    {
      fail_msg_writer() << tr("a single transaction cannot use more than one payment id: ") << local_args[0];
      return true;
    }

    std::string extra_nonce;
    set_encrypted_payment_id_to_tx_extra_nonce(extra_nonce, info.payment_id);
    if (!add_extra_nonce_to_tx_extra(extra, extra_nonce))
    {
      fail_msg_writer() << tr("failed to set up payment id, though it was decoded correctly");
      return true;
    }
    payment_id_seen = true;
  }

  // prompt if there is no payment id and confirmation is required
  if (!payment_id_seen && m_wallet->confirm_missing_payment_id() && !info.is_subaddress)
  {
     std::string accepted = input_line(tr("No payment id is included with this transaction. Is this okay?  (Y/Yes/N/No): "));
     if (std::cin.eof())
       return true;
     if (!command_line::is_yes(accepted))
     {
       fail_msg_writer() << tr("transaction cancelled.");

       // would like to return false, because no tx made, but everything else returns true
       // and I don't know what returning false might adversely affect.  *sigh*
       return true; 
     }
  }

  try
  {
    // figure out what tx will be necessary
    auto ptx_vector = m_wallet->create_transactions_single(ki, info.address, info.is_subaddress, outputs, CRYPTONOTE_TX_DEFAULT_MIX, 0 /* unlock_time */, priority, extra);

    if (ptx_vector.empty())
    {
      fail_msg_writer() << tr("No outputs found");
      return true;
    }
    if (ptx_vector.size() > 1)
    {
      fail_msg_writer() << tr("Multiple transactions are created, which is not supposed to happen");
      return true;
    }
    if (ptx_vector[0].selected_transfers.size() != 1)
    {
      fail_msg_writer() << tr("The transaction uses multiple or no inputs, which is not supposed to happen");
      return true;
    }

    // give user total and fee, and prompt to confirm
    uint64_t total_fee = ptx_vector[0].fee;
    uint64_t total_sent = m_wallet->get_transfer_details(ptx_vector[0].selected_transfers.front()).amount();
    std::ostringstream prompt;
    if (!print_ring_members(ptx_vector, prompt))
      return true;
    prompt << boost::format(tr("Sweeping %s for a total fee of %s.  Is this okay?  (Y/Yes/N/No): ")) %
      print_money(total_sent) %
      print_money(total_fee);
    std::string accepted = input_line(prompt.str());
    if (std::cin.eof())
      return true;
    if (!command_line::is_yes(accepted))
    {
      fail_msg_writer() << tr("transaction cancelled.");
      return true;
    }

    // actually commit the transactions
    if (m_wallet->multisig())
    {
      bool r = m_wallet->save_multisig_tx(ptx_vector, "multisig_loki_tx");
      if (!r)
      {
        fail_msg_writer() << tr("Failed to write transaction(s) to file");
      }
      else
      {
        success_msg_writer(true) << tr("Unsigned transaction(s) successfully written to file: ") << "multisig_loki_tx";
      }
    }
    else if (m_wallet->watch_only())
    {
      bool r = m_wallet->save_tx(ptx_vector, "unsigned_loki_tx");
      if (!r)
      {
        fail_msg_writer() << tr("Failed to write transaction(s) to file");
      }
      else
      {
        success_msg_writer(true) << tr("Unsigned transaction(s) successfully written to file: ") << "unsigned_loki_tx";
      }
    }
    else
    {
      m_wallet->commit_tx(ptx_vector[0]);
      success_msg_writer(true) << tr("Money successfully sent, transaction: ") << get_transaction_hash(ptx_vector[0].tx);
    }

  }
  catch (const std::exception& e)
  {
    handle_transfer_exception(std::current_exception(), m_wallet->is_trusted_daemon());
  }
  catch (...)
  {
    LOG_ERROR("unknown error");
    fail_msg_writer() << tr("unknown error");
  }

  return true;
}
//----------------------------------------------------------------------------------------------------
bool simple_wallet::sweep_all(const std::vector<std::string> &args_)
{
  return sweep_main(0, false, args_);
}
//----------------------------------------------------------------------------------------------------
bool simple_wallet::sweep_below(const std::vector<std::string> &args_)
{
  uint64_t below = 0;
  if (args_.size() < 1)
  {
    fail_msg_writer() << tr("missing threshold amount");
    return true;
  }
  if (!cryptonote::parse_amount(below, args_[0]))
  {
    fail_msg_writer() << tr("invalid amount threshold");
    return true;
  }
  return sweep_main(below, false, std::vector<std::string>(++args_.begin(), args_.end()));
}
//----------------------------------------------------------------------------------------------------
bool simple_wallet::donate(const std::vector<std::string> &args_)
{
  if(m_wallet->nettype() != cryptonote::MAINNET)
  {
    fail_msg_writer() << tr("donations are not enabled on the testnet or on the stagenet");
    return true;
  }

  if (0)
  {
      std::vector<std::string> local_args = args_;
      if(local_args.empty() || local_args.size() > 5)
      {
         fail_msg_writer() << tr("usage: donate [index=<N1>[,<N2>,...]] [<priority>] <amount> [<payment_id>]");
         return true;
      }
      std::string amount_str;
      std::string payment_id_str;
      // get payment id and pop
      crypto::hash payment_id;
      crypto::hash8 payment_id8;
      if (tools::wallet2::parse_long_payment_id (local_args.back(), payment_id ) ||
          tools::wallet2::parse_short_payment_id(local_args.back(), payment_id8))
      {
        payment_id_str = local_args.back();
        local_args.pop_back();
      }

      // get amount and pop
      amount_str = local_args.back();
      local_args.pop_back();
      // push back address, amount, payment id
      local_args.push_back(MONERO_DONATION_ADDR);
      local_args.push_back(amount_str);
      if (!payment_id_str.empty())
        local_args.push_back(payment_id_str);
      message_writer() << (boost::format(tr("Donating %s %s to The Monero Project (donate.getmonero.org or %s).")) % amount_str % cryptonote::get_unit(cryptonote::get_default_decimal_point()) % MONERO_DONATION_ADDR).str();
      transfer(local_args);
  }
  else
  {
    fail_msg_writer() << tr("Donations are not supported in Loki right now");
  }
  return true;

}
//----------------------------------------------------------------------------------------------------
bool simple_wallet::accept_loaded_tx(const std::function<size_t()> get_num_txes, const std::function<const tools::wallet2::tx_construction_data&(size_t)> &get_tx, const std::string &extra_message)
{
  // gather info to ask the user
  uint64_t amount = 0, amount_to_dests = 0, change = 0;
  size_t min_ring_size = ~0;
  std::unordered_map<cryptonote::account_public_address, std::pair<std::string, uint64_t>> dests;
  int first_known_non_zero_change_index = -1;
  std::string payment_id_string = "";
  for (size_t n = 0; n < get_num_txes(); ++n)
  {
    const tools::wallet2::tx_construction_data &cd = get_tx(n);

    std::vector<tx_extra_field> tx_extra_fields;
    bool has_encrypted_payment_id = false;
    crypto::hash8 payment_id8 = crypto::null_hash8;
    if (cryptonote::parse_tx_extra(cd.extra, tx_extra_fields))
    {
      tx_extra_nonce extra_nonce;
      if (find_tx_extra_field_by_type(tx_extra_fields, extra_nonce))
      {
        crypto::hash payment_id;
        if(get_encrypted_payment_id_from_tx_extra_nonce(extra_nonce.nonce, payment_id8))
        {
          if (!payment_id_string.empty())
            payment_id_string += ", ";
          payment_id_string = std::string("encrypted payment ID ") + epee::string_tools::pod_to_hex(payment_id8);
          has_encrypted_payment_id = true;
        }
        else if (get_payment_id_from_tx_extra_nonce(extra_nonce.nonce, payment_id))
        {
          if (!payment_id_string.empty())
            payment_id_string += ", ";
          payment_id_string = std::string("unencrypted payment ID ") + epee::string_tools::pod_to_hex(payment_id);
        }
      }
    }

    for (size_t s = 0; s < cd.sources.size(); ++s)
    {
      amount += cd.sources[s].amount;
      size_t ring_size = cd.sources[s].outputs.size();
      if (ring_size < min_ring_size)
        min_ring_size = ring_size;
    }
    for (size_t d = 0; d < cd.splitted_dsts.size(); ++d)
    {
      const tx_destination_entry &entry = cd.splitted_dsts[d];
      std::string address, standard_address = get_account_address_as_str(m_wallet->nettype(), entry.is_subaddress, entry.addr);
      if (has_encrypted_payment_id && !entry.is_subaddress)
      {
        address = get_account_integrated_address_as_str(m_wallet->nettype(), entry.addr, payment_id8);
        address += std::string(" (" + standard_address + " with encrypted payment id " + epee::string_tools::pod_to_hex(payment_id8) + ")");
      }
      else
        address = standard_address;
      auto i = dests.find(entry.addr);
      if (i == dests.end())
        dests.insert(std::make_pair(entry.addr, std::make_pair(address, entry.amount)));
      else
        i->second.second += entry.amount;
      amount_to_dests += entry.amount;
    }
    if (cd.change_dts.amount > 0)
    {
      auto it = dests.find(cd.change_dts.addr);
      if (it == dests.end())
      {
        fail_msg_writer() << tr("Claimed change does not go to a paid address");
        return false;
      }
      if (it->second.second < cd.change_dts.amount)
      {
        fail_msg_writer() << tr("Claimed change is larger than payment to the change address");
        return false;
      }
      if (cd.change_dts.amount > 0)
      {
        if (first_known_non_zero_change_index == -1)
          first_known_non_zero_change_index = n;
        if (memcmp(&cd.change_dts.addr, &get_tx(first_known_non_zero_change_index).change_dts.addr, sizeof(cd.change_dts.addr)))
        {
          fail_msg_writer() << tr("Change goes to more than one address");
          return false;
        }
      }
      change += cd.change_dts.amount;
      it->second.second -= cd.change_dts.amount;
      if (it->second.second == 0)
        dests.erase(cd.change_dts.addr);
    }
  }

  if (payment_id_string.empty())
    payment_id_string = "no payment ID";

  std::string dest_string;
  size_t n_dummy_outputs = 0;
  for (auto i = dests.begin(); i != dests.end(); )
  {
    if (i->second.second > 0)
    {
      if (!dest_string.empty())
        dest_string += ", ";
      dest_string += (boost::format(tr("sending %s to %s")) % print_money(i->second.second) % i->second.first).str();
    }
    else
      ++n_dummy_outputs;
    ++i;
  }
  if (n_dummy_outputs > 0)
  {
    if (!dest_string.empty())
      dest_string += ", ";
    dest_string += std::to_string(n_dummy_outputs) + tr(" dummy output(s)");
  }
  if (dest_string.empty())
    dest_string = tr("with no destinations");

  std::string change_string;
  if (change > 0)
  {
    std::string address = get_account_address_as_str(m_wallet->nettype(), get_tx(0).subaddr_account > 0, get_tx(0).change_dts.addr);
    change_string += (boost::format(tr("%s change to %s")) % print_money(change) % address).str();
  }
  else
    change_string += tr("no change");

  uint64_t fee = amount - amount_to_dests;
  std::string prompt_str = (boost::format(tr("Loaded %lu transactions, for %s, fee %s, %s, %s, with min ring size %lu, %s. %sIs this okay? (Y/Yes/N/No): ")) % (unsigned long)get_num_txes() % print_money(amount) % print_money(fee) % dest_string % change_string % (unsigned long)min_ring_size % payment_id_string % extra_message).str();
  return command_line::is_yes(input_line(prompt_str));
}
//----------------------------------------------------------------------------------------------------
bool simple_wallet::accept_loaded_tx(const tools::wallet2::unsigned_tx_set &txs)
{
  std::string extra_message;
  if (!txs.transfers.empty())
    extra_message = (boost::format("%u outputs to import. ") % (unsigned)txs.transfers.size()).str();
  return accept_loaded_tx([&txs](){return txs.txes.size();}, [&txs](size_t n)->const tools::wallet2::tx_construction_data&{return txs.txes[n];}, extra_message);
}
//----------------------------------------------------------------------------------------------------
bool simple_wallet::accept_loaded_tx(const tools::wallet2::signed_tx_set &txs)
{
  std::string extra_message;
  if (!txs.key_images.empty())
    extra_message = (boost::format("%u key images to import. ") % (unsigned)txs.key_images.size()).str();
  return accept_loaded_tx([&txs](){return txs.ptx.size();}, [&txs](size_t n)->const tools::wallet2::tx_construction_data&{return txs.ptx[n].construction_data;}, extra_message);
}
//----------------------------------------------------------------------------------------------------
bool simple_wallet::sign_transfer(const std::vector<std::string> &args_)
{
  if (m_wallet->key_on_device())
  {
    fail_msg_writer() << tr("command not supported by HW wallet");
    return true;
  }
  if(m_wallet->multisig())
  {
     fail_msg_writer() << tr("This is a multisig wallet, it can only sign with sign_multisig");
     return true;
  }
  if(m_wallet->watch_only())
  {
     fail_msg_writer() << tr("This is a watch only wallet");
     return true;
  }
  if (args_.size() > 1 || (args_.size() == 1 && args_[0] != "export_raw"))
  {
    fail_msg_writer() << tr("usage: sign_transfer [export_raw]");
    return true;
  }

  SCOPED_WALLET_UNLOCK();
  const bool export_raw = args_.size() == 1;

  std::vector<tools::wallet2::pending_tx> ptx;
  try
  {
    bool r = m_wallet->sign_tx("unsigned_loki_tx", "signed_loki_tx", ptx, [&](const tools::wallet2::unsigned_tx_set &tx){ return accept_loaded_tx(tx); }, export_raw);
    if (!r)
    {
      fail_msg_writer() << tr("Failed to sign transaction");
      return true;
    }
  }
  catch (const std::exception &e)
  {
    fail_msg_writer() << tr("Failed to sign transaction: ") << e.what();
    return true;
  }

  std::string txids_as_text;
  for (const auto &t: ptx)
  {
    if (!txids_as_text.empty())
      txids_as_text += (", ");
    txids_as_text += epee::string_tools::pod_to_hex(get_transaction_hash(t.tx));
  }
  success_msg_writer(true) << tr("Transaction successfully signed to file ") << "signed_loki_tx" << ", txid " << txids_as_text;
  if (export_raw)
  {
    std::string rawfiles_as_text;
    for (size_t i = 0; i < ptx.size(); ++i)
    {
      if (i > 0)
        rawfiles_as_text += ", ";
      rawfiles_as_text += "signed_loki_tx_raw" + (ptx.size() == 1 ? "" : ("_" + std::to_string(i)));
    }
    success_msg_writer(true) << tr("Transaction raw hex data exported to ") << rawfiles_as_text;
  }
  return true;
}
//----------------------------------------------------------------------------------------------------
bool simple_wallet::submit_transfer(const std::vector<std::string> &args_)
{
  if (m_wallet->key_on_device())
  {
    fail_msg_writer() << tr("command not supported by HW wallet");
    return true;
  }
  if (!try_connect_to_daemon())
    return true;

  try
  {
    std::vector<tools::wallet2::pending_tx> ptx_vector;
    bool r = m_wallet->load_tx("signed_loki_tx", ptx_vector, [&](const tools::wallet2::signed_tx_set &tx){ return accept_loaded_tx(tx); });
    if (!r)
    {
      fail_msg_writer() << tr("Failed to load transaction from file");
      return true;
    }

    commit_or_save(ptx_vector, false);
  }
  catch (const std::exception& e)
  {
    handle_transfer_exception(std::current_exception(), m_wallet->is_trusted_daemon());
  }
  catch (...)
  {
    LOG_ERROR("Unknown error");
    fail_msg_writer() << tr("unknown error");
  }

  return true;
}
//----------------------------------------------------------------------------------------------------
bool simple_wallet::get_tx_key(const std::vector<std::string> &args_)
{
  std::vector<std::string> local_args = args_;

  if (m_wallet->key_on_device())
  {
    fail_msg_writer() << tr("command not supported by HW wallet");
    return true;
  }
  if(local_args.size() != 1) {
    fail_msg_writer() << tr("usage: get_tx_key <txid>");
    return true;
  }

  crypto::hash txid;
  if (!epee::string_tools::hex_to_pod(local_args[0], txid))
  {
    fail_msg_writer() << tr("failed to parse txid");
    return true;
  }

  SCOPED_WALLET_UNLOCK();

  crypto::secret_key tx_key;
  std::vector<crypto::secret_key> additional_tx_keys;
  if (m_wallet->get_tx_key(txid, tx_key, additional_tx_keys))
  {
    ostringstream oss;
    oss << epee::string_tools::pod_to_hex(tx_key);
    for (size_t i = 0; i < additional_tx_keys.size(); ++i)
      oss << epee::string_tools::pod_to_hex(additional_tx_keys[i]);
    success_msg_writer() << tr("Tx key: ") << oss.str();
    return true;
  }
  else
  {
    fail_msg_writer() << tr("no tx keys found for this txid");
    return true;
  }
}
//----------------------------------------------------------------------------------------------------
bool simple_wallet::set_tx_key(const std::vector<std::string> &args_)
{
  std::vector<std::string> local_args = args_;

  if(local_args.size() != 2) {
    fail_msg_writer() << tr("usage: set_tx_key <txid> <tx_key>");
    return true;
  }

  crypto::hash txid;
  if (!epee::string_tools::hex_to_pod(local_args[0], txid))
  {
    fail_msg_writer() << tr("failed to parse txid");
    return true;
  }

  crypto::secret_key tx_key;
  std::vector<crypto::secret_key> additional_tx_keys;
  try
  {
    if (!epee::string_tools::hex_to_pod(local_args[1].substr(0, 64), tx_key))
    {
      fail_msg_writer() << tr("failed to parse tx_key");
      return true;
    }
    while(true)
    {
      local_args[1] = local_args[1].substr(64);
      if (local_args[1].empty())
        break;
      additional_tx_keys.resize(additional_tx_keys.size() + 1);
      if (!epee::string_tools::hex_to_pod(local_args[1].substr(0, 64), additional_tx_keys.back()))
      {
        fail_msg_writer() << tr("failed to parse tx_key");
        return true;
      }
    }
  }
  catch (const std::out_of_range &e)
  {
    fail_msg_writer() << tr("failed to parse tx_key");
    return true;
  }

  LOCK_IDLE_SCOPE();

  try
  {
    m_wallet->set_tx_key(txid, tx_key, additional_tx_keys);
    success_msg_writer() << tr("Tx key successfully stored.");
  }
  catch (const std::exception &e)
  {
    fail_msg_writer() << tr("Failed to store tx key: ") << e.what();
  }
  return true;
}
//----------------------------------------------------------------------------------------------------
bool simple_wallet::get_tx_proof(const std::vector<std::string> &args)
{
  if (m_wallet->key_on_device())
  {
    fail_msg_writer() << tr("command not supported by HW wallet");
    return true;
  }
  if (args.size() != 2 && args.size() != 3)
  {
    fail_msg_writer() << tr("usage: get_tx_proof <txid> <address> [<message>]");
    return true;
  }

  crypto::hash txid;
  if(!epee::string_tools::hex_to_pod(args[0], txid))
  {
    fail_msg_writer() << tr("failed to parse txid");
    return true;
  }

  cryptonote::address_parse_info info;
  if(!cryptonote::get_account_address_from_str_or_url(info, m_wallet->nettype(), args[1], oa_prompter))
  {
    fail_msg_writer() << tr("failed to parse address");
    return true;
  }

  SCOPED_WALLET_UNLOCK();

  try
  {
    std::string sig_str = m_wallet->get_tx_proof(txid, info.address, info.is_subaddress, args.size() == 3 ? args[2] : "");
    const std::string filename = "loki_tx_proof";
    if (epee::file_io_utils::save_string_to_file(filename, sig_str))
      success_msg_writer() << tr("signature file saved to: ") << filename;
    else
      fail_msg_writer() << tr("failed to save signature file");
  }
  catch (const std::exception &e)
  {
    fail_msg_writer() << tr("error: ") << e.what();
  }
  return true;
}
//----------------------------------------------------------------------------------------------------
bool simple_wallet::check_tx_key(const std::vector<std::string> &args_)
{
  std::vector<std::string> local_args = args_;

  if(local_args.size() != 3) {
    fail_msg_writer() << tr("usage: check_tx_key <txid> <txkey> <address>");
    return true;
  }

  if (!try_connect_to_daemon())
    return true;

  if (!m_wallet)
  {
    fail_msg_writer() << tr("wallet is null");
    return true;
  }
  crypto::hash txid;
  if(!epee::string_tools::hex_to_pod(local_args[0], txid))
  {
    fail_msg_writer() << tr("failed to parse txid");
    return true;
  }

  crypto::secret_key tx_key;
  std::vector<crypto::secret_key> additional_tx_keys;
  if(!epee::string_tools::hex_to_pod(local_args[1].substr(0, 64), tx_key))
  {
    fail_msg_writer() << tr("failed to parse tx key");
    return true;
  }
  local_args[1] = local_args[1].substr(64);
  while (!local_args[1].empty())
  {
    additional_tx_keys.resize(additional_tx_keys.size() + 1);
    if(!epee::string_tools::hex_to_pod(local_args[1].substr(0, 64), additional_tx_keys.back()))
    {
      fail_msg_writer() << tr("failed to parse tx key");
      return true;
    }
    local_args[1] = local_args[1].substr(64);
  }

  cryptonote::address_parse_info info;
  if(!cryptonote::get_account_address_from_str_or_url(info, m_wallet->nettype(), local_args[2], oa_prompter))
  {
    fail_msg_writer() << tr("failed to parse address");
    return true;
  }

  try
  {
    uint64_t received;
    bool in_pool;
    uint64_t confirmations;
    m_wallet->check_tx_key(txid, tx_key, additional_tx_keys, info.address, received, in_pool, confirmations);

    if (received > 0)
    {
      success_msg_writer() << get_account_address_as_str(m_wallet->nettype(), info.is_subaddress, info.address) << " " << tr("received") << " " << print_money(received) << " " << tr("in txid") << " " << txid;
      if (in_pool)
      {
        success_msg_writer() << tr("WARNING: this transaction is not yet included in the blockchain!");
      }
      else
      {
        if (confirmations != (uint64_t)-1)
        {
          success_msg_writer() << boost::format(tr("This transaction has %u confirmations")) % confirmations;
        }
        else
        {
          success_msg_writer() << tr("WARNING: failed to determine number of confirmations!");
        }
      }
    }
    else
    {
      fail_msg_writer() << get_account_address_as_str(m_wallet->nettype(), info.is_subaddress, info.address) << " " << tr("received nothing in txid") << " " << txid;
    }
  }
  catch (const std::exception &e)
  {
    fail_msg_writer() << tr("error: ") << e.what();
  }
  return true;
}
//----------------------------------------------------------------------------------------------------
bool simple_wallet::check_tx_proof(const std::vector<std::string> &args)
{
  if(args.size() != 3 && args.size() != 4) {
    fail_msg_writer() << tr("usage: check_tx_proof <txid> <address> <signature_file> [<message>]");
    return true;
  }

  if (!try_connect_to_daemon())
    return true;

  // parse txid
  crypto::hash txid;
  if(!epee::string_tools::hex_to_pod(args[0], txid))
  {
    fail_msg_writer() << tr("failed to parse txid");
    return true;
  }

  // parse address
  cryptonote::address_parse_info info;
  if(!cryptonote::get_account_address_from_str_or_url(info, m_wallet->nettype(), args[1], oa_prompter))
  {
    fail_msg_writer() << tr("failed to parse address");
    return true;
  }

  // read signature file
  std::string sig_str;
  if (!epee::file_io_utils::load_file_to_string(args[2], sig_str))
  {
    fail_msg_writer() << tr("failed to load signature file");
    return true;
  }

  try
  {
    uint64_t received;
    bool in_pool;
    uint64_t confirmations;
    if (m_wallet->check_tx_proof(txid, info.address, info.is_subaddress, args.size() == 4 ? args[3] : "", sig_str, received, in_pool, confirmations))
    {
      success_msg_writer() << tr("Good signature");
      if (received > 0)
      {
        success_msg_writer() << get_account_address_as_str(m_wallet->nettype(), info.is_subaddress, info.address) << " " << tr("received") << " " << print_money(received) << " " << tr("in txid") << " " << txid;
        if (in_pool)
        {
          success_msg_writer() << tr("WARNING: this transaction is not yet included in the blockchain!");
        }
        else
        {
          if (confirmations != (uint64_t)-1)
          {
            success_msg_writer() << boost::format(tr("This transaction has %u confirmations")) % confirmations;
          }
          else
          {
            success_msg_writer() << tr("WARNING: failed to determine number of confirmations!");
          }
        }
      }
      else
      {
        fail_msg_writer() << get_account_address_as_str(m_wallet->nettype(), info.is_subaddress, info.address) << " " << tr("received nothing in txid") << " " << txid;
      }
    }
    else
    {
      fail_msg_writer() << tr("Bad signature");
    }
  }
  catch (const std::exception &e)
  {
    fail_msg_writer() << tr("error: ") << e.what();
  }
  return true;
}
//----------------------------------------------------------------------------------------------------
bool simple_wallet::get_spend_proof(const std::vector<std::string> &args)
{
  if (m_wallet->key_on_device())
  {
    fail_msg_writer() << tr("command not supported by HW wallet");
    return true;
  }
  if(args.size() != 1 && args.size() != 2) {
    fail_msg_writer() << tr("usage: get_spend_proof <txid> [<message>]");
    return true;
  }

  if (m_wallet->watch_only())
  {
    fail_msg_writer() << tr("wallet is watch-only and cannot generate the proof");
    return true;
  }

  crypto::hash txid;
  if (!epee::string_tools::hex_to_pod(args[0], txid))
  {
    fail_msg_writer() << tr("failed to parse txid");
    return true;
  }

  if (!try_connect_to_daemon())
  {
    fail_msg_writer() << tr("failed to connect to the daemon");
    return true;
  }

  SCOPED_WALLET_UNLOCK();

  try
  {
    const std::string sig_str = m_wallet->get_spend_proof(txid, args.size() == 2 ? args[1] : "");
    const std::string filename = "loki_spend_proof";
    if (epee::file_io_utils::save_string_to_file(filename, sig_str))
      success_msg_writer() << tr("signature file saved to: ") << filename;
    else
      fail_msg_writer() << tr("failed to save signature file");
  }
  catch (const std::exception &e)
  {
    fail_msg_writer() << e.what();
  }
  return true;
}
//----------------------------------------------------------------------------------------------------
bool simple_wallet::check_spend_proof(const std::vector<std::string> &args)
{
  if(args.size() != 2 && args.size() != 3) {
    fail_msg_writer() << tr("usage: check_spend_proof <txid> <signature_file> [<message>]");
    return true;
  }

  crypto::hash txid;
  if (!epee::string_tools::hex_to_pod(args[0], txid))
  {
    fail_msg_writer() << tr("failed to parse txid");
    return true;
  }

  if (!try_connect_to_daemon())
  {
    fail_msg_writer() << tr("failed to connect to the daemon");
    return true;
  }

  std::string sig_str;
  if (!epee::file_io_utils::load_file_to_string(args[1], sig_str))
  {
    fail_msg_writer() << tr("failed to load signature file");
    return true;
  }

  try
  {
    if (m_wallet->check_spend_proof(txid, args.size() == 3 ? args[2] : "", sig_str))
      success_msg_writer() << tr("Good signature");
    else
      fail_msg_writer() << tr("Bad signature");
  }
  catch (const std::exception& e)
  {
    fail_msg_writer() << e.what();
  }
  return true;
}
//----------------------------------------------------------------------------------------------------
bool simple_wallet::get_reserve_proof(const std::vector<std::string> &args)
{
  if (m_wallet->key_on_device())
  {
    fail_msg_writer() << tr("command not supported by HW wallet");
    return true;
  }
  if(args.size() != 1 && args.size() != 2) {
    fail_msg_writer() << tr("usage: get_reserve_proof (all|<amount>) [<message>]");
    return true;
  }

  if (m_wallet->watch_only() || m_wallet->multisig())
  {
    fail_msg_writer() << tr("The reserve proof can be generated only by a full wallet");
    return true;
  }

  boost::optional<std::pair<uint32_t, uint64_t>> account_minreserve;
  if (args[0] != "all")
  {
    account_minreserve = std::pair<uint32_t, uint64_t>();
    account_minreserve->first = m_current_subaddress_account;
    if (!cryptonote::parse_amount(account_minreserve->second, args[0]))
    {
      fail_msg_writer() << tr("amount is wrong: ") << args[0];
      return true;
    }
  }

  if (!try_connect_to_daemon())
  {
    fail_msg_writer() << tr("failed to connect to the daemon");
    return true;
  }

  SCOPED_WALLET_UNLOCK();

  try
  {
    const std::string sig_str = m_wallet->get_reserve_proof(account_minreserve, args.size() == 2 ? args[1] : "");
    const std::string filename = "loki_reserve_proof";
    if (epee::file_io_utils::save_string_to_file(filename, sig_str))
      success_msg_writer() << tr("signature file saved to: ") << filename;
    else
      fail_msg_writer() << tr("failed to save signature file");
  }
  catch (const std::exception &e)
  {
    fail_msg_writer() << e.what();
  }
  return true;
}
//----------------------------------------------------------------------------------------------------
bool simple_wallet::check_reserve_proof(const std::vector<std::string> &args)
{
  if(args.size() != 2 && args.size() != 3) {
    fail_msg_writer() << tr("usage: check_reserve_proof <address> <signature_file> [<message>]");
    return true;
  }

  if (!try_connect_to_daemon())
  {
    fail_msg_writer() << tr("failed to connect to the daemon");
    return true;
  }

  cryptonote::address_parse_info info;
  if(!cryptonote::get_account_address_from_str_or_url(info, m_wallet->nettype(), args[0], oa_prompter))
  {
    fail_msg_writer() << tr("failed to parse address");
    return true;
  }
  if (info.is_subaddress)
  {
    fail_msg_writer() << tr("Address must not be a subaddress");
    return true;
  }

  std::string sig_str;
  if (!epee::file_io_utils::load_file_to_string(args[1], sig_str))
  {
    fail_msg_writer() << tr("failed to load signature file");
    return true;
  }

  LOCK_IDLE_SCOPE();

  try
  {
    uint64_t total, spent;
    if (m_wallet->check_reserve_proof(info.address, args.size() == 3 ? args[2] : "", sig_str, total, spent))
    {
      success_msg_writer() << boost::format(tr("Good signature -- total: %s, spent: %s, unspent: %s")) % print_money(total) % print_money(spent) % print_money(total - spent);
    }
    else
    {
      fail_msg_writer() << tr("Bad signature");
    }
  }
  catch (const std::exception& e)
  {
    fail_msg_writer() << e.what();
  }
  return true;
}
//----------------------------------------------------------------------------------------------------
static std::string get_human_readable_timestamp(uint64_t ts)
{
  char buffer[64];
  if (ts < 1234567890)
    return "<unknown>";
  time_t tt = ts;
  struct tm tm;
#ifdef WIN32
  gmtime_s(&tm, &tt);
#else
  gmtime_r(&tt, &tm);
#endif
  uint64_t now = time(NULL);
  uint64_t diff = ts > now ? ts - now : now - ts;
  strftime(buffer, sizeof(buffer), "%Y-%m-%d %H:%M:%S", &tm);
  return std::string(buffer);
}
//----------------------------------------------------------------------------------------------------
static std::string get_human_readable_timespan(std::chrono::seconds seconds)
{
  uint64_t ts = seconds.count();
  if (ts < 60)
    return std::to_string(ts) + sw::tr(" seconds");
  if (ts < 3600)
    return std::to_string((uint64_t)(ts / 60)) + sw::tr(" minutes");
  if (ts < 3600 * 24)
    return std::to_string((uint64_t)(ts / 3600)) + sw::tr(" hours");
  if (ts < 3600 * 24 * 30.5)
    return std::to_string((uint64_t)(ts / (3600 * 24))) + sw::tr(" days");
  if (ts < 3600 * 24 * 365.25)
    return std::to_string((uint64_t)(ts / (3600 * 24 * 30.5))) + sw::tr(" months");
  return sw::tr("a long time");
}
//----------------------------------------------------------------------------------------------------
// mutates local_args as it parses and consumes arguments
bool simple_wallet::get_transfers(std::vector<std::string>& local_args, std::vector<transfer_view>& transfers)
{
  bool in = true;
  bool out = true;
  bool pending = true;
  bool failed = true;
  bool pool = true;
  bool coinbase = true;
  uint64_t min_height = 0;
  uint64_t max_height = (uint64_t)-1;

  // optional in/out selector
  if (local_args.size() > 0) {
    if (local_args[0] == "in" || local_args[0] == "incoming") {
      out = pending = failed = false;
      local_args.erase(local_args.begin());
    }
    else if (local_args[0] == "out" || local_args[0] == "outgoing") {
      in = pool = coinbase = false;
      local_args.erase(local_args.begin());
    }
    else if (local_args[0] == "pending") {
      in = out = failed = coinbase = false;
      local_args.erase(local_args.begin());
    }
    else if (local_args[0] == "failed") {
      in = out = pending = pool = coinbase = false;
      local_args.erase(local_args.begin());
    }
    else if (local_args[0] == "pool") {
      in = out = pending = failed = coinbase = false;
      local_args.erase(local_args.begin());
    }
    else if (local_args[0] == "coinbase") {
      in = out = pending = failed = pool = false;
      coinbase = true;
      local_args.erase(local_args.begin());
    }
    else if (local_args[0] == "all" || local_args[0] == "both") {
      local_args.erase(local_args.begin());
    }
  }

  // subaddr_index
  std::set<uint32_t> subaddr_indices;
  if (local_args.size() > 0 && local_args[0].substr(0, 6) == "index=")
  {
    if (!parse_subaddress_indices(local_args[0], subaddr_indices))
      return false;
    local_args.erase(local_args.begin());
  }

  // min height
  if (local_args.size() > 0 && local_args[0].find('=') == std::string::npos) {
    try {
      min_height = boost::lexical_cast<uint64_t>(local_args[0]);
    }
    catch (const boost::bad_lexical_cast &) {
      fail_msg_writer() << tr("bad min_height parameter:") << " " << local_args[0];
      return false;
    }
    local_args.erase(local_args.begin());
  }

  // max height
  if (local_args.size() > 0 && local_args[0].find('=') == std::string::npos) {
    try {
      max_height = boost::lexical_cast<uint64_t>(local_args[0]);
    }
    catch (const boost::bad_lexical_cast &) {
      fail_msg_writer() << tr("bad max_height parameter:") << " " << local_args[0];
      return false;
    }
    local_args.erase(local_args.begin());
  }

  if (in || coinbase) {
    std::list<std::pair<crypto::hash, tools::wallet2::payment_details>> payments;
    m_wallet->get_payments(payments, min_height, max_height, m_current_subaddress_account, subaddr_indices);
    for (std::list<std::pair<crypto::hash, tools::wallet2::payment_details>>::const_iterator i = payments.begin(); i != payments.end(); ++i) {
      const tools::wallet2::payment_details &pd = i->second;
      if (!pd.m_coinbase && !in)
        continue;
      std::string payment_id = string_tools::pod_to_hex(i->first);
      if (payment_id.substr(16).find_first_not_of('0') == std::string::npos)
        payment_id = payment_id.substr(0,16);
      std::string note = m_wallet->get_tx_note(pd.m_tx_hash);

      std::string destination = m_wallet->get_subaddress_as_str({m_current_subaddress_account, pd.m_subaddr_index.minor});
      transfers.push_back({
        pd.m_block_height,
        pd.m_timestamp,
        pd.m_coinbase ? "block" : "in",
        true,
        pd.m_amount,
        pd.m_tx_hash,
        payment_id,
        0,
        {{destination, pd.m_amount}},
        {pd.m_subaddr_index.minor},
        note
      });
    }
  }

  if (out) {
    std::list<std::pair<crypto::hash, tools::wallet2::confirmed_transfer_details>> payments;
    m_wallet->get_payments_out(payments, min_height, max_height, m_current_subaddress_account, subaddr_indices);
    for (std::list<std::pair<crypto::hash, tools::wallet2::confirmed_transfer_details>>::const_iterator i = payments.begin(); i != payments.end(); ++i) {
      const tools::wallet2::confirmed_transfer_details &pd = i->second;
      uint64_t change = pd.m_change == (uint64_t)-1 ? 0 : pd.m_change; // change may not be known
      uint64_t fee = pd.m_amount_in - pd.m_amount_out;
      std::vector<std::pair<std::string, uint64_t>> destinations;
      for (const auto &d: pd.m_dests) {
        destinations.push_back({get_account_address_as_str(m_wallet->nettype(), d.is_subaddress, d.addr), d.amount});
      }
      std::string payment_id = string_tools::pod_to_hex(i->second.m_payment_id);
      if (payment_id.substr(16).find_first_not_of('0') == std::string::npos)
        payment_id = payment_id.substr(0,16);
      std::string note = m_wallet->get_tx_note(i->first);
      transfers.push_back({
        pd.m_block_height,
        pd.m_timestamp,
        "out",
        true,
        pd.m_amount_in - change - fee,
        i->first,
        payment_id,
        fee,
        destinations,
        pd.m_subaddr_indices,
        note
      });
    }
  }

  if (pool) {
    try
    {
      m_in_manual_refresh.store(true, std::memory_order_relaxed);
      epee::misc_utils::auto_scope_leave_caller scope_exit_handler = epee::misc_utils::create_scope_leave_handler([&](){m_in_manual_refresh.store(false, std::memory_order_relaxed);});

      m_wallet->update_pool_state();
      std::list<std::pair<crypto::hash, tools::wallet2::pool_payment_details>> payments;
      m_wallet->get_unconfirmed_payments(payments, m_current_subaddress_account, subaddr_indices);
      for (std::list<std::pair<crypto::hash, tools::wallet2::pool_payment_details>>::const_iterator i = payments.begin(); i != payments.end(); ++i) {
        const tools::wallet2::payment_details &pd = i->second.m_pd;
        std::string payment_id = string_tools::pod_to_hex(i->first);
        if (payment_id.substr(16).find_first_not_of('0') == std::string::npos)
          payment_id = payment_id.substr(0,16);
        std::string note = m_wallet->get_tx_note(pd.m_tx_hash);
        std::string double_spend_note;
        if (i->second.m_double_spend_seen)
          double_spend_note = tr("[Double spend seen on the network: this transaction may or may not end up being mined] ");
        transfers.push_back({
          tr("pool"),
          pd.m_timestamp,
          "in",
          false,
          pd.m_amount,
          pd.m_tx_hash,
          payment_id,
          0,
          {{"-", pd.m_amount}},
          {pd.m_subaddr_index.minor},
          note + double_spend_note
        });
      }
    }
    catch (const std::exception& e)
    {
      fail_msg_writer() << "Failed to get pool state:" << e.what();
    }
  }

  // print unconfirmed last
  if (pending || failed) {
    std::list<std::pair<crypto::hash, tools::wallet2::unconfirmed_transfer_details>> upayments;
    m_wallet->get_unconfirmed_payments_out(upayments, m_current_subaddress_account, subaddr_indices);
    for (std::list<std::pair<crypto::hash, tools::wallet2::unconfirmed_transfer_details>>::const_iterator i = upayments.begin(); i != upayments.end(); ++i) {
      const tools::wallet2::unconfirmed_transfer_details &pd = i->second;
      uint64_t amount = pd.m_amount_in;
      uint64_t fee = amount - pd.m_amount_out;
      std::vector<std::pair<std::string, uint64_t>> destinations;
      for (const auto &d: pd.m_dests) {
        destinations.push_back({get_account_address_as_str(m_wallet->nettype(), d.is_subaddress, d.addr), d.amount});
      }
      std::string payment_id = string_tools::pod_to_hex(i->second.m_payment_id);
      if (payment_id.substr(16).find_first_not_of('0') == std::string::npos)
        payment_id = payment_id.substr(0,16);
      std::string note = m_wallet->get_tx_note(i->first);
      bool is_failed = pd.m_state == tools::wallet2::unconfirmed_transfer_details::failed;
      if ((failed && is_failed) || (!is_failed && pending)) {
        transfers.push_back({
          (is_failed ? tr("failed") : tr("pending")),
          pd.m_timestamp,
          "out",
          false,
          amount - pd.m_change - fee,
          i->first,
          payment_id,
          fee,
          destinations,
          pd.m_subaddr_indices,
          note
        });
      }
    }
  }
  // sort by block, then by timestamp (unconfirmed last)
  std::sort(transfers.begin(), transfers.end(), [](const transfer_view& a, const transfer_view& b) -> bool {
    if (a.confirmed && !b.confirmed)
      return true;
    if (a.block == b.block)
      return a.timestamp < b.timestamp;
    return a.block < b.block;
  });

  return true;
}
//----------------------------------------------------------------------------------------------------
bool simple_wallet::show_transfers(const std::vector<std::string> &args_)
{
  std::vector<std::string> local_args = args_;

  if(local_args.size() > 4) {
    fail_msg_writer() << tr("usage: show_transfers [in|out|all|pending|failed|coinbase] [index=<N1>[,<N2>,...]] [<min_height> [<max_height>]]");
    return true;
  }

  LOCK_IDLE_SCOPE();

  std::vector<transfer_view> all_transfers;

  if (!get_transfers(local_args, all_transfers))
    return true;
  
  PAUSE_READLINE();

  // std::multimap<uint64_t, std::tuple<epee::console_colors, std::string, std::string>> output;
  // const std::string type = pd.m_coinbase ? tr("block") : tr("in");
  // output.insert(std::make_pair(pd.m_block_height, std::make_tuple(epee::console_color_green, type, (boost::format("%25.25s %20.20s %s %s %d %s %s") % get_human_readable_timestamp(pd.m_timestamp) % print_money(pd.m_amount) % string_tools::pod_to_hex(pd.m_tx_hash) % payment_id % pd.m_subaddr_index.minor % "-" % note).str())));

  for (const auto& transfer : all_transfers)
  {
    const auto color = transfer.confirmed ? (transfer.direction == "in" ? console_color_green : console_color_magenta) : console_color_white;

    std::string destinations = "-";
    if (!transfer.outputs.empty())
    {
      destinations = "";
      for (const auto& output : transfer.outputs)
      {
        if (!destinations.empty())
          destinations += ", ";

        if (transfer.direction == "in" || transfer.direction == "block")
          destinations += output.first.substr(0, 6);
        else
          destinations += output.first;

        destinations += ":" + print_money(output.second);
      }
    }
    
    auto formatter = boost::format("%8.8llu %6.6s %16.16s %20.20s %s %s %14.14s %s %s - %s");

    message_writer(color, false) << formatter
      % transfer.block
      % transfer.direction
      % get_human_readable_timestamp(transfer.timestamp)
      % print_money(transfer.amount)
      % string_tools::pod_to_hex(transfer.hash)
      % transfer.payment_id
      % print_money(transfer.fee)
      % destinations
      % boost::algorithm::join(transfer.index | boost::adaptors::transformed([](uint32_t i) { return std::to_string(i); }), ", ")
      % transfer.note;
  }

  return true;
}
//----------------------------------------------------------------------------------------------------
bool simple_wallet::export_transfers(const std::vector<std::string>& args_)
{
  std::vector<std::string> local_args = args_;

  if(local_args.size() > 5) {
    fail_msg_writer() << tr("usage: export_transfers [in|out|all|pending|failed] [index=<N1>[,<N2>,...]] [<min_height> [<max_height>]] [output=<path>]");
    return true;
  }

  LOCK_IDLE_SCOPE();
  
  std::vector<transfer_view> all_transfers;

  // might consumes arguments in local_args
  if (!get_transfers(local_args, all_transfers))
    return true;

  // output filename
  std::string filename = (boost::format("output%u.csv") % m_current_subaddress_account).str();
  if (local_args.size() > 0 && local_args[0].substr(0, 7) == "output=")
  {
    filename = local_args[0].substr(7, -1);
    local_args.erase(local_args.begin());
  }

  std::ofstream file(filename);

  // header
  file <<
      boost::format("%8.8s,%9.9s,%16.16s,%20.20s,%20.20s,%64.64s,%16.16s,%14.14s,%100.100s,%20.20s,%s,%s") %
      tr("block") % tr("direction") % tr("timestamp") % tr("amount") % tr("running balance") % tr("hash") % tr("payment ID") % tr("fee") % tr("destination") % tr("amount") % tr("index") % tr("note")
      << std::endl;

  uint64_t running_balance = 0;
  auto formatter = boost::format("%8.8llu,%9.9s,%16.16s,%20.20s,%20.20s,%64.64s,%16.16s,%14.14s,%100.100s,%20.20s,\"%s\",%s");
  
  for (const auto& transfer : all_transfers)
  {
    // ignore unconfirmed transfers in running balance
    if (transfer.confirmed)
    {
      if (transfer.direction == "in")
        running_balance += transfer.amount;
      else
        running_balance -= transfer.amount + transfer.fee;
    }
  
    file << formatter
      % transfer.block
      % transfer.direction
      % get_human_readable_timestamp(transfer.timestamp)
      % print_money(transfer.amount)
      % print_money(running_balance)
      % string_tools::pod_to_hex(transfer.hash)
      % transfer.payment_id
      % print_money(transfer.fee)
      % (transfer.outputs.size() ? transfer.outputs[0].first : "-")
      % (transfer.outputs.size() ? print_money(transfer.outputs[0].second) : "")
      % boost::algorithm::join(transfer.index | boost::adaptors::transformed([](uint32_t i) { return std::to_string(i); }), ", ")
      % transfer.note
      << std::endl;

    for (size_t i = 1; i < transfer.outputs.size(); ++i)
    {
      file << formatter
        % ""
        % ""
        % ""
        % ""
        % ""
        % ""
        % ""
        % ""
        % transfer.outputs[i].first
        % print_money(transfer.outputs[i].second)
        % ""
        % ""
        << std::endl;
    }
  }
  file.close();

  success_msg_writer() << tr("CSV exported to ") << filename;

  return true;
}
//----------------------------------------------------------------------------------------------------
bool simple_wallet::unspent_outputs(const std::vector<std::string> &args_)
{
  if(args_.size() > 3)
  {
    fail_msg_writer() << tr("usage: unspent_outputs [index=<N1>[,<N2>,...]] [<min_amount> [<max_amount>]]");
    return true;
  }
  auto local_args = args_;

  std::set<uint32_t> subaddr_indices;
  if (local_args.size() > 0 && local_args[0].substr(0, 6) == "index=")
  {
    if (!parse_subaddress_indices(local_args[0], subaddr_indices))
      return true;
    local_args.erase(local_args.begin());
  }

  uint64_t min_amount = 0;
  uint64_t max_amount = std::numeric_limits<uint64_t>::max();
  if (local_args.size() > 0)
  {
    if (!cryptonote::parse_amount(min_amount, local_args[0]))
    {
      fail_msg_writer() << tr("amount is wrong: ") << local_args[0];
      return true;
    }
    local_args.erase(local_args.begin());
    if (local_args.size() > 0)
    {
      if (!cryptonote::parse_amount(max_amount, local_args[0]))
      {
        fail_msg_writer() << tr("amount is wrong: ") << local_args[0];
        return true;
      }
      local_args.erase(local_args.begin());
    }
    if (min_amount > max_amount)
    {
      fail_msg_writer() << tr("<min_amount> should be smaller than <max_amount>");
      return true;
    }
  }
  tools::wallet2::transfer_container transfers;
  m_wallet->get_transfers(transfers);
  std::map<uint64_t, tools::wallet2::transfer_container> amount_to_tds;
  uint64_t min_height = std::numeric_limits<uint64_t>::max();
  uint64_t max_height = 0;
  uint64_t found_min_amount = std::numeric_limits<uint64_t>::max();
  uint64_t found_max_amount = 0;
  uint64_t count = 0;
  for (const auto& td : transfers)
  {
    uint64_t amount = td.amount();
    if (td.m_spent || amount < min_amount || amount > max_amount || td.m_subaddr_index.major != m_current_subaddress_account || (subaddr_indices.count(td.m_subaddr_index.minor) == 0 && !subaddr_indices.empty()))
      continue;
    amount_to_tds[amount].push_back(td);
    if (min_height > td.m_block_height) min_height = td.m_block_height;
    if (max_height < td.m_block_height) max_height = td.m_block_height;
    if (found_min_amount > amount) found_min_amount = amount;
    if (found_max_amount < amount) found_max_amount = amount;
    ++count;
  }
  if (amount_to_tds.empty())
  {
    success_msg_writer() << tr("There is no unspent output in the specified address");
    return true;
  }
  for (const auto& amount_tds : amount_to_tds)
  {
    auto& tds = amount_tds.second;
    success_msg_writer() << tr("\nAmount: ") << print_money(amount_tds.first) << tr(", number of keys: ") << tds.size();
    for (size_t i = 0; i < tds.size(); )
    {
      std::ostringstream oss;
      for (size_t j = 0; j < 8 && i < tds.size(); ++i, ++j)
        oss << tds[i].m_block_height << tr(" ");
      success_msg_writer() << oss.str();
    }
  }
  success_msg_writer()
    << tr("\nMin block height: ") << min_height
    << tr("\nMax block height: ") << max_height
    << tr("\nMin amount found: ") << print_money(found_min_amount)
    << tr("\nMax amount found: ") << print_money(found_max_amount)
    << tr("\nTotal count: ") << count;
  const size_t histogram_height = 10;
  const size_t histogram_width  = 50;
  double bin_size = (max_height - min_height + 1.0) / histogram_width;
  size_t max_bin_count = 0;
  std::vector<size_t> histogram(histogram_width, 0);
  for (const auto& amount_tds : amount_to_tds)
  {
    for (auto& td : amount_tds.second)
    {
      uint64_t bin_index = (td.m_block_height - min_height + 1) / bin_size;
      if (bin_index >= histogram_width)
        bin_index = histogram_width - 1;
      histogram[bin_index]++;
      if (max_bin_count < histogram[bin_index])
        max_bin_count = histogram[bin_index];
    }
  }
  for (size_t x = 0; x < histogram_width; ++x)
  {
    double bin_count = histogram[x];
    if (max_bin_count > histogram_height)
      bin_count *= histogram_height / (double)max_bin_count;
    if (histogram[x] > 0 && bin_count < 1.0)
      bin_count = 1.0;
    histogram[x] = bin_count;
  }
  std::vector<std::string> histogram_line(histogram_height, std::string(histogram_width, ' '));
  for (size_t y = 0; y < histogram_height; ++y)
  {
    for (size_t x = 0; x < histogram_width; ++x)
    {
      if (y < histogram[x])
        histogram_line[y][x] = '*';
    }
  }
  double count_per_star = max_bin_count / (double)histogram_height;
  if (count_per_star < 1)
    count_per_star = 1;
  success_msg_writer()
    << tr("\nBin size: ") << bin_size
    << tr("\nOutputs per *: ") << count_per_star;
  ostringstream histogram_str;
  histogram_str << tr("count\n  ^\n");
  for (size_t y = histogram_height; y > 0; --y)
    histogram_str << tr("  |") << histogram_line[y - 1] << tr("|\n");
  histogram_str
    << tr("  +") << std::string(histogram_width, '-') << tr("+--> block height\n")
    << tr("   ^") << std::string(histogram_width - 2, ' ') << tr("^\n")
    << tr("  ") << min_height << std::string(histogram_width - 8, ' ') << max_height;
  success_msg_writer() << histogram_str.str();
  return true;
}
//----------------------------------------------------------------------------------------------------
bool simple_wallet::rescan_blockchain(const std::vector<std::string> &args_)
{
  message_writer() << tr("Warning: this will lose any information which can not be recovered from the blockchain.");
  message_writer() << tr("This includes destination addresses, tx secret keys, tx notes, etc");
  std::string confirm = input_line(tr("Rescan anyway ? (Y/Yes/N/No): "));
  if(!std::cin.eof())
  {
    if (!command_line::is_yes(confirm))
      return true;
  }
  return refresh_main(0, true);
}
//----------------------------------------------------------------------------------------------------
void simple_wallet::wallet_idle_thread()
{
  while (true)
  {
    boost::unique_lock<boost::mutex> lock(m_idle_mutex);
    if (!m_idle_run.load(std::memory_order_relaxed))
      break;

    // auto refresh
    if (m_auto_refresh_enabled)
    {
      m_auto_refresh_refreshing = true;
      try
      {
        uint64_t fetched_blocks;
        if (try_connect_to_daemon(true))
          m_wallet->refresh(m_wallet->is_trusted_daemon(), 0, fetched_blocks);
      }
      catch(...) {}
      m_auto_refresh_refreshing = false;
    }

    if (!m_idle_run.load(std::memory_order_relaxed))
      break;
    m_idle_cond.wait_for(lock, boost::chrono::seconds(90));
  }
}
//----------------------------------------------------------------------------------------------------
std::string simple_wallet::get_prompt() const
{
  std::string addr_start = m_wallet->get_subaddress_as_str({m_current_subaddress_account, 0}).substr(0, 6);
  std::string prompt = std::string("[") + tr("wallet") + " " + addr_start;
  if (!m_wallet->check_connection(NULL))
    prompt += tr(" (no daemon)");
  else if (!m_wallet->is_synced())
    prompt += tr(" (out of sync)");
  prompt += "]: ";
  return prompt;
}
//----------------------------------------------------------------------------------------------------
bool simple_wallet::run()
{
  // check and display warning, but go on anyway
  try_connect_to_daemon();

  refresh_main(0, false, true);

  m_auto_refresh_enabled = m_wallet->auto_refresh();
  m_idle_thread = boost::thread([&]{wallet_idle_thread();});

  message_writer(console_color_green, false) << "Background refresh thread started";
  return m_cmd_binder.run_handling([this](){return get_prompt();}, "");
}
//----------------------------------------------------------------------------------------------------
void simple_wallet::stop()
{
  m_cmd_binder.stop_handling();

  m_idle_run.store(false, std::memory_order_relaxed);
  m_wallet->stop();
  // make the background refresh thread quit
  boost::unique_lock<boost::mutex> lock(m_idle_mutex);
  m_idle_cond.notify_one();
}
//----------------------------------------------------------------------------------------------------
bool simple_wallet::account(const std::vector<std::string> &args/* = std::vector<std::string>()*/)
{
  // Usage:
  //   account
  //   account new <label text with white spaces allowed>
  //   account switch <index>
  //   account label <index> <label text with white spaces allowed>
  //   account tag <tag_name> <account_index_1> [<account_index_2> ...]
  //   account untag <account_index_1> [<account_index_2> ...]
  //   account tag_description <tag_name> <description>

  if (args.empty())
  {
    // print all the existing accounts
    LOCK_IDLE_SCOPE();
    print_accounts();
    return true;
  }

  std::vector<std::string> local_args = args;
  std::string command = local_args[0];
  local_args.erase(local_args.begin());
  if (command == "new")
  {
    // create a new account and switch to it
    std::string label = boost::join(local_args, " ");
    if (label.empty())
      label = tr("(Untitled account)");
    m_wallet->add_subaddress_account(label);
    m_current_subaddress_account = m_wallet->get_num_subaddress_accounts() - 1;
    // update_prompt();
    LOCK_IDLE_SCOPE();
    print_accounts();
  }
  else if (command == "switch" && local_args.size() == 1)
  {
    // switch to the specified account
    uint32_t index_major;
    if (!epee::string_tools::get_xtype_from_string(index_major, local_args[0]))
    {
      fail_msg_writer() << tr("failed to parse index: ") << local_args[0];
      return true;
    }
    if (index_major >= m_wallet->get_num_subaddress_accounts())
    {
      fail_msg_writer() << tr("specify an index between 0 and ") << (m_wallet->get_num_subaddress_accounts() - 1);
      return true;
    }
    m_current_subaddress_account = index_major;
    // update_prompt();
    show_balance();
  }
  else if (command == "label" && local_args.size() >= 1)
  {
    // set label of the specified account
    uint32_t index_major;
    if (!epee::string_tools::get_xtype_from_string(index_major, local_args[0]))
    {
      fail_msg_writer() << tr("failed to parse index: ") << local_args[0];
      return true;
    }
    local_args.erase(local_args.begin());
    std::string label = boost::join(local_args, " ");
    try
    {
      m_wallet->set_subaddress_label({index_major, 0}, label);
      LOCK_IDLE_SCOPE();
      print_accounts();
    }
    catch (const std::exception& e)
    {
      fail_msg_writer() << e.what();
    }
  }
  else if (command == "tag" && local_args.size() >= 2)
  {
    const std::string tag = local_args[0];
    std::set<uint32_t> account_indices;
    for (size_t i = 1; i < local_args.size(); ++i)
    {
      uint32_t account_index;
      if (!epee::string_tools::get_xtype_from_string(account_index, local_args[i]))
      {
        fail_msg_writer() << tr("failed to parse index: ") << local_args[i];
        return true;
      }
      account_indices.insert(account_index);
    }
    try
    {
      m_wallet->set_account_tag(account_indices, tag);
      print_accounts(tag);
    }
    catch (const std::exception& e)
    {
      fail_msg_writer() << e.what();
    }
  }
  else if (command == "untag" && local_args.size() >= 1)
  {
    std::set<uint32_t> account_indices;
    for (size_t i = 0; i < local_args.size(); ++i)
    {
      uint32_t account_index;
      if (!epee::string_tools::get_xtype_from_string(account_index, local_args[i]))
      {
        fail_msg_writer() << tr("failed to parse index: ") << local_args[i];
        return true;
      }
      account_indices.insert(account_index);
    }
    try
    {
      m_wallet->set_account_tag(account_indices, "");
      print_accounts();
    }
    catch (const std::exception& e)
    {
      fail_msg_writer() << e.what();
    }
  }
  else if (command == "tag_description" && local_args.size() >= 1)
  {
    const std::string tag = local_args[0];
    std::string description;
    if (local_args.size() > 1)
    {
      local_args.erase(local_args.begin());
      description = boost::join(local_args, " ");
    }
    try
    {
      m_wallet->set_account_tag_description(tag, description);
      print_accounts(tag);
    }
    catch (const std::exception& e)
    {
      fail_msg_writer() << e.what();
    }
  }
  else
  {
    fail_msg_writer() << tr("usage:\n"
                            "  account\n"
                            "  account new <label text with white spaces allowed>\n"
                            "  account switch <index>\n"
                            "  account label <index> <label text with white spaces allowed>\n"
                            "  account tag <tag_name> <account_index_1> [<account_index_2> ...]\n"
                            "  account untag <account_index_1> [<account_index_2> ...]\n"
                            "  account tag_description <tag_name> <description>");
  }
  return true;
}
//----------------------------------------------------------------------------------------------------
void simple_wallet::print_accounts()
{
  const std::pair<std::map<std::string, std::string>, std::vector<std::string>>& account_tags = m_wallet->get_account_tags();
  size_t num_untagged_accounts = m_wallet->get_num_subaddress_accounts();
  for (const std::pair<std::string, std::string>& p : account_tags.first)
  {
    const std::string& tag = p.first;
    print_accounts(tag);
    num_untagged_accounts -= std::count(account_tags.second.begin(), account_tags.second.end(), tag);
    success_msg_writer() << "";
  }

  if (num_untagged_accounts > 0)
    print_accounts("");

  if (num_untagged_accounts < m_wallet->get_num_subaddress_accounts())
    success_msg_writer() << tr("\nGrand total:\n  Balance: ") << print_money(m_wallet->balance_all()) << tr(", unlocked balance: ") << print_money(m_wallet->unlocked_balance_all());
}
//----------------------------------------------------------------------------------------------------
void simple_wallet::print_accounts(const std::string& tag)
{
  const std::pair<std::map<std::string, std::string>, std::vector<std::string>>& account_tags = m_wallet->get_account_tags();
  if (tag.empty())
  {
    success_msg_writer() << tr("Untagged accounts:");
  }
  else
  {
    if (account_tags.first.count(tag) == 0)
    {
      fail_msg_writer() << boost::format(tr("Tag %s is unregistered.")) % tag;
      return;
    }
    success_msg_writer() << tr("Accounts with tag: ") << tag;
    success_msg_writer() << tr("Tag's description: ") << account_tags.first.find(tag)->second;
  }
  success_msg_writer() << boost::format("  %15s %21s %21s %21s") % tr("Account") % tr("Balance") % tr("Unlocked balance") % tr("Label");
  uint64_t total_balance = 0, total_unlocked_balance = 0;
  for (uint32_t account_index = 0; account_index < m_wallet->get_num_subaddress_accounts(); ++account_index)
  {
    if (account_tags.second[account_index] != tag)
      continue;
    success_msg_writer() << boost::format(tr(" %c%8u %6s %21s %21s %21s"))
      % (m_current_subaddress_account == account_index ? '*' : ' ')
      % account_index
      % m_wallet->get_subaddress_as_str({account_index, 0}).substr(0, 6)
      % print_money(m_wallet->balance(account_index))
      % print_money(m_wallet->unlocked_balance(account_index))
      % m_wallet->get_subaddress_label({account_index, 0});
    total_balance += m_wallet->balance(account_index);
    total_unlocked_balance += m_wallet->unlocked_balance(account_index);
  }
  success_msg_writer() << tr("----------------------------------------------------------------------------------");
  success_msg_writer() << boost::format(tr("%15s %21s %21s")) % "Total" % print_money(total_balance) % print_money(total_unlocked_balance);
}
//----------------------------------------------------------------------------------------------------
bool simple_wallet::print_address(const std::vector<std::string> &args/* = std::vector<std::string>()*/)
{
  // Usage:
  //  address
  //  address new <label text with white spaces allowed>
  //  address all
  //  address <index_min> [<index_max>]
  //  address label <index> <label text with white spaces allowed>

  std::vector<std::string> local_args = args;
  tools::wallet2::transfer_container transfers;
  m_wallet->get_transfers(transfers);

  auto print_address_sub = [this, &transfers](uint32_t index)
  {
    bool used = std::find_if(
      transfers.begin(), transfers.end(),
      [this, &index](const tools::wallet2::transfer_details& td) {
        return td.m_subaddr_index == cryptonote::subaddress_index{ m_current_subaddress_account, index };
      }) != transfers.end();
    success_msg_writer() << index << "  " << m_wallet->get_subaddress_as_str({m_current_subaddress_account, index}) << "  " << (index == 0 ? tr("Primary address") : m_wallet->get_subaddress_label({m_current_subaddress_account, index})) << " " << (used ? tr("(used)") : "");
  };

  uint32_t index = 0;
  if (local_args.empty())
  {
    print_address_sub(index);
  }
  else if (local_args.size() == 1 && local_args[0] == "all")
  {
    local_args.erase(local_args.begin());
    for (; index < m_wallet->get_num_subaddresses(m_current_subaddress_account); ++index)
      print_address_sub(index);
  }
  else if (local_args[0] == "new")
  {
    local_args.erase(local_args.begin());
    std::string label;
    if (local_args.size() > 0)
      label = boost::join(local_args, " ");
    if (label.empty())
      label = tr("(Untitled address)");
    m_wallet->add_subaddress(m_current_subaddress_account, label);
    print_address_sub(m_wallet->get_num_subaddresses(m_current_subaddress_account) - 1);
  }
  else if (local_args.size() >= 2 && local_args[0] == "label")
  {
    if (!epee::string_tools::get_xtype_from_string(index, local_args[1]))
    {
      fail_msg_writer() << tr("failed to parse index: ") << local_args[1];
      return true;
    }
    if (index >= m_wallet->get_num_subaddresses(m_current_subaddress_account))
    {
      fail_msg_writer() << tr("specify an index between 0 and ") << (m_wallet->get_num_subaddresses(m_current_subaddress_account) - 1);
      return true;
    }
    local_args.erase(local_args.begin());
    local_args.erase(local_args.begin());
    std::string label = boost::join(local_args, " ");
    m_wallet->set_subaddress_label({m_current_subaddress_account, index}, label);
    print_address_sub(index);
  }
  else if (local_args.size() <= 2 && epee::string_tools::get_xtype_from_string(index, local_args[0]))
  {
    local_args.erase(local_args.begin());
    uint32_t index_min = index;
    uint32_t index_max = index_min;
    if (local_args.size() > 0)
    {
      if (!epee::string_tools::get_xtype_from_string(index_max, local_args[0]))
      {
        fail_msg_writer() << tr("failed to parse index: ") << local_args[0];
        return true;
      }
      local_args.erase(local_args.begin());
    }
    if (index_max < index_min)
      std::swap(index_min, index_max);
    if (index_min >= m_wallet->get_num_subaddresses(m_current_subaddress_account))
    {
      fail_msg_writer() << tr("<index_min> is already out of bound");
      return true;
    }
    if (index_max >= m_wallet->get_num_subaddresses(m_current_subaddress_account))
    {
      message_writer() << tr("<index_max> exceeds the bound");
      index_max = m_wallet->get_num_subaddresses(m_current_subaddress_account) - 1;
    }
    for (index = index_min; index <= index_max; ++index)
      print_address_sub(index);
  }
  else
  {
    fail_msg_writer() << tr("usage: address [ new <label text with white spaces allowed> | all | <index_min> [<index_max>] | label <index> <label text with white spaces allowed> ]");
  }

  return true;
}
//----------------------------------------------------------------------------------------------------
bool simple_wallet::print_integrated_address(const std::vector<std::string> &args/* = std::vector<std::string>()*/)
{
  crypto::hash8 payment_id;
  if (args.size() > 1)
  {
    fail_msg_writer() << tr("usage: integrated_address [payment ID]");
    return true;
  }
  if (args.size() == 0)
  {
    if (m_current_subaddress_account != 0)
    {
      fail_msg_writer() << tr("Integrated addresses can only be created for account 0");
      return true;
    }
    payment_id = crypto::rand<crypto::hash8>();
    success_msg_writer() << tr("Random payment ID: ") << payment_id;
    success_msg_writer() << tr("Matching integrated address: ") << m_wallet->get_account().get_public_integrated_address_str(payment_id, m_wallet->nettype());
    return true;
  }
  if(tools::wallet2::parse_short_payment_id(args.back(), payment_id))
  {
    if (m_current_subaddress_account != 0)
    {
      fail_msg_writer() << tr("Integrated addresses can only be created for account 0");
      return true;
    }
    success_msg_writer() << m_wallet->get_account().get_public_integrated_address_str(payment_id, m_wallet->nettype());
    return true;
  }
  else {
    address_parse_info info;
    if(get_account_address_from_str(info, m_wallet->nettype(), args.back()))
    {
      if (info.has_payment_id)
      {
        success_msg_writer() << boost::format(tr("Integrated address: %s, payment ID: %s")) %
          get_account_address_as_str(m_wallet->nettype(), false, info.address) % epee::string_tools::pod_to_hex(info.payment_id);
      }
      else
      {
        success_msg_writer() << (info.is_subaddress ? tr("Subaddress: ") : tr("Standard address: ")) << get_account_address_as_str(m_wallet->nettype(), info.is_subaddress, info.address);
      }
      return true;
    }
  }
  fail_msg_writer() << tr("failed to parse payment ID or address");
  return true;
}
//----------------------------------------------------------------------------------------------------
bool simple_wallet::address_book(const std::vector<std::string> &args/* = std::vector<std::string>()*/)
{
  if (args.size() == 0)
  {
  }
  else if (args.size() == 1 || (args[0] != "add" && args[0] != "delete"))
  {
    fail_msg_writer() << tr("usage: address_book [(add (<address> [pid <long or short payment id>])|<integrated address> [<description possibly with whitespaces>])|(delete <index>)]");
    return true;
  }
  else if (args[0] == "add")
  {
    cryptonote::address_parse_info info;
    if(!cryptonote::get_account_address_from_str_or_url(info, m_wallet->nettype(), args[1], oa_prompter))
    {
      fail_msg_writer() << tr("failed to parse address");
      return true;
    }
    crypto::hash payment_id = crypto::null_hash;
    size_t description_start = 2;
    if (info.has_payment_id)
    {
      memcpy(payment_id.data, info.payment_id.data, 8);
    }
    else if (!info.has_payment_id && args.size() >= 4 && args[2] == "pid")
    {
      if (tools::wallet2::parse_long_payment_id(args[3], payment_id))
      {
        description_start += 2;
      }
      else if (tools::wallet2::parse_short_payment_id(args[3], info.payment_id))
      {
        memcpy(payment_id.data, info.payment_id.data, 8);
        description_start += 2;
      }
      else
      {
        fail_msg_writer() << tr("failed to parse payment ID");
        return true;
      }
    }
    std::string description;
    for (size_t i = description_start; i < args.size(); ++i)
    {
      if (i > description_start)
        description += " ";
      description += args[i];
    }
    m_wallet->add_address_book_row(info.address, payment_id, description, info.is_subaddress);
  }
  else
  {
    size_t row_id;
    if(!epee::string_tools::get_xtype_from_string(row_id, args[1]))
    {
      fail_msg_writer() << tr("failed to parse index");
      return true;
    }
    m_wallet->delete_address_book_row(row_id);
  }
  auto address_book = m_wallet->get_address_book();
  if (address_book.empty())
  {
    success_msg_writer() << tr("Address book is empty.");
  }
  else
  {
    for (size_t i = 0; i < address_book.size(); ++i) {
      auto& row = address_book[i];
      success_msg_writer() << tr("Index: ") << i;
      success_msg_writer() << tr("Address: ") << get_account_address_as_str(m_wallet->nettype(), row.m_is_subaddress, row.m_address);
      success_msg_writer() << tr("Payment ID: ") << row.m_payment_id;
      success_msg_writer() << tr("Description: ") << row.m_description << "\n";
    }
  }
  return true;
}
//----------------------------------------------------------------------------------------------------
bool simple_wallet::set_tx_note(const std::vector<std::string> &args)
{
  if (args.size() == 0)
  {
    fail_msg_writer() << tr("usage: set_tx_note [txid] free text note");
    return true;
  }

  cryptonote::blobdata txid_data;
  if(!epee::string_tools::parse_hexstr_to_binbuff(args.front(), txid_data) || txid_data.size() != sizeof(crypto::hash))
  {
    fail_msg_writer() << tr("failed to parse txid");
    return true;
  }
  crypto::hash txid = *reinterpret_cast<const crypto::hash*>(txid_data.data());

  std::string note = "";
  for (size_t n = 1; n < args.size(); ++n)
  {
    if (n > 1)
      note += " ";
    note += args[n];
  }
  m_wallet->set_tx_note(txid, note);

  return true;
}
//----------------------------------------------------------------------------------------------------
bool simple_wallet::get_tx_note(const std::vector<std::string> &args)
{
  if (args.size() != 1)
  {
    fail_msg_writer() << tr("usage: get_tx_note [txid]");
    return true;
  }

  cryptonote::blobdata txid_data;
  if(!epee::string_tools::parse_hexstr_to_binbuff(args.front(), txid_data) || txid_data.size() != sizeof(crypto::hash))
  {
    fail_msg_writer() << tr("failed to parse txid");
    return true;
  }
  crypto::hash txid = *reinterpret_cast<const crypto::hash*>(txid_data.data());

  std::string note = m_wallet->get_tx_note(txid);
  if (note.empty())
    success_msg_writer() << "no note found";
  else
    success_msg_writer() << "note found: " << note;

  return true;
}
//----------------------------------------------------------------------------------------------------
bool simple_wallet::set_description(const std::vector<std::string> &args)
{
  // 0 arguments allowed, for setting the description to empty string

  std::string description = "";
  for (size_t n = 0; n < args.size(); ++n)
  {
    if (n > 0)
      description += " ";
    description += args[n];
  }
  m_wallet->set_description(description);

  return true;
}
//----------------------------------------------------------------------------------------------------
bool simple_wallet::get_description(const std::vector<std::string> &args)
{
  if (args.size() != 0)
  {
    fail_msg_writer() << tr("usage: get_description");
    return true;
  }

  std::string description = m_wallet->get_description();
  if (description.empty())
    success_msg_writer() << tr("no description found");
  else
    success_msg_writer() << tr("description found: ") << description;

  return true;
}
//----------------------------------------------------------------------------------------------------
bool simple_wallet::status(const std::vector<std::string> &args)
{
  uint64_t local_height = m_wallet->get_blockchain_current_height();
  uint32_t version = 0;
  if (!m_wallet->check_connection(&version))
  {
    success_msg_writer() << "Refreshed " << local_height << "/?, no daemon connected";
    return true;
  }

  std::string err;
  uint64_t bc_height = get_daemon_blockchain_height(err);
  if (err.empty())
  {
    bool synced = local_height == bc_height;
    success_msg_writer() << "Refreshed " << local_height << "/" << bc_height << ", " << (synced ? "synced" : "syncing")
        << ", daemon RPC v" << get_version_string(version);
  }
  else
  {
    fail_msg_writer() << "Refreshed " << local_height << "/?, daemon connection error";
  }
  return true;
}
//----------------------------------------------------------------------------------------------------
bool simple_wallet::wallet_info(const std::vector<std::string> &args)
{
  bool ready;
  uint32_t threshold, total;
  std::string description = m_wallet->get_description();
  if (description.empty())
  {
    description = "<Not set>"; 
  }
  message_writer() << tr("Filename: ") << m_wallet->get_wallet_file();
  message_writer() << tr("Description: ") << description;
  message_writer() << tr("Address: ") << m_wallet->get_account().get_public_address_str(m_wallet->nettype());
  std::string type;
  if (m_wallet->watch_only())
    type = tr("Watch only");
  else if (m_wallet->multisig(&ready, &threshold, &total))
    type = (boost::format(tr("%u/%u multisig%s")) % threshold % total % (ready ? "" : " (not yet finalized)")).str();
  else
    type = tr("Normal");
  message_writer() << tr("Type: ") << type;
  message_writer() << tr("Network type: ") << (
    m_wallet->nettype() == cryptonote::TESTNET ? tr("Testnet") :
    m_wallet->nettype() == cryptonote::STAGENET ? tr("Stagenet") : tr("Mainnet"));
  return true;
}
//----------------------------------------------------------------------------------------------------
bool simple_wallet::sign(const std::vector<std::string> &args)
{
  if (m_wallet->key_on_device())
  {
    fail_msg_writer() << tr("command not supported by HW wallet");
    return true;
  }
  if (args.size() != 1)
  {
    fail_msg_writer() << tr("usage: sign <filename>");
    return true;
  }
  if (m_wallet->watch_only())
  {
    fail_msg_writer() << tr("wallet is watch-only and cannot sign");
    return true;
  }
  if (m_wallet->multisig())
  {
    fail_msg_writer() << tr("This wallet is multisig and cannot sign");
    return true;
  }

  SCOPED_WALLET_UNLOCK();
  std::string filename = args[0];
  std::string data;
  bool r = epee::file_io_utils::load_file_to_string(filename, data);
  if (!r)
  {
    fail_msg_writer() << tr("failed to read file ") << filename;
    return true;
  }
  std::string signature = m_wallet->sign(data);
  success_msg_writer() << signature;
  return true;
}
//----------------------------------------------------------------------------------------------------
bool simple_wallet::verify(const std::vector<std::string> &args)
{
  if (args.size() != 3)
  {
    fail_msg_writer() << tr("usage: verify <filename> <address> <signature>");
    return true;
  }
  std::string filename = args[0];
  std::string address_string = args[1];
  std::string signature= args[2];

  std::string data;
  bool r = epee::file_io_utils::load_file_to_string(filename, data);
  if (!r)
  {
    fail_msg_writer() << tr("failed to read file ") << filename;
    return true;
  }

  cryptonote::address_parse_info info;
  if(!cryptonote::get_account_address_from_str_or_url(info, m_wallet->nettype(), address_string, oa_prompter))
  {
    fail_msg_writer() << tr("failed to parse address");
    return true;
  }

  r = m_wallet->verify(data, info.address, signature);
  if (!r)
  {
    fail_msg_writer() << tr("Bad signature from ") << address_string;
  }
  else
  {
    success_msg_writer() << tr("Good signature from ") << address_string;
  }
  return true;
}
//----------------------------------------------------------------------------------------------------
bool simple_wallet::export_key_images(const std::vector<std::string> &args)
{
  if (m_wallet->key_on_device())
  {
    fail_msg_writer() << tr("command not supported by HW wallet");
    return true;
  }
  if (args.size() != 1)
  {
    fail_msg_writer() << tr("usage: export_key_images <filename>");
    return true;
  }
  if (m_wallet->watch_only())
  {
    fail_msg_writer() << tr("wallet is watch-only and cannot export key images");
    return true;
  }

  SCOPED_WALLET_UNLOCK();
  std::string filename = args[0];
  if (m_wallet->confirm_export_overwrite() && !check_file_overwrite(filename))
    return true;

  try
  {
    if (!m_wallet->export_key_images(filename))
    {
      fail_msg_writer() << tr("failed to save file ") << filename;
      return true;
    }
  }
  catch (const std::exception &e)
  {
    LOG_ERROR("Error exporting key images: " << e.what());
    fail_msg_writer() << "Error exporting key images: " << e.what();
    return true;
  }

  success_msg_writer() << tr("Signed key images exported to ") << filename;
  return true;
}
//----------------------------------------------------------------------------------------------------
bool simple_wallet::import_key_images(const std::vector<std::string> &args)
{
  if (m_wallet->key_on_device())
  {
    fail_msg_writer() << tr("command not supported by HW wallet");
    return true;
  }
  if (!m_wallet->is_trusted_daemon())
  {
    fail_msg_writer() << tr("this command requires a trusted daemon. Enable with --trusted-daemon");
    return true;
  }

  if (args.size() != 1)
  {
    fail_msg_writer() << tr("usage: import_key_images <filename>");
    return true;
  }
  std::string filename = args[0];

  LOCK_IDLE_SCOPE();
  try
  {
    uint64_t spent = 0, unspent = 0;
    uint64_t height = m_wallet->import_key_images(filename, spent, unspent);
    if (height > 0)
    {
      success_msg_writer() << "Signed key images imported to height " << height << ", "
          << print_money(spent) << " spent, " << print_money(unspent) << " unspent"; 
    } else {
      fail_msg_writer() << "Failed to import key images";
    }
  }
  catch (const std::exception &e)
  {
    fail_msg_writer() << "Failed to import key images: " << e.what();
    return true;
  }

  return true;
}
//----------------------------------------------------------------------------------------------------
bool simple_wallet::hw_reconnect(const std::vector<std::string> &args)
{
  if (!m_wallet->key_on_device())
  {
    fail_msg_writer() << tr("command only supported by HW wallet");
    return true;
  }

  LOCK_IDLE_SCOPE();
  try
  {
    bool r = m_wallet->reconnect_device();
    if (!r){
      fail_msg_writer() << tr("Failed to reconnect device");
    }
  }
  catch (const std::exception &e)
  {
    fail_msg_writer() << tr("Failed to reconnect device: ") << tr(e.what());
    return true;
  }

  return true;
}
//----------------------------------------------------------------------------------------------------
bool simple_wallet::export_outputs(const std::vector<std::string> &args)
{
  if (m_wallet->key_on_device())
  {
    fail_msg_writer() << tr("command not supported by HW wallet");
    return true;
  }
  if (args.size() != 1)
  {
    fail_msg_writer() << tr("usage: export_outputs <filename>");
    return true;
  }

  SCOPED_WALLET_UNLOCK();
  std::string filename = args[0];
  if (m_wallet->confirm_export_overwrite() && !check_file_overwrite(filename))
    return true;

  try
  {
    std::string data = m_wallet->export_outputs_to_str();
    bool r = epee::file_io_utils::save_string_to_file(filename, data);
    if (!r)
    {
      fail_msg_writer() << tr("failed to save file ") << filename;
      return true;
    }
  }
  catch (const std::exception &e)
  {
    LOG_ERROR("Error exporting outputs: " << e.what());
    fail_msg_writer() << "Error exporting outputs: " << e.what();
    return true;
  }

  success_msg_writer() << tr("Outputs exported to ") << filename;
  return true;
}
//----------------------------------------------------------------------------------------------------
bool simple_wallet::import_outputs(const std::vector<std::string> &args)
{
  if (m_wallet->key_on_device())
  {
    fail_msg_writer() << tr("command not supported by HW wallet");
    return true;
  }
  if (args.size() != 1)
  {
    fail_msg_writer() << tr("usage: import_outputs <filename>");
    return true;
  }
  std::string filename = args[0];

  std::string data;
  bool r = epee::file_io_utils::load_file_to_string(filename, data);
  if (!r)
  {
    fail_msg_writer() << tr("failed to read file ") << filename;
    return true;
  }

  try
  {
    SCOPED_WALLET_UNLOCK();
    size_t n_outputs = m_wallet->import_outputs_from_str(data);
    success_msg_writer() << boost::lexical_cast<std::string>(n_outputs) << " outputs imported";
  }
  catch (const std::exception &e)
  {
    fail_msg_writer() << "Failed to import outputs " << filename << ": " << e.what();
    return true;
  }

  return true;
}
//----------------------------------------------------------------------------------------------------
bool simple_wallet::show_transfer(const std::vector<std::string> &args)
{
  if (args.size() != 1)
  {
    fail_msg_writer() << tr("usage: show_transfer <txid>");
    return true;
  }

  cryptonote::blobdata txid_data;
  if(!epee::string_tools::parse_hexstr_to_binbuff(args.front(), txid_data) || txid_data.size() != sizeof(crypto::hash))
  {
    fail_msg_writer() << tr("failed to parse txid");
    return true;
  }
  crypto::hash txid = *reinterpret_cast<const crypto::hash*>(txid_data.data());

  const uint64_t last_block_height = m_wallet->get_blockchain_current_height();

  std::list<std::pair<crypto::hash, tools::wallet2::payment_details>> payments;
  m_wallet->get_payments(payments, 0, (uint64_t)-1, m_current_subaddress_account);
  for (std::list<std::pair<crypto::hash, tools::wallet2::payment_details>>::const_iterator i = payments.begin(); i != payments.end(); ++i) {
    const tools::wallet2::payment_details &pd = i->second;
    if (pd.m_tx_hash == txid) {
      std::string payment_id = string_tools::pod_to_hex(i->first);
      if (payment_id.substr(16).find_first_not_of('0') == std::string::npos)
        payment_id = payment_id.substr(0,16);
      success_msg_writer() << "Incoming transaction found";
      success_msg_writer() << "txid: " << txid;
      success_msg_writer() << "Height: " << pd.m_block_height;
      success_msg_writer() << "Timestamp: " << get_human_readable_timestamp(pd.m_timestamp);
      success_msg_writer() << "Amount: " << print_money(pd.m_amount);
      success_msg_writer() << "Payment ID: " << payment_id;
      if (pd.m_unlock_time < CRYPTONOTE_MAX_BLOCK_NUMBER)
      {
        uint64_t bh = std::max(pd.m_unlock_time, pd.m_block_height + CRYPTONOTE_DEFAULT_TX_SPENDABLE_AGE);
        uint64_t last_block_reward = m_wallet->get_last_block_reward();
        uint64_t suggested_threshold = last_block_reward ? (pd.m_amount + last_block_reward - 1) / last_block_reward : 0;
        if (bh >= last_block_height)
          success_msg_writer() << "Locked: " << (bh - last_block_height) << " blocks to unlock";
        else if (suggested_threshold > 0)
          success_msg_writer() << std::to_string(last_block_height - bh) << " confirmations (" << suggested_threshold << " suggested threshold)";
        else
          success_msg_writer() << std::to_string(last_block_height - bh) << " confirmations";
      }
      else
      {
        uint64_t current_time = static_cast<uint64_t>(time(NULL));
        uint64_t threshold = current_time + CRYPTONOTE_LOCKED_TX_ALLOWED_DELTA_SECONDS_V2;
        if (threshold >= pd.m_unlock_time)
          success_msg_writer() << "unlocked for " << get_human_readable_timespan(std::chrono::seconds(threshold - pd.m_unlock_time));
        else
          success_msg_writer() << "locked for " << get_human_readable_timespan(std::chrono::seconds(pd.m_unlock_time - threshold));
      }
      success_msg_writer() << "Address index: " << pd.m_subaddr_index.minor;
      success_msg_writer() << "Note: " << m_wallet->get_tx_note(txid);
      return true;
    }
  }

  std::list<std::pair<crypto::hash, tools::wallet2::confirmed_transfer_details>> payments_out;
  m_wallet->get_payments_out(payments_out, 0, (uint64_t)-1, m_current_subaddress_account);
  for (std::list<std::pair<crypto::hash, tools::wallet2::confirmed_transfer_details>>::const_iterator i = payments_out.begin(); i != payments_out.end(); ++i) {
    if (i->first == txid)
    {
      const tools::wallet2::confirmed_transfer_details &pd = i->second;
      uint64_t change = pd.m_change == (uint64_t)-1 ? 0 : pd.m_change; // change may not be known
      uint64_t fee = pd.m_amount_in - pd.m_amount_out;
      std::string dests;
      for (const auto &d: pd.m_dests) {
        if (!dests.empty())
          dests += ", ";
        dests +=  get_account_address_as_str(m_wallet->nettype(), d.is_subaddress, d.addr) + ": " + print_money(d.amount);
      }
      std::string payment_id = string_tools::pod_to_hex(i->second.m_payment_id);
      if (payment_id.substr(16).find_first_not_of('0') == std::string::npos)
        payment_id = payment_id.substr(0,16);
      success_msg_writer() << "Outgoing transaction found";
      success_msg_writer() << "txid: " << txid;
      success_msg_writer() << "Height: " << pd.m_block_height;
      success_msg_writer() << "Timestamp: " << get_human_readable_timestamp(pd.m_timestamp);
      success_msg_writer() << "Amount: " << print_money(pd.m_amount_in - change - fee);
      success_msg_writer() << "Payment ID: " << payment_id;
      success_msg_writer() << "Change: " << print_money(change);
      success_msg_writer() << "Fee: " << print_money(fee);
      success_msg_writer() << "Destinations: " << dests;
      if (pd.m_unlock_time < CRYPTONOTE_MAX_BLOCK_NUMBER)
      {
        uint64_t bh = std::max(pd.m_unlock_time, pd.m_block_height + CRYPTONOTE_DEFAULT_TX_SPENDABLE_AGE);
        if (bh >= last_block_height)
          success_msg_writer() << "Locked: " << (bh - last_block_height) << " blocks to unlock";
        else
          success_msg_writer() << std::to_string(last_block_height - bh) << " confirmations";
      }
      else
      {
        uint64_t current_time = static_cast<uint64_t>(time(NULL));
        uint64_t threshold = current_time + CRYPTONOTE_LOCKED_TX_ALLOWED_DELTA_SECONDS_V2;
        if (threshold >= pd.m_unlock_time)
          success_msg_writer() << "unlocked for " << get_human_readable_timespan(std::chrono::seconds(threshold - pd.m_unlock_time));
        else
          success_msg_writer() << "locked for " << get_human_readable_timespan(std::chrono::seconds(pd.m_unlock_time - threshold));
      }
      success_msg_writer() << "Note: " << m_wallet->get_tx_note(txid);
      return true;
    }
  }

  try
  {
    m_wallet->update_pool_state();
    std::list<std::pair<crypto::hash, tools::wallet2::pool_payment_details>> pool_payments;
    m_wallet->get_unconfirmed_payments(pool_payments, m_current_subaddress_account);
    for (std::list<std::pair<crypto::hash, tools::wallet2::pool_payment_details>>::const_iterator i = pool_payments.begin(); i != pool_payments.end(); ++i) {
      const tools::wallet2::payment_details &pd = i->second.m_pd;
      if (pd.m_tx_hash == txid)
      {
        std::string payment_id = string_tools::pod_to_hex(i->first);
        if (payment_id.substr(16).find_first_not_of('0') == std::string::npos)
          payment_id = payment_id.substr(0,16);
        success_msg_writer() << "Unconfirmed incoming transaction found in the txpool";
        success_msg_writer() << "txid: " << txid;
        success_msg_writer() << "Timestamp: " << get_human_readable_timestamp(pd.m_timestamp);
        success_msg_writer() << "Amount: " << print_money(pd.m_amount);
        success_msg_writer() << "Payment ID: " << payment_id;
        success_msg_writer() << "Address index: " << pd.m_subaddr_index.minor;
        success_msg_writer() << "Note: " << m_wallet->get_tx_note(txid);
        if (i->second.m_double_spend_seen)
          success_msg_writer() << tr("Double spend seen on the network: this transaction may or may not end up being mined");
        return true;
      }
    }
  }
  catch (...)
  {
    fail_msg_writer() << "Failed to get pool state";
  }

  std::list<std::pair<crypto::hash, tools::wallet2::unconfirmed_transfer_details>> upayments;
  m_wallet->get_unconfirmed_payments_out(upayments, m_current_subaddress_account);
  for (std::list<std::pair<crypto::hash, tools::wallet2::unconfirmed_transfer_details>>::const_iterator i = upayments.begin(); i != upayments.end(); ++i) {
    if (i->first == txid)
    {
      const tools::wallet2::unconfirmed_transfer_details &pd = i->second;
      uint64_t amount = pd.m_amount_in;
      uint64_t fee = amount - pd.m_amount_out;
      std::string payment_id = string_tools::pod_to_hex(i->second.m_payment_id);
      if (payment_id.substr(16).find_first_not_of('0') == std::string::npos)
        payment_id = payment_id.substr(0,16);
      bool is_failed = pd.m_state == tools::wallet2::unconfirmed_transfer_details::failed;

      success_msg_writer() << (is_failed ? "Failed" : "Pending") << " outgoing transaction found";
      success_msg_writer() << "txid: " << txid;
      success_msg_writer() << "Timestamp: " << get_human_readable_timestamp(pd.m_timestamp);
      success_msg_writer() << "Amount: " << print_money(amount - pd.m_change - fee);
      success_msg_writer() << "Payment ID: " << payment_id;
      success_msg_writer() << "Change: " << print_money(pd.m_change);
      success_msg_writer() << "Fee: " << print_money(fee);
      success_msg_writer() << "Note: " << m_wallet->get_tx_note(txid);
      return true;
    }
  }

  fail_msg_writer() << tr("Transaction ID not found");
  return true;
}
//----------------------------------------------------------------------------------------------------
bool simple_wallet::process_command(const std::vector<std::string> &args)
{
  return m_cmd_binder.process_command_vec(args);
}
//----------------------------------------------------------------------------------------------------
void simple_wallet::interrupt()
{
  if (m_in_manual_refresh.load(std::memory_order_relaxed))
  {
    m_wallet->stop();
  }
  else
  {
    stop();
  }
}
//----------------------------------------------------------------------------------------------------
void simple_wallet::commit_or_save(std::vector<tools::wallet2::pending_tx>& ptx_vector, bool do_not_relay)
{
  size_t i = 0;
  while (!ptx_vector.empty())
  {
    auto & ptx = ptx_vector.back();
    const crypto::hash txid = get_transaction_hash(ptx.tx);
    if (do_not_relay)
    {
      cryptonote::blobdata blob;
      tx_to_blob(ptx.tx, blob);
      const std::string blob_hex = epee::string_tools::buff_to_hex_nodelimer(blob);
      const std::string filename = "raw_loki_tx" + (ptx_vector.size() == 1 ? "" : ("_" + std::to_string(i++)));
      if (epee::file_io_utils::save_string_to_file(filename, blob_hex))
        success_msg_writer(true) << tr("Transaction successfully saved to ") << filename << tr(", txid ") << txid;
      else
        fail_msg_writer() << tr("Failed to save transaction to ") << filename << tr(", txid ") << txid;
    }
    else
    {
      m_wallet->commit_tx(ptx);
      success_msg_writer(true) << tr("Transaction successfully submitted, transaction ") << txid << ENDL
      << tr("You can check its status by using the `show_transfers` command.");
    }
    // if no exception, remove element from vector
    ptx_vector.pop_back();
  }
}
//----------------------------------------------------------------------------------------------------
int main(int argc, char* argv[])
{
  TRY_ENTRY();

#ifdef WIN32
  // Activate UTF-8 support for Boost filesystem classes on Windows
  std::locale::global(boost::locale::generator().generate(""));
  boost::filesystem::path::imbue(std::locale());
#endif

  po::options_description desc_params(wallet_args::tr("Wallet options"));
  tools::wallet2::init_options(desc_params);
  command_line::add_arg(desc_params, arg_wallet_file);
  command_line::add_arg(desc_params, arg_generate_new_wallet);
  command_line::add_arg(desc_params, arg_generate_from_device);
  command_line::add_arg(desc_params, arg_generate_from_view_key);
  command_line::add_arg(desc_params, arg_generate_from_spend_key);
  command_line::add_arg(desc_params, arg_generate_from_keys);
  command_line::add_arg(desc_params, arg_generate_from_multisig_keys);
  command_line::add_arg(desc_params, arg_generate_from_json);
  command_line::add_arg(desc_params, arg_mnemonic_language);
  command_line::add_arg(desc_params, arg_command);

  command_line::add_arg(desc_params, arg_restore_deterministic_wallet );
  command_line::add_arg(desc_params, arg_restore_multisig_wallet );
  command_line::add_arg(desc_params, arg_non_deterministic );
  command_line::add_arg(desc_params, arg_electrum_seed );
  command_line::add_arg(desc_params, arg_allow_mismatched_daemon_version);
  command_line::add_arg(desc_params, arg_restore_height);
  command_line::add_arg(desc_params, arg_do_not_relay);
  command_line::add_arg(desc_params, arg_create_address_file);
  command_line::add_arg(desc_params, arg_subaddress_lookahead);
  command_line::add_arg(desc_params, arg_use_english_language_names);

  po::positional_options_description positional_options;
  positional_options.add(arg_command.name, -1);

  boost::optional<po::variables_map> vm;
  bool should_terminate = false;
  std::tie(vm, should_terminate) = wallet_args::main(
   argc, argv,
   "loki-wallet-cli [--wallet-file=<file>|--generate-new-wallet=<file>] [<COMMAND>]",
    sw::tr("This is the command line loki wallet. It needs to connect to a loki\ndaemon to work correctly."),
    desc_params,
    positional_options,
    [](const std::string &s, bool emphasis){ tools::scoped_message_writer(emphasis ? epee::console_color_white : epee::console_color_default, true) << s; },
    "loki-wallet-cli.log"
  );

  if (!vm)
  {
    return 1;
  }

  if (should_terminate)
  {
    return 0;
  }

  cryptonote::simple_wallet w;
  const bool r = w.init(*vm);
  CHECK_AND_ASSERT_MES(r, 1, sw::tr("Failed to initialize wallet"));

  std::vector<std::string> command = command_line::get_arg(*vm, arg_command);
  if (!command.empty())
  {
    if (!w.process_command(command))
      fail_msg_writer() << sw::tr("Unknown command: ") << command.front();
    w.stop();
    w.deinit();
  }
  else
  {
    tools::signal_handler::install([&w](int type) {
      if (tools::password_container::is_prompting.load())
      {
        // must be prompting for password so return and let the signal stop prompt
        return;
      }
#ifdef WIN32
      if (type == CTRL_C_EVENT)
#else
      if (type == SIGINT)
#endif
      {
        // if we're pressing ^C when refreshing, just stop refreshing
        w.interrupt();
      }
      else
      {
        w.stop();
      }
    });
    w.run();

    w.deinit();
  }
  return 0;
<<<<<<< HEAD
  //CATCH_ENTRY_L0("main", 1);
}
=======
  CATCH_ENTRY_L0("main", 1);
}
>>>>>>> c23b6f8f
<|MERGE_RESOLUTION|>--- conflicted
+++ resolved
@@ -150,50 +150,6 @@
 
   const command_line::arg_descriptor< std::vector<std::string> > arg_command = {"command", ""};
 
-<<<<<<< HEAD
-#ifdef WIN32
-  // Translate from CP850 to UTF-8;
-  // std::getline for a Windows console returns a string in CP437 or CP850; as simplewallet,
-  // like all of Loki, is assumed to work internally with UTF-8 throughout, even on Windows
-  // (although only implemented partially), a translation to UTF-8 is needed for input.
-  //
-  // Note that if a program is started inside the MSYS2 shell somebody already translates
-  // console input to UTF-8, but it's not clear how one could detect that in order to avoid
-  // double-translation; this code here thus breaks UTF-8 input within a MSYS2 shell,
-  // unfortunately.
-  //
-  // Note also that input for passwords is NOT translated, to remain compatible with any
-  // passwords containing special characters that predate this switch to UTF-8 support.
-  template<typename T>
-  static T cp850_to_utf8(const T &cp850_str)
-  {
-    boost::locale::generator gen;
-    gen.locale_cache_enabled(true);
-    std::locale loc = gen("en_US.CP850");
-    const boost::locale::conv::method_type how = boost::locale::conv::default_method;
-    T result;
-    const char *begin = cp850_str.data();
-    const char *end = begin + cp850_str.size();
-    result.reserve(end-begin);
-    typedef std::back_insert_iterator<T> inserter_type;
-    inserter_type inserter(result);
-    boost::locale::utf::code_point c;
-    while(begin!=end) {
-        c=boost::locale::utf::utf_traits<char>::template decode<char const *>(begin,end);
-        if(c==boost::locale::utf::illegal || c==boost::locale::utf::incomplete) {
-            if(how==boost::locale::conv::stop)
-                throw boost::locale::conv::conversion_error();
-        }
-        else {
-            boost::locale::utf::utf_traits<char>::template encode<inserter_type>(c,inserter);
-        }
-    }
-    return result;
-  }
-#endif
-
-=======
->>>>>>> c23b6f8f
   std::string input_line(const std::string& prompt)
   {
 #ifdef HAVE_READLINE
@@ -387,11 +343,7 @@
     std::stringstream prompt;
     prompt << sw::tr("For URL: ") << url
            << ", " << dnssec_str << std::endl
-<<<<<<< HEAD
-           << tr(" Loki Address = ") << addresses[0]
-=======
-           << sw::tr(" Monero Address = ") << addresses[0]
->>>>>>> c23b6f8f
+           << sw::tr(" Loki Address = ") << addresses[0]
            << std::endl
            << sw::tr("Is this OK? (Y/n) ")
     ;
@@ -9140,10 +9092,5 @@
     w.deinit();
   }
   return 0;
-<<<<<<< HEAD
-  //CATCH_ENTRY_L0("main", 1);
-}
-=======
   CATCH_ENTRY_L0("main", 1);
 }
->>>>>>> c23b6f8f
