--- conflicted
+++ resolved
@@ -5537,9 +5537,6 @@
 }
 
 //----------------------------------------------------------------------------------------------------
-<<<<<<< HEAD
-static bool locked_blocks_arg_valid(const std::string& arg, uint64_t& duration)
-=======
 bool simple_wallet::prompt_if_old(const std::vector<tools::wallet2::pending_tx> &ptx_vector)
 {
   // count the number of old outputs
@@ -5577,8 +5574,7 @@
   return true;
 }
 //----------------------------------------------------------------------------------------------------
-bool simple_wallet::transfer_main(int transfer_type, const std::vector<std::string> &args_, bool called_by_mms)
->>>>>>> d433abfe
+static bool locked_blocks_arg_valid(const std::string& arg, uint64_t& duration)
 {
   try
   {
@@ -5621,6 +5617,12 @@
 {
   if (ptx_vector.empty())
     return false;
+
+  if (!prompt_if_old(ptx_vector))
+  {
+    fail_msg_writer() << tr("transaction cancelled.");
+    return false;
+  }
 
   // if more than one tx necessary, prompt user to confirm
   if (m_wallet->always_confirm_transfers() || ptx_vector.size() > 1)
@@ -6105,19 +6107,7 @@
         return true;
       }
     }
-<<<<<<< HEAD
     else
-=======
-
-    if (!prompt_if_old(ptx_vector))
-    {
-      fail_msg_writer() << tr("transaction cancelled.");
-      return false;
-    }
-
-    // if more than one tx necessary, prompt user to confirm
-    if (m_wallet->always_confirm_transfers() || ptx_vector.size() > 1)
->>>>>>> d433abfe
     {
       if (!cryptonote::parse_amount(amount, local_args[1]) || amount == 0)
       {
@@ -6749,16 +6739,6 @@
   return true;
 }
 //----------------------------------------------------------------------------------------------------
-<<<<<<< HEAD
-=======
-bool simple_wallet::locked_sweep_all(const std::vector<std::string> &args_)
-{
-  sweep_main(0, true, args_);
-  return true;
-}
-//----------------------------------------------------------------------------------------------------
-
->>>>>>> d433abfe
 bool simple_wallet::sweep_unmixable(const std::vector<std::string> &args_)
 {
   if (!try_connect_to_daemon())
@@ -6877,6 +6857,12 @@
   if (ptx_vector.empty())
   {
     fail_msg_writer() << tr("No outputs found, or daemon is not ready");
+    return false;
+  }
+
+  if (!prompt_if_old(ptx_vector))
+  {
+    fail_msg_writer() << tr("transaction cancelled.");
     return false;
   }
 
@@ -7148,124 +7134,8 @@
   SCOPED_WALLET_UNLOCK();
   try
   {
-<<<<<<< HEAD
     auto ptx_vector = m_wallet->create_transactions_all(below, info.address, info.is_subaddress, outputs, CRYPTONOTE_DEFAULT_TX_MIXIN, unlock_block /* unlock_time */, priority, extra, m_current_subaddress_account, subaddr_indices);
     sweep_main_internal(sweep_type_t::all_or_below, ptx_vector, info, priority == tools::tx_priority_blink);
-=======
-    // figure out what tx will be necessary
-    auto ptx_vector = m_wallet->create_transactions_all(below, info.address, info.is_subaddress, outputs, fake_outs_count, unlock_block /* unlock_time */, priority, extra, m_current_subaddress_account, subaddr_indices);
-
-    if (ptx_vector.empty())
-    {
-      fail_msg_writer() << tr("No outputs found, or daemon is not ready");
-      return true;
-    }
-
-    if (!prompt_if_old(ptx_vector))
-    {
-      fail_msg_writer() << tr("transaction cancelled.");
-      return false;
-    }
-
-    // give user total and fee, and prompt to confirm
-    uint64_t total_fee = 0, total_sent = 0;
-    for (size_t n = 0; n < ptx_vector.size(); ++n)
-    {
-      total_fee += ptx_vector[n].fee;
-      for (auto i: ptx_vector[n].selected_transfers)
-        total_sent += m_wallet->get_transfer_details(i).amount();
-    }
-
-    std::ostringstream prompt;
-    for (size_t n = 0; n < ptx_vector.size(); ++n)
-    {
-      prompt << tr("\nTransaction ") << (n + 1) << "/" << ptx_vector.size() << ":\n";
-      subaddr_indices.clear();
-      for (uint32_t i : ptx_vector[n].construction_data.subaddr_indices)
-        subaddr_indices.insert(i);
-      for (uint32_t i : subaddr_indices)
-        prompt << boost::format(tr("Spending from address index %d\n")) % i;
-      if (subaddr_indices.size() > 1)
-        prompt << tr("WARNING: Outputs of multiple addresses are being used together, which might potentially compromise your privacy.\n");
-    }
-    if (m_wallet->print_ring_members() && !print_ring_members(ptx_vector, prompt))
-      return true;
-    if (ptx_vector.size() > 1) {
-      prompt << boost::format(tr("Sweeping %s in %llu transactions for a total fee of %s.  Is this okay?")) %
-        print_money(total_sent) %
-        ((unsigned long long)ptx_vector.size()) %
-        print_money(total_fee);
-    }
-    else {
-      prompt << boost::format(tr("Sweeping %s for a total fee of %s.  Is this okay?")) %
-        print_money(total_sent) %
-        print_money(total_fee);
-    }
-    std::string accepted = input_line(prompt.str(), true);
-    if (std::cin.eof())
-      return true;
-    if (!command_line::is_yes(accepted))
-    {
-      fail_msg_writer() << tr("transaction cancelled.");
-
-      return true;
-    }
-
-    // actually commit the transactions
-    if (m_wallet->multisig())
-    {
-      bool r = m_wallet->save_multisig_tx(ptx_vector, "multisig_monero_tx");
-      if (!r)
-      {
-        fail_msg_writer() << tr("Failed to write transaction(s) to file");
-      }
-      else
-      {
-        success_msg_writer(true) << tr("Unsigned transaction(s) successfully written to file: ") << "multisig_monero_tx";
-      }
-    }
-    else if (m_wallet->get_account().get_device().has_tx_cold_sign())
-    {
-      try
-      {
-        tools::wallet2::signed_tx_set signed_tx;
-        std::vector<cryptonote::address_parse_info> dsts_info;
-        dsts_info.push_back(info);
-
-        if (!cold_sign_tx(ptx_vector, signed_tx, dsts_info, [&](const tools::wallet2::signed_tx_set &tx){ return accept_loaded_tx(tx); })){
-          fail_msg_writer() << tr("Failed to cold sign transaction with HW wallet");
-          return true;
-        }
-
-        commit_or_save(signed_tx.ptx, m_do_not_relay);
-      }
-      catch (const std::exception& e)
-      {
-        handle_transfer_exception(std::current_exception(), m_wallet->is_trusted_daemon());
-      }
-      catch (...)
-      {
-        LOG_ERROR("Unknown error");
-        fail_msg_writer() << tr("unknown error");
-      }
-    }
-    else if (m_wallet->watch_only())
-    {
-      bool r = m_wallet->save_tx(ptx_vector, "unsigned_monero_tx");
-      if (!r)
-      {
-        fail_msg_writer() << tr("Failed to write transaction(s) to file");
-      }
-      else
-      {
-        success_msg_writer(true) << tr("Unsigned transaction(s) successfully written to file: ") << "unsigned_monero_tx";
-      }
-    }
-    else
-    {
-      commit_or_save(ptx_vector, m_do_not_relay);
-    }
->>>>>>> d433abfe
   }
   catch (const std::exception &e)
   {
@@ -7399,12 +7269,7 @@
 //----------------------------------------------------------------------------------------------------
 bool simple_wallet::sweep_all(const std::vector<std::string> &args_)
 {
-<<<<<<< HEAD
   return sweep_main(0, Transfer::Normal, args_);
-=======
-  sweep_main(0, false, args_);
-  return true;
->>>>>>> d433abfe
 }
 //----------------------------------------------------------------------------------------------------
 bool simple_wallet::sweep_below(const std::vector<std::string> &args_)
@@ -7420,73 +7285,7 @@
     fail_msg_writer() << tr("invalid amount threshold");
     return true;
   }
-<<<<<<< HEAD
   return sweep_main(below, Transfer::Normal, std::vector<std::string>(++args_.begin(), args_.end()));
-=======
-  sweep_main(below, false, std::vector<std::string>(++args_.begin(), args_.end()));
-  return true;
-}
-//----------------------------------------------------------------------------------------------------
-bool simple_wallet::donate(const std::vector<std::string> &args_)
-{
-  std::vector<std::string> local_args = args_;
-  if(local_args.empty() || local_args.size() > 5)
-  {
-     PRINT_USAGE(USAGE_DONATE);
-     return true;
-  }
-  std::string amount_str;
-  std::string payment_id_str;
-  // get payment id and pop
-  crypto::hash payment_id;
-  crypto::hash8 payment_id8;
-  if (tools::wallet2::parse_long_payment_id (local_args.back(), payment_id ) ||
-      tools::wallet2::parse_short_payment_id(local_args.back(), payment_id8))
-  {
-    payment_id_str = local_args.back();
-    local_args.pop_back();
-  }
-  // get amount and pop
-  uint64_t amount;
-  bool ok = cryptonote::parse_amount(amount, local_args.back());
-  if (ok && amount != 0)
-  {
-    amount_str = local_args.back();
-    local_args.pop_back();
-  }
-  else
-  { 
-    fail_msg_writer() << tr("amount is wrong: ") << local_args.back() << ", " << tr("expected number from 0 to ") << print_money(std::numeric_limits<uint64_t>::max());
-    return true;
-  }
-  // push back address, amount, payment id
-  std::string address_str;
-  if (m_wallet->nettype() != cryptonote::MAINNET)
-  {
-    // if not mainnet, convert donation address string to the relevant network type
-    address_parse_info info;
-    if (!cryptonote::get_account_address_from_str(info, cryptonote::MAINNET, MONERO_DONATION_ADDR))
-    {
-      fail_msg_writer() << tr("Failed to parse donation address: ") << MONERO_DONATION_ADDR;
-      return true;
-    }
-    address_str = cryptonote::get_account_address_as_str(m_wallet->nettype(), info.is_subaddress, info.address);
-  }
-  else
-  {
-    address_str = MONERO_DONATION_ADDR;
-  }
-  local_args.push_back(address_str);
-  local_args.push_back(amount_str);
-  if (!payment_id_str.empty())
-    local_args.push_back(payment_id_str);
-  if (m_wallet->nettype() == cryptonote::MAINNET)
-    message_writer() << (boost::format(tr("Donating %s %s to The Monero Project (donate.getmonero.org or %s).")) % amount_str % cryptonote::get_unit(cryptonote::get_default_decimal_point()) % MONERO_DONATION_ADDR).str();
-  else
-    message_writer() << (boost::format(tr("Donating %s %s to %s.")) % amount_str % cryptonote::get_unit(cryptonote::get_default_decimal_point()) % address_str).str();
-  transfer(local_args);
-  return true;
->>>>>>> d433abfe
 }
 //----------------------------------------------------------------------------------------------------
 bool simple_wallet::accept_loaded_tx(const std::function<size_t()> get_num_txes, const std::function<const tools::wallet2::tx_construction_data&(size_t)> &get_tx, const std::string &extra_message)
