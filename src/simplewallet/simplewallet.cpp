// Copyright (c) 2014-2018, The Monero Project
// Copyright (c)      2018, The Loki Project
// 
// All rights reserved.
// 
// Redistribution and use in source and binary forms, with or without modification, are
// permitted provided that the following conditions are met:
// 
// 1. Redistributions of source code must retain the above copyright notice, this list of
//    conditions and the following disclaimer.
// 
// 2. Redistributions in binary form must reproduce the above copyright notice, this list
//    of conditions and the following disclaimer in the documentation and/or other
//    materials provided with the distribution.
// 
// 3. Neither the name of the copyright holder nor the names of its contributors may be
//    used to endorse or promote products derived from this software without specific
//    prior written permission.
// 
// THIS SOFTWARE IS PROVIDED BY THE COPYRIGHT HOLDERS AND CONTRIBUTORS "AS IS" AND ANY
// EXPRESS OR IMPLIED WARRANTIES, INCLUDING, BUT NOT LIMITED TO, THE IMPLIED WARRANTIES OF
// MERCHANTABILITY AND FITNESS FOR A PARTICULAR PURPOSE ARE DISCLAIMED. IN NO EVENT SHALL
// THE COPYRIGHT HOLDER OR CONTRIBUTORS BE LIABLE FOR ANY DIRECT, INDIRECT, INCIDENTAL,
// SPECIAL, EXEMPLARY, OR CONSEQUENTIAL DAMAGES (INCLUDING, BUT NOT LIMITED TO,
// PROCUREMENT OF SUBSTITUTE GOODS OR SERVICES; LOSS OF USE, DATA, OR PROFITS; OR BUSINESS
// INTERRUPTION) HOWEVER CAUSED AND ON ANY THEORY OF LIABILITY, WHETHER IN CONTRACT,
// STRICT LIABILITY, OR TORT (INCLUDING NEGLIGENCE OR OTHERWISE) ARISING IN ANY WAY OUT OF
// THE USE OF THIS SOFTWARE, EVEN IF ADVISED OF THE POSSIBILITY OF SUCH DAMAGE.
// 
// Parts of this file are originally copyright (c) 2012-2013 The Cryptonote developers

/*!
 * \file simplewallet.cpp
 * 
 * \brief Source file that defines simple_wallet class.
 */
#include <thread>
#include <iostream>
#include <sstream>
#include <fstream>
#include <ctype.h>
#include <boost/lexical_cast.hpp>
#include <boost/program_options.hpp>
#include <boost/algorithm/string.hpp>
#include <boost/format.hpp>
#include <boost/regex.hpp>
#include <boost/range/adaptor/transformed.hpp>
#include "include_base_utils.h"
#include "common/i18n.h"
#include "common/command_line.h"
#include "common/util.h"
#include "common/dns_utils.h"
#include "common/base58.h"
#include "common/scoped_message_writer.h"
#include "cryptonote_protocol/cryptonote_protocol_handler.h"
#include "cryptonote_core/service_node_deregister.h"
#include "cryptonote_core/service_node_list.h"
#include "simplewallet.h"
#include "cryptonote_basic/cryptonote_format_utils.h"
#include "storages/http_abstract_invoke.h"
#include "rpc/core_rpc_server_commands_defs.h"
#include "crypto/crypto.h"  // for crypto::secret_key definition
#include "mnemonics/electrum-words.h"
#include "rapidjson/document.h"
#include "common/json_util.h"
#include "ringct/rctSigs.h"
#include "multisig/multisig.h"
#include "wallet/wallet_args.h"
#include "version.h"
#include <stdexcept>
#include "common/int-util.h"
#include "common/threadpool.h"
#include "daemonizer/posix_fork.h"
#ifndef WIN32
#include <cstdlib>
#include <fcntl.h>
#include <unistd.h>
#include <stdexcept>
#include <string>
#include <sys/stat.h>
#endif

#ifdef WIN32
#include <boost/locale.hpp>
#include <boost/filesystem.hpp>
#endif

#ifdef HAVE_READLINE
#include "readline_buffer.h"
#endif

using namespace std;
using namespace epee;
using namespace cryptonote;
using boost::lexical_cast;
namespace po = boost::program_options;
typedef cryptonote::simple_wallet sw;

#undef LOKI_DEFAULT_LOG_CATEGORY
#define LOKI_DEFAULT_LOG_CATEGORY "wallet.simplewallet"

#define EXTENDED_LOGS_FILE "wallet_details.log"

#define DEFAULT_MIX 9

#define OUTPUT_EXPORT_FILE_MAGIC "Loki output export\003"

#define LOCK_IDLE_SCOPE() \
  bool auto_refresh_enabled = m_auto_refresh_enabled.load(std::memory_order_relaxed); \
  m_auto_refresh_enabled.store(false, std::memory_order_relaxed); \
  /* stop any background refresh, and take over */ \
  m_wallet->stop(); \
  m_idle_mutex.lock(); \
  while (m_auto_refresh_refreshing) \
    m_idle_cond.notify_one(); \
  m_idle_mutex.unlock(); \
/*  if (auto_refresh_run)*/ \
    /*m_auto_refresh_thread.join();*/ \
  boost::unique_lock<boost::mutex> lock(m_idle_mutex); \
  epee::misc_utils::auto_scope_leave_caller scope_exit_handler = epee::misc_utils::create_scope_leave_handler([&](){ \
    m_auto_refresh_enabled.store(auto_refresh_enabled, std::memory_order_relaxed); \
  })

enum TransferType {
  TransferOriginal,
  TransferNew,
  TransferLocked,
};

namespace
{
  const std::array<const char* const, 5> allowed_priority_strings = {{"default", "unimportant", "normal", "elevated", "priority"}};
  const auto arg_wallet_file = wallet_args::arg_wallet_file();
  const command_line::arg_descriptor<std::string> arg_generate_new_wallet = {"generate-new-wallet", sw::tr("Generate new wallet and save it to <arg>"), ""};
  const command_line::arg_descriptor<std::string> arg_generate_from_device = {"generate-from-device", sw::tr("Generate new wallet from device and save it to <arg>"), ""};
  const command_line::arg_descriptor<std::string> arg_generate_from_view_key = {"generate-from-view-key", sw::tr("Generate incoming-only wallet from view key"), ""};
  const command_line::arg_descriptor<std::string> arg_generate_from_spend_key = {"generate-from-spend-key", sw::tr("Generate deterministic wallet from spend key"), ""};
  const command_line::arg_descriptor<std::string> arg_generate_from_keys = {"generate-from-keys", sw::tr("Generate wallet from private keys"), ""};
  const command_line::arg_descriptor<std::string> arg_generate_from_multisig_keys = {"generate-from-multisig-keys", sw::tr("Generate a master wallet from multisig wallet keys"), ""};
  const auto arg_generate_from_json = wallet_args::arg_generate_from_json();
  const command_line::arg_descriptor<std::string> arg_mnemonic_language = {"mnemonic-language", sw::tr("Language for mnemonic"), ""};
  const command_line::arg_descriptor<std::string> arg_electrum_seed = {"electrum-seed", sw::tr("Specify Electrum seed for wallet recovery/creation"), ""};
  const command_line::arg_descriptor<bool> arg_restore_deterministic_wallet = {"restore-deterministic-wallet", sw::tr("Recover wallet using Electrum-style mnemonic seed"), false};
  const command_line::arg_descriptor<bool> arg_restore_multisig_wallet = {"restore-multisig-wallet", sw::tr("Recover multisig wallet using Electrum-style mnemonic seed"), false};
  const command_line::arg_descriptor<bool> arg_non_deterministic = {"non-deterministic", sw::tr("Generate non-deterministic view and spend keys"), false};
  const command_line::arg_descriptor<bool> arg_trusted_daemon = {"trusted-daemon", sw::tr("Enable commands which rely on a trusted daemon"), false};
  const command_line::arg_descriptor<bool> arg_untrusted_daemon = {"untrusted-daemon", sw::tr("Disable commands which rely on a trusted daemon"), false};
  const command_line::arg_descriptor<bool> arg_allow_mismatched_daemon_version = {"allow-mismatched-daemon-version", sw::tr("Allow communicating with a daemon that uses a different RPC version"), false};
  const command_line::arg_descriptor<uint64_t> arg_restore_height = {"restore-height", sw::tr("Restore from specific blockchain height"), 0};
  const command_line::arg_descriptor<bool> arg_do_not_relay = {"do-not-relay", sw::tr("The newly created transaction will not be relayed to the loki network"), false};
  const command_line::arg_descriptor<bool> arg_create_address_file = {"create-address-file", sw::tr("Create an address file for new wallets"), false};
  const command_line::arg_descriptor<std::string> arg_subaddress_lookahead = {"subaddress-lookahead", tools::wallet2::tr("Set subaddress lookahead sizes to <major>:<minor>"), ""};
  const command_line::arg_descriptor<bool> arg_use_english_language_names = {"use-english-language-names", sw::tr("Display English language names"), false};

  const command_line::arg_descriptor< std::vector<std::string> > arg_command = {"command", ""};

#ifdef WIN32
  // Translate from CP850 to UTF-8;
  // std::getline for a Windows console returns a string in CP437 or CP850; as simplewallet,
  // like all of Loki, is assumed to work internally with UTF-8 throughout, even on Windows
  // (although only implemented partially), a translation to UTF-8 is needed for input.
  //
  // Note that if a program is started inside the MSYS2 shell somebody already translates
  // console input to UTF-8, but it's not clear how one could detect that in order to avoid
  // double-translation; this code here thus breaks UTF-8 input within a MSYS2 shell,
  // unfortunately.
  //
  // Note also that input for passwords is NOT translated, to remain compatible with any
  // passwords containing special characters that predate this switch to UTF-8 support.
  static std::string cp850_to_utf8(const std::string &cp850_str)
  {
    boost::locale::generator gen;
    gen.locale_cache_enabled(true);
    std::locale loc = gen("en_US.CP850");
    return boost::locale::conv::to_utf<char>(cp850_str, loc);
  }
#endif

  std::string input_line(const std::string& prompt)
  {
#ifdef HAVE_READLINE
    rdln::suspend_readline pause_readline;
#endif
    std::cout << prompt;

    std::string buf;
    std::getline(std::cin, buf);
#ifdef WIN32
    buf = cp850_to_utf8(buf);
#endif

    return epee::string_tools::trim(buf);
  }

  boost::optional<tools::password_container> password_prompter(const char *prompt, bool verify)
  {
#ifdef HAVE_READLINE
    rdln::suspend_readline pause_readline;
#endif
    auto pwd_container = tools::password_container::prompt(verify, prompt);
    if (!pwd_container)
    {
      tools::fail_msg_writer() << tr("failed to read wallet password");
    }
    return pwd_container;
  }

  boost::optional<tools::password_container> default_password_prompter(bool verify)
  {
    return password_prompter(verify ? tr("Enter a new password for the wallet") : tr("Wallet password"), verify);
  }

  inline std::string interpret_rpc_response(bool ok, const std::string& status)
  {
    std::string err;
    if (ok)
    {
      if (status == CORE_RPC_STATUS_BUSY)
      {
        err = sw::tr("daemon is busy. Please try again later.");
      }
      else if (status != CORE_RPC_STATUS_OK)
      {
        err = status;
      }
    }
    else
    {
      err = sw::tr("possibly lost connection to daemon");
    }
    return err;
  }

  tools::scoped_message_writer success_msg_writer(bool color = false)
  {
    return tools::scoped_message_writer(color ? console_color_green : console_color_default, false, std::string(), el::Level::Info);
  }

  tools::scoped_message_writer message_writer(epee::console_colors color = epee::console_color_default, bool bright = false)
  {
    return tools::scoped_message_writer(color, bright);
  }

  tools::scoped_message_writer fail_msg_writer()
  {
    return tools::scoped_message_writer(console_color_red, true, sw::tr("Error: "), el::Level::Error);
  }

  bool parse_bool(const std::string& s, bool& result)
  {
    if (s == "1" || command_line::is_yes(s))
    {
      result = true;
      return true;
    }
    if (s == "0" || command_line::is_no(s))
    {
      result = false;
      return true;
    }

    boost::algorithm::is_iequal ignore_case{};
    if (boost::algorithm::equals("true", s, ignore_case) || boost::algorithm::equals(simple_wallet::tr("true"), s, ignore_case))
    {
      result = true;
      return true;
    }
    if (boost::algorithm::equals("false", s, ignore_case) || boost::algorithm::equals(simple_wallet::tr("false"), s, ignore_case))
    {
      result = false;
      return true;
    }

    return false;
  }

  template <typename F>
  bool parse_bool_and_use(const std::string& s, F func)
  {
    bool r;
    if (parse_bool(s, r))
    {
      func(r);
      return true;
    }
    else
    {
      fail_msg_writer() << tr("invalid argument: must be either 0/1, true/false, y/n, yes/no");
      return false;
    }
  }

  const struct
  {
    const char *name;
    tools::wallet2::RefreshType refresh_type;
  } refresh_type_names[] =
  {
    { "full", tools::wallet2::RefreshFull },
    { "optimize-coinbase", tools::wallet2::RefreshOptimizeCoinbase },
    { "optimized-coinbase", tools::wallet2::RefreshOptimizeCoinbase },
    { "no-coinbase", tools::wallet2::RefreshNoCoinbase },
    { "default", tools::wallet2::RefreshDefault },
  };

  bool parse_refresh_type(const std::string &s, tools::wallet2::RefreshType &refresh_type)
  {
    for (size_t n = 0; n < sizeof(refresh_type_names) / sizeof(refresh_type_names[0]); ++n)
    {
      if (s == refresh_type_names[n].name)
      {
        refresh_type = refresh_type_names[n].refresh_type;
        return true;
      }
    }
    fail_msg_writer() << cryptonote::simple_wallet::tr("failed to parse refresh type");
    return false;
  }

  std::string get_refresh_type_name(tools::wallet2::RefreshType type)
  {
    for (size_t n = 0; n < sizeof(refresh_type_names) / sizeof(refresh_type_names[0]); ++n)
    {
      if (type == refresh_type_names[n].refresh_type)
        return refresh_type_names[n].name;
    }
    return "invalid";
  }

  std::string get_version_string(uint32_t version)
  {
    return boost::lexical_cast<std::string>(version >> 16) + "." + boost::lexical_cast<std::string>(version & 0xffff);
  }

  std::string oa_prompter(const std::string &url, const std::vector<std::string> &addresses, bool dnssec_valid)
  {
    if (addresses.empty())
      return {};
    // prompt user for confirmation.
    // inform user of DNSSEC validation status as well.
    std::string dnssec_str;
    if (dnssec_valid)
    {
      dnssec_str = tr("DNSSEC validation passed");
    }
    else
    {
      dnssec_str = tr("WARNING: DNSSEC validation was unsuccessful, this address may not be correct!");
    }
    std::stringstream prompt;
    prompt << tr("For URL: ") << url
           << ", " << dnssec_str << std::endl
           << tr(" Loki Address = ") << addresses[0]
           << std::endl
           << tr("Is this OK? (Y/n) ")
    ;
    // prompt the user for confirmation given the dns query and dnssec status
    std::string confirm_dns_ok = input_line(prompt.str());
    if (std::cin.eof())
    {
      return {};
    }
    if (!command_line::is_yes(confirm_dns_ok))
    {
      std::cout << tr("you have cancelled the transfer request") << std::endl;
      return {};
    }
    return addresses[0];
  }

  bool parse_subaddress_indices(const std::string& arg, std::set<uint32_t>& subaddr_indices)
  {
    subaddr_indices.clear();

    if (arg.substr(0, 6) != "index=")
      return false;
    std::string subaddr_indices_str_unsplit = arg.substr(6, arg.size() - 6);
    std::vector<std::string> subaddr_indices_str;
    boost::split(subaddr_indices_str, subaddr_indices_str_unsplit, boost::is_any_of(","));

    for (const auto& subaddr_index_str : subaddr_indices_str)
    {
      uint32_t subaddr_index;
      if(!epee::string_tools::get_xtype_from_string(subaddr_index, subaddr_index_str))
      {
        fail_msg_writer() << tr("failed to parse index: ") << subaddr_index_str;
        subaddr_indices.clear();
        return false;
      }
      subaddr_indices.insert(subaddr_index);
    }
    return true;
  }

  boost::optional<std::pair<uint32_t, uint32_t>> parse_subaddress_lookahead(const std::string& str)
  {
    auto r = tools::parse_subaddress_lookahead(str);
    if (!r)
      fail_msg_writer() << tr("invalid format for subaddress lookahead; must be <major>:<minor>");
    return r;
  }

  void handle_transfer_exception(const std::exception_ptr &e, bool trusted_daemon)
  {
    bool warn_of_possible_attack = !trusted_daemon;
    try
    {
      std::rethrow_exception(e);
    }
    catch (const tools::error::daemon_busy&)
    {
      fail_msg_writer() << tr("daemon is busy. Please try again later.");
    }
    catch (const tools::error::no_connection_to_daemon&)
    {
      fail_msg_writer() << tr("no connection to daemon. Please make sure daemon is running.");
    }
    catch (const tools::error::wallet_rpc_error& e)
    {
      LOG_ERROR("RPC error: " << e.to_string());
      fail_msg_writer() << tr("RPC error: ") << e.what();
    }
    catch (const tools::error::get_random_outs_error &e)
    {
      fail_msg_writer() << tr("failed to get random outputs to mix: ") << e.what();
    }
    catch (const tools::error::not_enough_unlocked_money& e)
    {
      LOG_PRINT_L0(boost::format("not enough money to transfer, available only %s, sent amount %s") %
        print_money(e.available()) %
        print_money(e.tx_amount()));
      fail_msg_writer() << tr("Not enough money in unlocked balance");
      warn_of_possible_attack = false;
    }
    catch (const tools::error::not_enough_money& e)
    {
      LOG_PRINT_L0(boost::format("not enough money to transfer, available only %s, sent amount %s") %
        print_money(e.available()) %
        print_money(e.tx_amount()));
      fail_msg_writer() << tr("Not enough money in unlocked balance");
      warn_of_possible_attack = false;
    }
    catch (const tools::error::tx_not_possible& e)
    {
      LOG_PRINT_L0(boost::format("not enough money to transfer, available only %s, transaction amount %s = %s + %s (fee)") %
        print_money(e.available()) %
        print_money(e.tx_amount() + e.fee())  %
        print_money(e.tx_amount()) %
        print_money(e.fee()));
      fail_msg_writer() << tr("Failed to find a way to create transactions. This is usually due to dust which is so small it cannot pay for itself in fees, or trying to send more money than the unlocked balance, or not leaving enough for fees");
      warn_of_possible_attack = false;
    }
    catch (const tools::error::not_enough_outs_to_mix& e)
    {
      auto writer = fail_msg_writer();
      writer << tr("not enough outputs for specified ring size") << " = " << (e.mixin_count() + 1) << ":";
      for (std::pair<uint64_t, uint64_t> outs_for_amount : e.scanty_outs())
      {
        writer << "\n" << tr("output amount") << " = " << print_money(outs_for_amount.first) << ", " << tr("found outputs to use") << " = " << outs_for_amount.second;
      }
      writer << tr("Please use sweep_unmixable.");
    }
    catch (const tools::error::tx_not_constructed&)
      {
      fail_msg_writer() << tr("transaction was not constructed");
      warn_of_possible_attack = false;
    }
    catch (const tools::error::tx_rejected& e)
    {
      fail_msg_writer() << (boost::format(tr("transaction %s was rejected by daemon with status: ")) % get_transaction_hash(e.tx())) << e.status();
      std::string reason = e.reason();
      if (!reason.empty())
        fail_msg_writer() << tr("Reason: ") << reason;
    }
    catch (const tools::error::tx_sum_overflow& e)
    {
      fail_msg_writer() << e.what();
      warn_of_possible_attack = false;
    }
    catch (const tools::error::zero_destination&)
    {
      fail_msg_writer() << tr("one of destinations is zero");
      warn_of_possible_attack = false;
    }
    catch (const tools::error::tx_too_big& e)
    {
      fail_msg_writer() << tr("failed to find a suitable way to split transactions");
      warn_of_possible_attack = false;
    }
    catch (const tools::error::transfer_error& e)
    {
      LOG_ERROR("unknown transfer error: " << e.to_string());
      fail_msg_writer() << tr("unknown transfer error: ") << e.what();
    }
    catch (const tools::error::multisig_export_needed& e)
    {
      LOG_ERROR("Multisig error: " << e.to_string());
      fail_msg_writer() << tr("Multisig error: ") << e.what();
      warn_of_possible_attack = false;
    }
    catch (const tools::error::wallet_internal_error& e)
    {
      LOG_ERROR("internal error: " << e.to_string());
      fail_msg_writer() << tr("internal error: ") << e.what();
    }
    catch (const std::exception& e)
    {
      LOG_ERROR("unexpected error: " << e.what());
      fail_msg_writer() << tr("unexpected error: ") << e.what();
    }

    if (warn_of_possible_attack)
      fail_msg_writer() << tr("There was an error, which could mean the node may be trying to get you to retry creating a transaction, and zero in on which outputs you own. Or it could be a bona fide error. It may be prudent to disconnect from this node, and not try to send a transaction immediately. Alternatively, connect to another node so the original node cannot correlate information.");
  }

  bool check_file_overwrite(const std::string &filename)
  {
    boost::system::error_code errcode;
    if (boost::filesystem::exists(filename, errcode))
    {
      if (boost::ends_with(filename, ".keys"))
      {
        fail_msg_writer() << boost::format(tr("File %s likely stores wallet private keys! Use a different file name.")) % filename;
        return false;
      }
      return command_line::is_yes(input_line((boost::format(tr("File %s already exists. Are you sure to overwrite it? (Y/Yes/N/No): ")) % filename).str()));
    }
    return true;
  }
}

bool parse_priority(const std::string& arg, uint32_t& priority)
{
  auto priority_pos = std::find(
    allowed_priority_strings.begin(),
    allowed_priority_strings.end(),
    arg);
  if(priority_pos != allowed_priority_strings.end()) {
    priority = std::distance(allowed_priority_strings.begin(), priority_pos);
    return true;
  }
  return false;
}

std::string simple_wallet::get_commands_str()
{
  std::stringstream ss;
  ss << tr("Commands: ") << ENDL;
  std::string usage = m_cmd_binder.get_usage();
  boost::replace_all(usage, "\n", "\n  ");
  usage.insert(0, "  ");
  ss << usage << ENDL;
  return ss.str();
}

std::string simple_wallet::get_command_usage(const std::vector<std::string> &args)
{
  std::pair<std::string, std::string> documentation = m_cmd_binder.get_documentation(args);
  std::stringstream ss;
  if(documentation.first.empty())
  {
    ss << tr("Unknown command: ") << args.front();
  }
  else
  {
    std::string usage = documentation.second.empty() ? args.front() : documentation.first;
    std::string description = documentation.second.empty() ? documentation.first : documentation.second;
    usage.insert(0, "  ");
    ss << tr("Command usage: ") << ENDL << usage << ENDL << ENDL;
    boost::replace_all(description, "\n", "\n  ");
    description.insert(0, "  ");
    ss << tr("Command description: ") << ENDL << description << ENDL;
  }
  return ss.str();
}

bool simple_wallet::viewkey(const std::vector<std::string> &args/* = std::vector<std::string>()*/)
{
  if (m_wallet->ask_password() && !get_and_verify_password()) { return true; }
  // don't log
  if (m_wallet->key_on_device()) {
    std::cout << "secret: On device. Not available" << std::endl;
  } else {
    std::cout << "secret: " << string_tools::pod_to_hex(m_wallet->get_account().get_keys().m_view_secret_key) << std::endl;
  }
  std::cout << "public: " << string_tools::pod_to_hex(m_wallet->get_account().get_keys().m_account_address.m_view_public_key) << std::endl;

  return true;
}

bool simple_wallet::spendkey(const std::vector<std::string> &args/* = std::vector<std::string>()*/)
{
  if (m_wallet->watch_only())
  {
    fail_msg_writer() << tr("wallet is watch-only and has no spend key");
    return true;
  }
  if (m_wallet->ask_password() && !get_and_verify_password()) { return true; }
  // don't log
  if (m_wallet->key_on_device()) {
    std::cout << "secret: On device. Not available" << std::endl;
  } else {
    std::cout << "secret: " << string_tools::pod_to_hex(m_wallet->get_account().get_keys().m_spend_secret_key) << std::endl;
  }
  std::cout << "public: " << string_tools::pod_to_hex(m_wallet->get_account().get_keys().m_account_address.m_spend_public_key) << std::endl;

  return true;
}

bool simple_wallet::print_seed(bool encrypted)
{
  bool success =  false;
  std::string seed;
  bool ready, multisig;

  if (m_wallet->key_on_device())
  {
    fail_msg_writer() << tr("command not supported by HW wallet");
    return true;
  }
  if (m_wallet->watch_only())
  {
    fail_msg_writer() << tr("wallet is watch-only and has no seed");
    return true;
  }
  if (m_wallet->ask_password() && !get_and_verify_password()) { return true; }

  multisig = m_wallet->multisig(&ready);
  if (multisig)
  {
    if (!ready)
    {
      fail_msg_writer() << tr("wallet is multisig but not yet finalized");
      return true;
    }
  }
  else if (!m_wallet->is_deterministic())
  {
    fail_msg_writer() << tr("wallet is non-deterministic and has no seed");
    return true;
  }

  epee::wipeable_string seed_pass;
  if (encrypted)
  {
    auto pwd_container = password_prompter(tr("Enter optional seed encryption passphrase, empty to see raw seed"), true);
    if (std::cin.eof() || !pwd_container)
      return true;
    seed_pass = pwd_container->password();
  }

  if (multisig)
    success = m_wallet->get_multisig_seed(seed, seed_pass);
  else if (m_wallet->is_deterministic())
    success = m_wallet->get_seed(seed, seed_pass);

  if (success) 
  {
    print_seed(seed);
  }
  else
  {
    fail_msg_writer() << tr("Failed to retrieve seed");
  }
  return true;
}

bool simple_wallet::seed(const std::vector<std::string> &args/* = std::vector<std::string>()*/)
{
  return print_seed(false);
}

bool simple_wallet::encrypted_seed(const std::vector<std::string> &args/* = std::vector<std::string>()*/)
{
  return print_seed(true);
}

bool simple_wallet::seed_set_language(const std::vector<std::string> &args/* = std::vector<std::string>()*/)
{
  if (m_wallet->key_on_device())
  {
    fail_msg_writer() << tr("command not supported by HW wallet");
    return true;
  }
  if (m_wallet->multisig())
  {
    fail_msg_writer() << tr("wallet is multisig and has no seed");
    return true;
  }
  if (m_wallet->watch_only())
  {
    fail_msg_writer() << tr("wallet is watch-only and has no seed");
    return true;
  }
  if (!m_wallet->is_deterministic())
  {
    fail_msg_writer() << tr("wallet is non-deterministic and has no seed");
    return true;
  }
 
  const auto pwd_container = get_and_verify_password();
  if (pwd_container)
  {
    std::string mnemonic_language = get_mnemonic_language();
    if (mnemonic_language.empty())
      return true;

    m_wallet->set_seed_language(std::move(mnemonic_language));
    m_wallet->rewrite(m_wallet_file, pwd_container->password());
  }
  return true;
}

bool simple_wallet::change_password(const std::vector<std::string> &args)
{ 
  const auto orig_pwd_container = get_and_verify_password();

  if(orig_pwd_container == boost::none)
  {
    fail_msg_writer() << tr("Your original password was incorrect.");
    return true;
  }

  // prompts for a new password, pass true to verify the password
  const auto pwd_container = default_password_prompter(true);
  if(!pwd_container)
    return true;

  try
  {
    m_wallet->rewrite(m_wallet_file, pwd_container->password());
    m_wallet->store();
  }
  catch (const tools::error::wallet_logic_error& e)
  {
    fail_msg_writer() << tr("Error with wallet rewrite: ") << e.what();
    return true;
  }

  return true;
}

bool simple_wallet::payment_id(const std::vector<std::string> &args/* = std::vector<std::string>()*/)
{
  crypto::hash payment_id;
  if (args.size() > 0)
  {
    fail_msg_writer() << tr("usage: payment_id");
    return true;
  }
  payment_id = crypto::rand<crypto::hash>();
  success_msg_writer() << tr("Random payment ID: ") << payment_id;
  return true;
}

bool simple_wallet::print_fee_info(const std::vector<std::string> &args/* = std::vector<std::string>()*/)
{
  if (!try_connect_to_daemon())
  {
    fail_msg_writer() << tr("Cannot connect to daemon");
    return true;
  }
  const uint64_t per_kb_fee = m_wallet->get_per_kb_fee();
  const uint64_t typical_size_kb = 13;
  message_writer() << (boost::format(tr("Current fee is %s %s per kB")) % print_money(per_kb_fee) % cryptonote::get_unit(cryptonote::get_default_decimal_point())).str();

  std::vector<uint64_t> fees;
  for (uint32_t priority = 1; priority <= 4; ++priority)
  {
    uint64_t mult = m_wallet->get_fee_multiplier(priority);
    fees.push_back(per_kb_fee * typical_size_kb * mult);
  }
  std::vector<std::pair<uint64_t, uint64_t>> blocks;
  try
  {
    uint64_t base_size = typical_size_kb * 1024;
    blocks = m_wallet->estimate_backlog(base_size, base_size + 1023, fees);
  }
  catch (const std::exception &e)
  {
    fail_msg_writer() << tr("Error: failed to estimate backlog array size: ") << e.what();
    return true;
  }
  if (blocks.size() != 4)
  {
    fail_msg_writer() << tr("Error: bad estimated backlog array size");
    return true;
  }

  for (uint32_t priority = 1; priority <= 4; ++priority)
  {
    uint64_t nblocks_low = blocks[priority - 1].first;
    uint64_t nblocks_high = blocks[priority - 1].second;
    if (nblocks_low > 0)
    {
      std::string msg;
      if (priority == m_wallet->get_default_priority() || (m_wallet->get_default_priority() == 0 && priority == 2))
        msg = tr(" (current)");
      uint64_t minutes_low = nblocks_low * DIFFICULTY_TARGET_V2 / 60, minutes_high = nblocks_high * DIFFICULTY_TARGET_V2 / 60;
      if (nblocks_high == nblocks_low)
        message_writer() << (boost::format(tr("%u block (%u minutes) backlog at priority %u%s")) % nblocks_low % minutes_low % priority % msg).str();
      else
        message_writer() << (boost::format(tr("%u to %u block (%u to %u minutes) backlog at priority %u")) % nblocks_low % nblocks_high % minutes_low % minutes_high % priority).str();
    }
    else
      message_writer() << tr("No backlog at priority ") << priority;
  }
  return true;
}

bool simple_wallet::prepare_multisig(const std::vector<std::string> &args)
{
  if (m_wallet->key_on_device())
  {
    fail_msg_writer() << tr("command not supported by HW wallet");
    return true;
  }
  if (m_wallet->multisig())
  {
    fail_msg_writer() << tr("This wallet is already multisig");
    return true;
  }
  if (m_wallet->watch_only())
  {
    fail_msg_writer() << tr("wallet is watch-only and cannot be made multisig");
    return true;
  }

  if(m_wallet->get_num_transfer_details())
  {
    fail_msg_writer() << tr("This wallet has been used before, please use a new wallet to create a multisig wallet");
    return true;
  }

  const auto orig_pwd_container = get_and_verify_password();
  if(orig_pwd_container == boost::none)
  {
    fail_msg_writer() << tr("Your password is incorrect.");
    return true;
  }

  std::string multisig_info = m_wallet->get_multisig_info();
  success_msg_writer() << multisig_info;
  success_msg_writer() << tr("Send this multisig info to all other participants, then use make_multisig <threshold> <info1> [<info2>...] with others' multisig info");
  success_msg_writer() << tr("This includes the PRIVATE view key, so needs to be disclosed only to that multisig wallet's participants ");
  return true;
}

bool simple_wallet::make_multisig(const std::vector<std::string> &args)
{
  if (m_wallet->key_on_device())
  {
    fail_msg_writer() << tr("command not supported by HW wallet");
    return true;
  }
  if (m_wallet->multisig())
  {
    fail_msg_writer() << tr("This wallet is already multisig");
    return true;
  }
  if (m_wallet->watch_only())
  {
    fail_msg_writer() << tr("wallet is watch-only and cannot be made multisig");
    return true;
  }

  if(m_wallet->get_num_transfer_details())
  {
    fail_msg_writer() << tr("This wallet has been used before, please use a new wallet to create a multisig wallet");
    return true;
  }

  const auto orig_pwd_container = get_and_verify_password();
  if(orig_pwd_container == boost::none)
  {
    fail_msg_writer() << tr("Your original password was incorrect.");
    return true;
  }

  if (args.size() < 2)
  {
    fail_msg_writer() << tr("usage: make_multisig <threshold> <multisiginfo1> [<multisiginfo2>...]");
    return true;
  }

  // parse threshold
  uint32_t threshold;
  if (!string_tools::get_xtype_from_string(threshold, args[0]))
  {
    fail_msg_writer() << tr("Invalid threshold");
    return true;
  }

  LOCK_IDLE_SCOPE();

  try
  {
    auto local_args = args;
    local_args.erase(local_args.begin());
    std::string multisig_extra_info = m_wallet->make_multisig(orig_pwd_container->password(), local_args, threshold);
    if (!multisig_extra_info.empty())
    {
      success_msg_writer() << tr("Another step is needed");
      success_msg_writer() << multisig_extra_info;
      success_msg_writer() << tr("Send this multisig info to all other participants, then use finalize_multisig <info1> [<info2>...] with others' multisig info");
      return true;
    }
  }
  catch (const std::exception &e)
  {
    fail_msg_writer() << tr("Error creating multisig: ") << e.what();
    return true;
  }

  uint32_t total;
  if (!m_wallet->multisig(NULL, &threshold, &total))
  {
    fail_msg_writer() << tr("Error creating multisig: new wallet is not multisig");
    return true;
  }
  success_msg_writer() << std::to_string(threshold) << "/" << total << tr(" multisig address: ")
      << m_wallet->get_account().get_public_address_str(m_wallet->nettype());

  return true;
}

bool simple_wallet::finalize_multisig(const std::vector<std::string> &args)
{
  bool ready;
  if (m_wallet->key_on_device())
  {
    fail_msg_writer() << tr("command not supported by HW wallet");
    return true;
  }
  if (!m_wallet->multisig(&ready))
  {
    fail_msg_writer() << tr("This wallet is not multisig");
    return true;
  }
  if (ready)
  {
    fail_msg_writer() << tr("This wallet is already finalized");
    return true;
  }

  const auto orig_pwd_container = get_and_verify_password();
  if(orig_pwd_container == boost::none)
  {
    fail_msg_writer() << tr("Your original password was incorrect.");
    return true;
  }

  if (args.size() < 2)
  {
    fail_msg_writer() << tr("usage: finalize_multisig <multisiginfo1> [<multisiginfo2>...]");
    return true;
  }

  try
  {
    if (!m_wallet->finalize_multisig(orig_pwd_container->password(), args))
    {
      fail_msg_writer() << tr("Failed to finalize multisig");
      return true;
    }
  }
  catch (const std::exception &e)
  {
    fail_msg_writer() << tr("Failed to finalize multisig: ") << e.what();
    return true;
  }

  return true;
}

bool simple_wallet::export_multisig(const std::vector<std::string> &args)
{
  bool ready;
  if (m_wallet->key_on_device())
  {
    fail_msg_writer() << tr("command not supported by HW wallet");
    return true;
  }
  if (!m_wallet->multisig(&ready))
  {
    fail_msg_writer() << tr("This wallet is not multisig");
    return true;
  }
  if (!ready)
  {
    fail_msg_writer() << tr("This multisig wallet is not yet finalized");
    return true;
  }
  if (args.size() != 1)
  {
    fail_msg_writer() << tr("usage: export_multisig_info <filename>");
    return true;
  }
  if (m_wallet->ask_password() && !get_and_verify_password())
    return true;

  const std::string filename = args[0];
  if (m_wallet->confirm_export_overwrite() && !check_file_overwrite(filename))
    return true;
  try
  {
    cryptonote::blobdata ciphertext = m_wallet->export_multisig();

    bool r = epee::file_io_utils::save_string_to_file(filename, ciphertext);
    if (!r)
    {
      fail_msg_writer() << tr("failed to save file ") << filename;
      return true;
    }
  }
  catch (const std::exception &e)
  {
    LOG_ERROR("Error exporting multisig info: " << e.what());
    fail_msg_writer() << tr("Error exporting multisig info: ") << e.what();
    return true;
  }

  success_msg_writer() << tr("Multisig info exported to ") << filename;
  return true;
}

bool simple_wallet::import_multisig(const std::vector<std::string> &args)
{
  bool ready;
  uint32_t threshold, total;
  if (m_wallet->key_on_device())
  {
    fail_msg_writer() << tr("command not supported by HW wallet");
    return true;
  }
  if (!m_wallet->multisig(&ready, &threshold, &total))
  {
    fail_msg_writer() << tr("This wallet is not multisig");
    return true;
  }
  if (!ready)
  {
    fail_msg_writer() << tr("This multisig wallet is not yet finalized");
    return true;
  }
  if (args.size() < threshold - 1)
  {
    fail_msg_writer() << tr("usage: import_multisig_info <filename1> [<filename2>...] - one for each other participant");
    return true;
  }
  if (m_wallet->ask_password() && !get_and_verify_password())
    return true;

  std::vector<cryptonote::blobdata> info;
  for (size_t n = 0; n < args.size(); ++n)
  {
    const std::string filename = args[n];
    std::string data;
    bool r = epee::file_io_utils::load_file_to_string(filename, data);
    if (!r)
    {
      fail_msg_writer() << tr("failed to read file ") << filename;
      return true;
    }
    info.push_back(std::move(data));
  }

  LOCK_IDLE_SCOPE();

  // all read and parsed, actually import
  try
  {
    size_t n_outputs = m_wallet->import_multisig(info);
    // Clear line "Height xxx of xxx"
    std::cout << "\r                                                                \r";
    success_msg_writer() << tr("Multisig info imported");
  }
  catch (const std::exception &e)
  {
    fail_msg_writer() << tr("Failed to import multisig info: ") << e.what();
    return true;
  }
  if (is_daemon_trusted())
  {
    try
    {
      m_wallet->rescan_spent();
    }
    catch (const std::exception &e)
    {
      message_writer() << tr("Failed to update spent status after importing multisig info: ") << e.what();
    }
  }
  else
  {
    message_writer() << tr("Untrusted daemon, spent status may be incorrect. Use a trusted daemon and run \"rescan_spent\"");
  }
  return true;
}

bool simple_wallet::accept_loaded_tx(const tools::wallet2::multisig_tx_set &txs)
{
  std::string extra_message;
  return accept_loaded_tx([&txs](){return txs.m_ptx.size();}, [&txs](size_t n)->const tools::wallet2::tx_construction_data&{return txs.m_ptx[n].construction_data;}, extra_message);
}

bool simple_wallet::sign_multisig(const std::vector<std::string> &args)
{
  bool ready;
  if (m_wallet->key_on_device())
  {
    fail_msg_writer() << tr("command not supported by HW wallet");
    return true;
  }
  if(!m_wallet->multisig(&ready))
  {
    fail_msg_writer() << tr("This is not a multisig wallet");
    return true;
  }
  if (!ready)
  {
    fail_msg_writer() << tr("This multisig wallet is not yet finalized");
    return true;
  }
  if (args.size() != 1)
  {
    fail_msg_writer() << tr("usage: sign_multisig <filename>");
    return true;
  }
  if (m_wallet->ask_password() && !get_and_verify_password()) { return true; }

  std::string filename = args[0];
  std::vector<crypto::hash> txids;
  uint32_t signers = 0;
  try
  {
    bool r = m_wallet->sign_multisig_tx_from_file(filename, txids, [&](const tools::wallet2::multisig_tx_set &tx){ signers = tx.m_signers.size(); return accept_loaded_tx(tx); });
    if (!r)
    {
      fail_msg_writer() << tr("Failed to sign multisig transaction");
      return true;
    }
  }
  catch (const tools::error::multisig_export_needed& e)
  {
    fail_msg_writer() << tr("Multisig error: ") << e.what();
    return true;
  }
  catch (const std::exception &e)
  {
    fail_msg_writer() << tr("Failed to sign multisig transaction: ") << e.what();
    return true;
  }

  if (txids.empty())
  {
    uint32_t threshold;
    m_wallet->multisig(NULL, &threshold);
    uint32_t signers_needed = threshold - signers - 1;
    success_msg_writer(true) << tr("Transaction successfully signed to file ") << filename << ", "
        << signers_needed << " more signer(s) needed";
    return true;
  }
  else
  {
    std::string txids_as_text;
    for (const auto &txid: txids)
    {
      if (!txids_as_text.empty())
        txids_as_text += (", ");
      txids_as_text += epee::string_tools::pod_to_hex(txid);
    }
    success_msg_writer(true) << tr("Transaction successfully signed to file ") << filename << ", txid " << txids_as_text;
    success_msg_writer(true) << tr("It may be relayed to the network with submit_multisig");
  }
  return true;
}

bool simple_wallet::submit_multisig(const std::vector<std::string> &args)
{
  bool ready;
  uint32_t threshold;
  if (m_wallet->key_on_device())
  {
    fail_msg_writer() << tr("command not supported by HW wallet");
    return true;
  }
  if (!m_wallet->multisig(&ready, &threshold))
  {
    fail_msg_writer() << tr("This is not a multisig wallet");
    return true;
  }
  if (!ready)
  {
    fail_msg_writer() << tr("This multisig wallet is not yet finalized");
    return true;
  }
  if (args.size() != 1)
  {
    fail_msg_writer() << tr("usage: submit_multisig <filename>");
    return true;
  }
  if (m_wallet->ask_password() && !get_and_verify_password()) { return true; }

  if (!try_connect_to_daemon())
    return true;

  std::string filename = args[0];
  try
  {
    tools::wallet2::multisig_tx_set txs;
    bool r = m_wallet->load_multisig_tx_from_file(filename, txs, [&](const tools::wallet2::multisig_tx_set &tx){ return accept_loaded_tx(tx); });
    if (!r)
    {
      fail_msg_writer() << tr("Failed to load multisig transaction from file");
      return true;
    }
    if (txs.m_signers.size() < threshold)
    {
      fail_msg_writer() << (boost::format(tr("Multisig transaction signed by only %u signers, needs %u more signatures"))
          % txs.m_signers.size() % (threshold - txs.m_signers.size())).str();
      return true;
    }

    // actually commit the transactions
    for (auto &ptx: txs.m_ptx)
    {
      m_wallet->commit_tx(ptx);
      success_msg_writer(true) << tr("Transaction successfully submitted, transaction ") << get_transaction_hash(ptx.tx) << ENDL
          << tr("You can check its status by using the `show_transfers` command.");
    }
  }
  catch (const std::exception &e)
  {
    handle_transfer_exception(std::current_exception(), is_daemon_trusted());
  }
  catch (...)
  {
    LOG_ERROR("unknown error");
    fail_msg_writer() << tr("unknown error");
  }

  return true;
}

bool simple_wallet::export_raw_multisig(const std::vector<std::string> &args)
{
  bool ready;
  uint32_t threshold;
  if (m_wallet->key_on_device())
  {
    fail_msg_writer() << tr("command not supported by HW wallet");
    return true;
  }
  if (!m_wallet->multisig(&ready, &threshold))
  {
    fail_msg_writer() << tr("This is not a multisig wallet");
    return true;
  }
  if (!ready)
  {
    fail_msg_writer() << tr("This multisig wallet is not yet finalized");
    return true;
  }
  if (args.size() != 1)
  {
    fail_msg_writer() << tr("usage: export_raw_multisig <filename>");
    return true;
  }
  if (m_wallet->ask_password() && !get_and_verify_password()) { return true; }

  std::string filename = args[0];
  if (m_wallet->confirm_export_overwrite() && !check_file_overwrite(filename))
    return true;
  try
  {
    tools::wallet2::multisig_tx_set txs;
    bool r = m_wallet->load_multisig_tx_from_file(filename, txs, [&](const tools::wallet2::multisig_tx_set &tx){ return accept_loaded_tx(tx); });
    if (!r)
    {
      fail_msg_writer() << tr("Failed to load multisig transaction from file");
      return true;
    }
    if (txs.m_signers.size() < threshold)
    {
      fail_msg_writer() << (boost::format(tr("Multisig transaction signed by only %u signers, needs %u more signatures"))
          % txs.m_signers.size() % (threshold - txs.m_signers.size())).str();
      return true;
    }

    // save the transactions
    std::string filenames;
    for (auto &ptx: txs.m_ptx)
    {
      const crypto::hash txid = cryptonote::get_transaction_hash(ptx.tx);
      const std::string filename = std::string("raw_multisig_loki_tx_") + epee::string_tools::pod_to_hex(txid);
      if (!filenames.empty())
        filenames += ", ";
      filenames += filename;
      if (!epee::file_io_utils::save_string_to_file(filename, cryptonote::tx_to_blob(ptx.tx)))
      {
        fail_msg_writer() << tr("Failed to export multisig transaction to file ") << filename;
        return true;
      }
    }
    success_msg_writer() << tr("Saved exported multisig transaction file(s): ") << filenames;
  }
  catch (const std::exception& e)
  {
    LOG_ERROR("unexpected error: " << e.what());
    fail_msg_writer() << tr("unexpected error: ") << e.what();
  }
  catch (...)
  {
    LOG_ERROR("Unknown error");
    fail_msg_writer() << tr("unknown error");
  }

  return true;
}

bool simple_wallet::print_ring(const std::vector<std::string> &args)
{
  crypto::key_image key_image;
  crypto::hash txid;
  if (args.size() != 1)
  {
    fail_msg_writer() << tr("usage: print_ring <key_image|txid>");
    return true;
  }

  if (!epee::string_tools::hex_to_pod(args[0], key_image))
  {
    fail_msg_writer() << tr("Invalid key image");
    return true;
  }
  // this one will always work, they're all 32 byte hex
  if (!epee::string_tools::hex_to_pod(args[0], txid))
  {
    fail_msg_writer() << tr("Invalid txid");
    return true;
  }

  std::vector<uint64_t> ring;
  std::vector<std::pair<crypto::key_image, std::vector<uint64_t>>> rings;
  try
  {
    if (m_wallet->get_ring(key_image, ring))
      rings.push_back({key_image, ring});
    else if (!m_wallet->get_rings(txid, rings))
    {
      fail_msg_writer() << tr("Key image either not spent, or spent with mixin 0");
      return true;
    }

    for (const auto &ring: rings)
    {
      std::stringstream str;
      for (const auto &x: ring.second)
        str << x<< " ";
      // do NOT translate this "absolute" below, the lin can be used as input to set_ring
      success_msg_writer() << epee::string_tools::pod_to_hex(ring.first) <<  " absolute " << str.str();
    }
  }
  catch (const std::exception &e)
  {
    fail_msg_writer() << tr("Failed to get key image ring: ") << e.what();
  }

  return true;
}

bool simple_wallet::set_ring(const std::vector<std::string> &args)
{
  crypto::key_image key_image;

  // try filename first
  if (args.size() == 1)
  {
    if (!epee::file_io_utils::is_file_exist(args[0]))
    {
      fail_msg_writer() << tr("File doesn't exist");
      return true;
    }

    char str[4096];
    std::unique_ptr<FILE, tools::close_file> f(fopen(args[0].c_str(), "r"));
    if (f)
    {
      while (!feof(f.get()))
      {
        if (!fgets(str, sizeof(str), f.get()))
          break;
        const size_t len = strlen(str);
        if (len > 0 && str[len - 1] == '\n')
          str[len - 1] = 0;
        if (!str[0])
          continue;
        char key_image_str[65], type_str[9];
        int read_after_key_image = 0, read = 0;
        int fields = sscanf(str, "%64[abcdefABCDEF0123456789] %n%8s %n", key_image_str, &read_after_key_image, type_str, &read);
        if (fields != 2)
        {
          fail_msg_writer() << tr("Invalid ring specification: ") << str;
          continue;
        }
        key_image_str[64] = 0;
        type_str[8] = 0;
        crypto::key_image key_image;
        if (read_after_key_image == 0 || !epee::string_tools::hex_to_pod(key_image_str, key_image))
        {
          fail_msg_writer() << tr("Invalid key image: ") << str;
          continue;
        }
        if (read == read_after_key_image+8 || (strcmp(type_str, "absolute") && strcmp(type_str, "relative")))
        {
          fail_msg_writer() << tr("Invalid ring type, expected relative or abosolute: ") << str;
          continue;
        }
        bool relative = !strcmp(type_str, "relative");
        if (read < 0 || (size_t)read > strlen(str))
        {
          fail_msg_writer() << tr("Error reading line: ") << str;
          continue;
        }
        bool valid = true;
        std::vector<uint64_t> ring;
        const char *ptr = str + read;
        while (*ptr)
        {
          unsigned long offset;
          int elements = sscanf(ptr, "%lu %n", &offset, &read);
          if (elements == 0 || read <= 0 || (size_t)read > strlen(str))
          {
            fail_msg_writer() << tr("Error reading line: ") << str;
            valid = false;
            break;
          }
          ring.push_back(offset);
          ptr += read;
          MGINFO("read offset: " << offset);
        }
        if (!valid)
          continue;
        if (ring.empty())
        {
          fail_msg_writer() << tr("Invalid ring: ") << str;
          continue;
        }
        if (relative)
        {
          for (size_t n = 1; n < ring.size(); ++n)
          {
            if (ring[n] <= 0)
            {
              fail_msg_writer() << tr("Invalid relative ring: ") << str;
              valid = false;
              break;
            }
          }
        }
        else
        {
          for (size_t n = 1; n < ring.size(); ++n)
          {
            if (ring[n] <= ring[n-1])
            {
              fail_msg_writer() << tr("Invalid absolute ring: ") << str;
              valid = false;
              break;
            }
          }
        }
        if (!valid)
          continue;
        if (!m_wallet->set_ring(key_image, ring, relative))
          fail_msg_writer() << tr("Failed to set ring for key image: ") << key_image << ". " << tr("Continuing.");
      }
      f.reset();
    }
    return true;
  }

  if (args.size() < 3)
  {
    fail_msg_writer() << tr("usage: set_ring <filename> | ( <key_image> absolute|relative <index> [<index>...] )");
    return true;
  }

  if (!epee::string_tools::hex_to_pod(args[0], key_image))
  {
    fail_msg_writer() << tr("Invalid key image");
    return true;
  }

  bool relative;
  if (args[1] == "absolute")
  {
    relative = false;
  }
  else if (args[1] == "relative")
  {
    relative = true;
  }
  else
  {
    fail_msg_writer() << tr("Missing absolute or relative keyword");
    return true;
  }

  std::vector<uint64_t> ring;
  for (size_t n = 2; n < args.size(); ++n)
  {
    ring.resize(ring.size() + 1);
    if (!string_tools::get_xtype_from_string(ring.back(), args[n]))
    {
      fail_msg_writer() << tr("invalid index: must be a strictly positive unsigned integer");
      return true;
    }
    if (relative)
    {
      if (ring.size() > 1 && !ring.back())
      {
        fail_msg_writer() << tr("invalid index: must be a strictly positive unsigned integer");
        return true;
      }
      uint64_t sum = 0;
      for (uint64_t out: ring)
      {
        if (out > std::numeric_limits<uint64_t>::max() - sum)
        {
          fail_msg_writer() << tr("invalid index: indices wrap");
          return true;
        }
        sum += out;
      }
    }
    else
    {
      if (ring.size() > 1 && ring[ring.size() - 2] >= ring[ring.size() - 1])
      {
        fail_msg_writer() << tr("invalid index: indices should be in strictly ascending order");
        return true;
      }
    }
  }
  if (!m_wallet->set_ring(key_image, ring, relative))
  {
    fail_msg_writer() << tr("failed to set ring");
    return true;
  }

  return true;
}

bool simple_wallet::blackball(const std::vector<std::string> &args)
{
  crypto::public_key output;
  if (args.size() == 0)
  {
    fail_msg_writer() << tr("usage: blackball <output_public_key> | <filename> [add]");
    return true;
  }

  try
  {
    if (epee::string_tools::hex_to_pod(args[0], output))
    {
      m_wallet->blackball_output(output);
    }
    else if (epee::file_io_utils::is_file_exist(args[0]))
    {
      std::vector<crypto::public_key> outputs;
      char str[65];

      std::unique_ptr<FILE, tools::close_file> f(fopen(args[0].c_str(), "r"));
      if (f)
      {
        while (!feof(f.get()))
        {
          if (!fgets(str, sizeof(str), f.get()))
            break;
          const size_t len = strlen(str);
          if (len > 0 && str[len - 1] == '\n')
            str[len - 1] = 0;
          if (!str[0])
            continue;
          outputs.push_back(crypto::public_key());
          if (!epee::string_tools::hex_to_pod(str, outputs.back()))
          {
            fail_msg_writer() << tr("Invalid public key: ") << str;
            return true;
          }
        }
        f.reset();
        bool add = false;
        if (args.size() > 1)
        {
          if (args[1] != "add")
          {
            fail_msg_writer() << tr("Bad argument: ") + args[1] + ": " + tr("should be \"add\"");
            return true;
          }
          add = true;
        }
        m_wallet->set_blackballed_outputs(outputs, add);
      }
      else
      {
        fail_msg_writer() << tr("Failed to open file");
        return true;
      }
    }
    else
    {
      fail_msg_writer() << tr("Invalid public key, and file doesn't exist");
      return true;
    }
  }
  catch (const std::exception &e)
  {
    fail_msg_writer() << tr("Failed to blackball output: ") << e.what();
  }

  return true;
}

bool simple_wallet::unblackball(const std::vector<std::string> &args)
{
  crypto::public_key output;
  if (args.size() != 1)
  {
    fail_msg_writer() << tr("usage: unblackball <output_public_key>");
    return true;
  }

  if (!epee::string_tools::hex_to_pod(args[0], output))
  {
    fail_msg_writer() << tr("Invalid public key");
    return true;
  }

  try
  {
    m_wallet->unblackball_output(output);
  }
  catch (const std::exception &e)
  {
    fail_msg_writer() << tr("Failed to unblackball output: ") << e.what();
  }

  return true;
}

bool simple_wallet::blackballed(const std::vector<std::string> &args)
{
  crypto::public_key output;
  if (args.size() != 1)
  {
    fail_msg_writer() << tr("usage: blackballed <output_public_key>");
    return true;
  }

  if (!epee::string_tools::hex_to_pod(args[0], output))
  {
    fail_msg_writer() << tr("Invalid public key");
    return true;
  }

  try
  {
    if (m_wallet->is_output_blackballed(output))
      message_writer() << tr("Blackballed: ") << output;
    else
      message_writer() << tr("not blackballed: ") << output;
  }
  catch (const std::exception &e)
  {
    fail_msg_writer() << tr("Failed to unblackball output: ") << e.what();
  }

  return true;
}

bool simple_wallet::save_known_rings(const std::vector<std::string> &args)
{
  try
  {
    LOCK_IDLE_SCOPE();
    m_wallet->find_and_save_rings();
  }
  catch (const std::exception &e)
  {
    fail_msg_writer() << tr("Failed to save known rings: ") << e.what();
  }
  return true;
}

bool simple_wallet::version(const std::vector<std::string> &args)
{
  message_writer() << "Loki '" << LOKI_RELEASE_NAME << "' (v" << LOKI_VERSION_FULL << ")";
  return true;
}

bool simple_wallet::set_always_confirm_transfers(const std::vector<std::string> &args/* = std::vector<std::string>()*/)
{
  const auto pwd_container = get_and_verify_password();
  if (pwd_container)
  {
    parse_bool_and_use(args[1], [&](bool r) {
      m_wallet->always_confirm_transfers(r);
      m_wallet->rewrite(m_wallet_file, pwd_container->password());
    });
  }
  return true;
}

bool simple_wallet::set_print_ring_members(const std::vector<std::string> &args/* = std::vector<std::string>()*/)
{
  const auto pwd_container = get_and_verify_password();
  if (pwd_container)
  {
    parse_bool_and_use(args[1], [&](bool r) {
      m_wallet->print_ring_members(r);
      m_wallet->rewrite(m_wallet_file, pwd_container->password());
    });
  }
  return true;
}

bool simple_wallet::set_store_tx_info(const std::vector<std::string> &args/* = std::vector<std::string>()*/)
{
  if (m_wallet->watch_only())
  {
    fail_msg_writer() << tr("wallet is watch-only and cannot transfer");
    return true;
  }
 
  const auto pwd_container = get_and_verify_password();
  if (pwd_container)
  {
    parse_bool_and_use(args[1], [&](bool r) {
      m_wallet->store_tx_info(r);
      m_wallet->rewrite(m_wallet_file, pwd_container->password());
    });
  }
  return true;
}

bool simple_wallet::set_default_priority(const std::vector<std::string> &args/* = std::vector<std::string>()*/)
{
  int priority = 0;
  try
  {
    if (strchr(args[1].c_str(), '-'))
    {
      fail_msg_writer() << tr("priority must be 0, 1, 2, 3, or 4 ");
      return true;
    }
    if (args[1] == "0")
    {
      priority = 0;
    }
    else
    {
      priority = boost::lexical_cast<int>(args[1]);
      if (priority < 1 || priority > 4)
      {
        fail_msg_writer() << tr("priority must be 0, 1, 2, 3, or 4");
        return true;
      }
    }
 
    const auto pwd_container = get_and_verify_password();
    if (pwd_container)
    {
      m_wallet->set_default_priority(priority);
      m_wallet->rewrite(m_wallet_file, pwd_container->password());
    }
    return true;
  }
  catch(const boost::bad_lexical_cast &)
  {
    fail_msg_writer() << tr("priority must be 0, 1, 2, 3, or 4");
    return true;
  }
  catch(...)
  {
    fail_msg_writer() << tr("could not change default priority");
    return true;
  }
}

bool simple_wallet::set_auto_refresh(const std::vector<std::string> &args/* = std::vector<std::string>()*/)
{
  const auto pwd_container = get_and_verify_password();
  if (pwd_container)
  {
    parse_bool_and_use(args[1], [&](bool auto_refresh) {
      m_wallet->auto_refresh(auto_refresh);
      m_idle_mutex.lock();
      m_auto_refresh_enabled.store(auto_refresh, std::memory_order_relaxed);
      m_idle_cond.notify_one();
      m_idle_mutex.unlock();

      m_wallet->rewrite(m_wallet_file, pwd_container->password());
    });
  }
  return true;
}

bool simple_wallet::set_refresh_type(const std::vector<std::string> &args/* = std::vector<std::string>()*/)
{
  tools::wallet2::RefreshType refresh_type;
  if (!parse_refresh_type(args[1], refresh_type))
  {
    return true;
  }
 
  const auto pwd_container = get_and_verify_password();
  if (pwd_container)
  {
    m_wallet->set_refresh_type(refresh_type);
    m_wallet->rewrite(m_wallet_file, pwd_container->password());
  }
  return true;
}

bool simple_wallet::set_confirm_missing_payment_id(const std::vector<std::string> &args/* = std::vector<std::string>()*/)
{
  const auto pwd_container = get_and_verify_password();
  if (pwd_container)
  {
    parse_bool_and_use(args[1], [&](bool r) {
      m_wallet->confirm_missing_payment_id(r);
      m_wallet->rewrite(m_wallet_file, pwd_container->password());
    });
  }
  return true;
}

bool simple_wallet::set_ask_password(const std::vector<std::string> &args/* = std::vector<std::string>()*/)
{
  const auto pwd_container = get_and_verify_password();
  if (pwd_container)
  {
    parse_bool_and_use(args[1], [&](bool r) {
      m_wallet->ask_password(r);
      m_wallet->rewrite(m_wallet_file, pwd_container->password());
    });
  }
  return true;
}

bool simple_wallet::set_unit(const std::vector<std::string> &args/* = std::vector<std::string>()*/)
{
  const std::string &unit = args[1];
  unsigned int decimal_point = CRYPTONOTE_DISPLAY_DECIMAL_POINT;

  if (unit == "loki")
    decimal_point = CRYPTONOTE_DISPLAY_DECIMAL_POINT;
  else if (unit == "megarok")
    decimal_point = CRYPTONOTE_DISPLAY_DECIMAL_POINT - 3;
  else if (unit == "kilorok")
    decimal_point = CRYPTONOTE_DISPLAY_DECIMAL_POINT - 6;
  else if (unit == "rok")
    decimal_point = 0;
  else
  {
    fail_msg_writer() << tr("invalid unit");
    return true;
  }

  const auto pwd_container = get_and_verify_password();
  if (pwd_container)
  {
    cryptonote::set_default_decimal_point(decimal_point);
    m_wallet->rewrite(m_wallet_file, pwd_container->password());
  }
  return true;
}

bool simple_wallet::set_min_output_count(const std::vector<std::string> &args/* = std::vector<std::string>()*/)
{
  uint32_t count;
  if (!string_tools::get_xtype_from_string(count, args[1]))
  {
    fail_msg_writer() << tr("invalid count: must be an unsigned integer");
    return true;
  }

  const auto pwd_container = get_and_verify_password();
  if (pwd_container)
  {
    m_wallet->set_min_output_count(count);
    m_wallet->rewrite(m_wallet_file, pwd_container->password());
  }
  return true;
}

bool simple_wallet::set_min_output_value(const std::vector<std::string> &args/* = std::vector<std::string>()*/)
{
  uint64_t value;
  if (!cryptonote::parse_amount(value, args[1]))
  {
    fail_msg_writer() << tr("invalid value");
    return true;
  }

  const auto pwd_container = get_and_verify_password();
  if (pwd_container)
  {
    m_wallet->set_min_output_value(value);
    m_wallet->rewrite(m_wallet_file, pwd_container->password());
  }
  return true;
}

bool simple_wallet::set_merge_destinations(const std::vector<std::string> &args/* = std::vector<std::string>()*/)
{
  const auto pwd_container = get_and_verify_password();
  if (pwd_container)
  {
    parse_bool_and_use(args[1], [&](bool r) {
      m_wallet->merge_destinations(r);
      m_wallet->rewrite(m_wallet_file, pwd_container->password());
    });
  }
  return true;
}

bool simple_wallet::set_confirm_backlog(const std::vector<std::string> &args/* = std::vector<std::string>()*/)
{
  const auto pwd_container = get_and_verify_password();
  if (pwd_container)
  {
    parse_bool_and_use(args[1], [&](bool r) {
      m_wallet->confirm_backlog(r);
      m_wallet->rewrite(m_wallet_file, pwd_container->password());
    });
  }
  return true;
}

bool simple_wallet::set_confirm_backlog_threshold(const std::vector<std::string> &args/* = std::vector<std::string>()*/)
{
  uint32_t threshold;
  if (!string_tools::get_xtype_from_string(threshold, args[1]))
  {
    fail_msg_writer() << tr("invalid count: must be an unsigned integer");
    return true;
  }

  const auto pwd_container = get_and_verify_password();
  if (pwd_container)
  {
    m_wallet->set_confirm_backlog_threshold(threshold);
    m_wallet->rewrite(m_wallet_file, pwd_container->password());
  }
  return true;
}

bool simple_wallet::set_confirm_export_overwrite(const std::vector<std::string> &args/* = std::vector<std::string>()*/)
{
  const auto pwd_container = get_and_verify_password();
  if (pwd_container)
  {
    parse_bool_and_use(args[1], [&](bool r) {
      m_wallet->confirm_export_overwrite(r);
      m_wallet->rewrite(m_wallet_file, pwd_container->password());
    });
  }
  return true;
}

bool simple_wallet::set_refresh_from_block_height(const std::vector<std::string> &args/* = std::vector<std::string>()*/)
{
  const auto pwd_container = get_and_verify_password();
  if (pwd_container)
  {
    uint64_t height;
    if (!epee::string_tools::get_xtype_from_string(height, args[1]))
    {
      fail_msg_writer() << tr("Invalid height");
      return true;
    }
    m_wallet->set_refresh_from_block_height(height);
    m_wallet->rewrite(m_wallet_file, pwd_container->password());
  }
  return true;
}

bool simple_wallet::set_auto_low_priority(const std::vector<std::string> &args/* = std::vector<std::string>()*/)
{
  const auto pwd_container = get_and_verify_password();
  if (pwd_container)
  {
    parse_bool_and_use(args[1], [&](bool r) {
      m_wallet->auto_low_priority(r);
      m_wallet->rewrite(m_wallet_file, pwd_container->password());
    });
  }
  return true;
}

bool simple_wallet::set_segregate_pre_fork_outputs(const std::vector<std::string> &args/* = std::vector<std::string>()*/)
{
  const auto pwd_container = get_and_verify_password();
  if (pwd_container)
  {
    parse_bool_and_use(args[1], [&](bool r) {
      m_wallet->segregate_pre_fork_outputs(r);
      m_wallet->rewrite(m_wallet_file, pwd_container->password());
    });
  }
  return true;
}

bool simple_wallet::set_key_reuse_mitigation2(const std::vector<std::string> &args/* = std::vector<std::string>()*/)
{
  const auto pwd_container = get_and_verify_password();
  if (pwd_container)
  {
    parse_bool_and_use(args[1], [&](bool r) {
      m_wallet->key_reuse_mitigation2(r);
      m_wallet->rewrite(m_wallet_file, pwd_container->password());
    });
  }
  return true;
}

bool simple_wallet::set_subaddress_lookahead(const std::vector<std::string> &args/* = std::vector<std::string>()*/)
{
  const auto pwd_container = get_and_verify_password();
  if (pwd_container)
  {
    auto lookahead = parse_subaddress_lookahead(args[1]);
    if (lookahead)
    {
      m_wallet->set_subaddress_lookahead(lookahead->first, lookahead->second);
      m_wallet->rewrite(m_wallet_file, pwd_container->password());
    }
  }
  return true;
}

bool simple_wallet::set_segregation_height(const std::vector<std::string> &args/* = std::vector<std::string>()*/)
{
  const auto pwd_container = get_and_verify_password();
  if (pwd_container)
  {
    uint64_t height;
    if (!epee::string_tools::get_xtype_from_string(height, args[1]))
    {
      fail_msg_writer() << tr("Invalid height");
      return true;
    }
    m_wallet->segregation_height(height);
    m_wallet->rewrite(m_wallet_file, pwd_container->password());
  }
  return true;
}

bool simple_wallet::help(const std::vector<std::string> &args/* = std::vector<std::string>()*/)
{
  if(args.empty())
  {
    success_msg_writer() << get_commands_str();
  }
  else
  {
    success_msg_writer() << get_command_usage(args);
  }
  return true;
}

simple_wallet::simple_wallet()
  : m_allow_mismatched_daemon_version(false)
  , m_refresh_progress_reporter(*this)
  , m_idle_run(true)
  , m_auto_refresh_enabled(false)
  , m_auto_refresh_refreshing(false)
  , m_in_manual_refresh(false)
  , m_current_subaddress_account(0)
{
  m_cmd_binder.set_handler("start_mining",
                           boost::bind(&simple_wallet::start_mining, this, _1),
                           tr("start_mining [<number_of_threads>] [bg_mining] [ignore_battery]"),
                           tr("Start mining in the daemon (bg_mining and ignore_battery are optional booleans)."));
  m_cmd_binder.set_handler("stop_mining",
                           boost::bind(&simple_wallet::stop_mining, this, _1),
                           tr("Stop mining in the daemon."));
  m_cmd_binder.set_handler("set_daemon",
                           boost::bind(&simple_wallet::set_daemon, this, _1),
                           tr("set_daemon <host>[:<port>] [trusted|untrusted]"),
                           tr("Set another daemon to connect to."));
  m_cmd_binder.set_handler("save_bc",
                           boost::bind(&simple_wallet::save_bc, this, _1),
                           tr("Save the current blockchain data."));
  m_cmd_binder.set_handler("refresh",
                           boost::bind(&simple_wallet::refresh, this, _1),
                           tr("Synchronize the transactions and balance."));
  m_cmd_binder.set_handler("balance",
                           boost::bind(&simple_wallet::show_balance, this, _1),
                           tr("balance [detail]"),
                           tr("Show the wallet's balance of the currently selected account."));
  m_cmd_binder.set_handler("incoming_transfers",
                           boost::bind(&simple_wallet::show_incoming_transfers, this, _1),
                           tr("incoming_transfers [available|unavailable] [verbose] [index=<N1>[,<N2>[,...]]]"),
                           tr("Show the incoming transfers, all or filtered by availability and address index."));
  m_cmd_binder.set_handler("payments",
                           boost::bind(&simple_wallet::show_payments, this, _1),
                           tr("payments <PID_1> [<PID_2> ... <PID_N>]"),
                           tr("Show the payments for the given payment IDs."));
  m_cmd_binder.set_handler("bc_height",
                           boost::bind(&simple_wallet::show_blockchain_height, this, _1),
                           tr("Show the blockchain height."));
  m_cmd_binder.set_handler("transfer_original",
                           boost::bind(&simple_wallet::transfer, this, _1),
                           tr("transfer_original [index=<N1>[,<N2>,...]] [<priority>] <address> <amount> [<payment_id>]"),
                           tr("Transfer <amount> to <address> using an older transaction building algorithm. If the parameter \"index=<N1>[,<N2>,...]\" is specified, the wallet uses outputs received by addresses of those indices. If omitted, the wallet randomly chooses address indices to be used. In any case, it tries its best not to combine outputs across multiple addresses. <priority> is the priority of the transaction. The higher the priority, the higher the transaction fee. Valid values in priority order (from lowest to highest) are: unimportant, normal, elevated, priority. If omitted, the default value (see the command \"set priority\") is used. Multiple payments can be made at once by adding <address_2> <amount_2> etcetera (before the payment ID, if it's included)"));
  m_cmd_binder.set_handler("transfer", boost::bind(&simple_wallet::transfer_new, this, _1),
                           tr("transfer [index=<N1>[,<N2>,...]] [<priority>] <address> <amount> [<payment_id>]"),
                           tr("Transfer <amount> to <address>. If the parameter \"index=<N1>[,<N2>,...]\" is specified, the wallet uses outputs received by addresses of those indices. If omitted, the wallet randomly chooses address indices to be used. In any case, it tries its best not to combine outputs across multiple addresses. <priority> is the priority of the transaction. The higher the priority, the higher the transaction fee. Valid values in priority order (from lowest to highest) are: unimportant, normal, elevated, priority. If omitted, the default value (see the command \"set priority\") is used. Multiple payments can be made at once by adding <address_2> <amount_2> etcetera (before the payment ID, if it's included)"));
  m_cmd_binder.set_handler("locked_transfer",
                           boost::bind(&simple_wallet::locked_transfer, this, _1),
                           tr("locked_transfer [index=<N1>[,<N2>,...]] [<priority>] <addr> <amount> <lockblocks> [<payment_id>]"),
                           tr("Transfer <amount> to <address> and lock it for <lockblocks> (max. 1000000). If the parameter \"index=<N1>[,<N2>,...]\" is specified, the wallet uses outputs received by addresses of those indices. If omitted, the wallet randomly chooses address indices to be used. In any case, it tries its best not to combine outputs across multiple addresses. <priority> is the priority of the transaction. The higher the priority, the higher the transaction fee. Valid values in priority order (from lowest to highest) are: unimportant, normal, elevated, priority. If omitted, the default value (see the command \"set priority\") is used. Multiple payments can be made at once by adding <address_2> <amount_2> etcetera (before the payment ID, if it's included)"));
  m_cmd_binder.set_handler("locked_sweep_all",
                           boost::bind(&simple_wallet::locked_sweep_all, this, _1),
                           tr("locked_sweep_all [index=<N1>[,<N2>,...]] [<priority>] <address> <lockblocks> [<payment_id>]"),
                           tr("Send all unlocked balance to an address and lock it for <lockblocks> (max. 1000000). If the parameter \"index<N1>[,<N2>,...]\" is specified, the wallet sweeps outputs received by those address indices. If omitted, the wallet randomly chooses an address index to be used. In any case, it tries its best not to combine outputs across multiple addresses. <priority> is the priority of the sweep. The higher the priority, the higher the transaction fee. Valid values in priority order (from lowest to highest) are: unimportant, normal, elevated, priority. If omitted, the default value (see the command \"set priority\") is used."));
  m_cmd_binder.set_handler("register_service_node",
                           boost::bind(&simple_wallet::register_service_node, this, _1),
                           tr("register_service_node [index=<N1>[,<N2>,...]] [priority] [auto] <operator cut> <address1> <fraction1> [<address2> <fraction2> [...]] <expiration timestamp> <pubkey> <signature>"),
                           tr("Send <amount> to this wallet's main account, locked for the required staking time plus a small buffer. If the parameter \"index<N1>[,<N2>,...]\" is specified, the wallet stakes outputs received by those address indices. <priority> is the priority of the stake. The higher the priority, the higher the transaction fee. Valid values in priority order (from lowest to highest) are: unimportant, normal, elevated, priority. If omitted, the default value (see the command \"set priority\") is used."));
  m_cmd_binder.set_handler("stake",
                           boost::bind(&simple_wallet::stake, this, _1),
                           tr("stake [index=<N1>[,<N2>,...]] [priority] <service node pubkey> <address> <amount>"),
                           tr("Send <amount> to this wallet's main account, locked for the required staking time plus a small buffer. If the parameter \"index<N1>[,<N2>,...]\" is specified, the wallet stakes outputs received by those address indices. <priority> is the priority of the stake. The higher the priority, the higher the transaction fee. Valid values in priority order (from lowest to highest) are: unimportant, normal, elevated, priority. If omitted, the default value (see the command \"set priority\") is used."));
  m_cmd_binder.set_handler("sweep_unmixable",
                           boost::bind(&simple_wallet::sweep_unmixable, this, _1),
                           tr("Deprecated"));
  m_cmd_binder.set_handler("sweep_all", boost::bind(&simple_wallet::sweep_all, this, _1),
                           tr("sweep_all [index=<N1>[,<N2>,...]] [<priority>] <address> [<payment_id>]"),
                           tr("Send all unlocked balance to an address. If the parameter \"index<N1>[,<N2>,...]\" is specified, the wallet sweeps outputs received by those address indices. If omitted, the wallet randomly chooses an address index to be used."));
  m_cmd_binder.set_handler("sweep_below",
                           boost::bind(&simple_wallet::sweep_below, this, _1),
                           tr("sweep_below <amount_threshold> [index=<N1>[,<N2>,...]] [<priority>] <address> [<payment_id>]"),
                           tr("Send all unlocked outputs below the threshold to an address."));
  m_cmd_binder.set_handler("sweep_single",
                           boost::bind(&simple_wallet::sweep_single, this, _1),
                           tr("sweep_single [<priority>] <key_image> <address> [<payment_id>]"),
                           tr("Send a single output of the given key image to an address without change."));
  m_cmd_binder.set_handler("donate",
                           boost::bind(&simple_wallet::donate, this, _1),
                           tr("donate [index=<N1>[,<N2>,...]] [<priority>] <amount> [<payment_id>]"),
                           tr("Donation is not supported at the moment and does nothing."));
  m_cmd_binder.set_handler("sign_transfer",
                           boost::bind(&simple_wallet::sign_transfer, this, _1),
                           tr("sign_transfer [export_raw]"),
                           tr("Sign a transaction from a file. If the parameter \"export_raw\" is specified, transaction raw hex data suitable for the daemon RPC /sendrawtransaction is exported."));
  m_cmd_binder.set_handler("submit_transfer",
                           boost::bind(&simple_wallet::submit_transfer, this, _1),
                           tr("Submit a signed transaction from a file."));
  m_cmd_binder.set_handler("set_log",
                           boost::bind(&simple_wallet::set_log, this, _1),
                           tr("set_log <level>|{+,-,}<categories>"),
                           tr("Change the current log detail (level must be <0-4>)."));
  m_cmd_binder.set_handler("account",
                           boost::bind(&simple_wallet::account, this, _1),
                           tr("account\n"
                            "  account new <label text with white spaces allowed>\n"
                            "  account switch <index> \n"
                            "  account label <index> <label text with white spaces allowed>\n"
                            "  account tag <tag_name> <account_index_1> [<account_index_2> ...]\n"
                            "  account untag <account_index_1> [<account_index_2> ...]\n"
                            "  account tag_description <tag_name> <description>"),
                           tr("If no arguments are specified, the wallet shows all the existing accounts along with their balances.\n"
                              "If the \"new\" argument is specified, the wallet creates a new account with its label initialized by the provided label text (which can be empty).\n"
                              "If the \"switch\" argument is specified, the wallet switches to the account specified by <index>.\n"
                              "If the \"label\" argument is specified, the wallet sets the label of the account specified by <index> to the provided label text.\n"
                              "If the \"tag\" argument is specified, a tag <tag_name> is assigned to the specified accounts <account_index_1>, <account_index_2>, ....\n"
                              "If the \"untag\" argument is specified, the tags assigned to the specified accounts <account_index_1>, <account_index_2> ..., are removed.\n"
                              "If the \"tag_description\" argument is specified, the tag <tag_name> is assigned an arbitrary text <description>."));
  m_cmd_binder.set_handler("address",
                           boost::bind(&simple_wallet::print_address, this, _1),
                           tr("address [ new <label text with white spaces allowed> | all | <index_min> [<index_max>] | label <index> <label text with white spaces allowed>]"),
                           tr("If no arguments are specified or <index> is specified, the wallet shows the default or specified address. If \"all\" is specified, the wallet shows all the existing addresses in the currently selected account. If \"new \" is specified, the wallet creates a new address with the provided label text (which can be empty). If \"label\" is specified, the wallet sets the label of the address specified by <index> to the provided label text."));
  m_cmd_binder.set_handler("integrated_address",
                           boost::bind(&simple_wallet::print_integrated_address, this, _1),
                           tr("integrated_address [<payment_id> | <address>]"),
                           tr("Encode a payment ID into an integrated address for the current wallet public address (no argument uses a random payment ID), or decode an integrated address to standard address and payment ID"));
  m_cmd_binder.set_handler("address_book",
                           boost::bind(&simple_wallet::address_book, this, _1),
                           tr("address_book [(add ((<address> [pid <id>])|<integrated address>) [<description possibly with whitespaces>])|(delete <index>)]"),
                           tr("Print all entries in the address book, optionally adding/deleting an entry to/from it."));
  m_cmd_binder.set_handler("save",
                           boost::bind(&simple_wallet::save, this, _1),
                           tr("Save the wallet data."));
  m_cmd_binder.set_handler("save_watch_only",
                           boost::bind(&simple_wallet::save_watch_only, this, _1),
                           tr("Save a watch-only keys file."));
  m_cmd_binder.set_handler("viewkey",
                           boost::bind(&simple_wallet::viewkey, this, _1),
                           tr("Display the private view key."));
  m_cmd_binder.set_handler("spendkey",
                           boost::bind(&simple_wallet::spendkey, this, _1),
                           tr("Display the private spend key."));
  m_cmd_binder.set_handler("seed",
                           boost::bind(&simple_wallet::seed, this, _1),
                           tr("Display the Electrum-style mnemonic seed"));
  m_cmd_binder.set_handler("set",
                           boost::bind(&simple_wallet::set_variable, this, _1),
                           tr("set <option> [<value>]"),
                           tr("Available options:\n "
                                  "seed language\n "
                                  "  Set the wallet's seed language.\n "
                                  "always-confirm-transfers <1|0>\n "
                                  "  Whether to confirm unsplit txes.\n "
                                  "print-ring-members <1|0>\n "
                                  "  Whether to print detailed information about ring members during confirmation.\n "
                                  "store-tx-info <1|0>\n "
                                  "  Whether to store outgoing tx info (destination address, payment ID, tx secret key) for future reference.\n "
                                  "auto-refresh <1|0>\n "
                                  "  Whether to automatically synchronize new blocks from the daemon.\n "
                                  "refresh-type <full|optimize-coinbase|no-coinbase|default>\n "
                                  "  Set the wallet's refresh behaviour.\n "
                                  "priority [0|1|2|3|4]\n "
                                  "  Set the fee to default/unimportant/normal/elevated/priority.\n "
                                  "confirm-missing-payment-id <1|0>\n "
                                  "ask-password <1|0>\n "
                                  "unit <loki|megarok|kilorok|rok>\n "
                                  "  Set the default loki (sub-)unit.\n "
                                  "min-outputs-count [n]\n "
                                  "  Try to keep at least that many outputs of value at least min-outputs-value.\n "
                                  "min-outputs-value [n]\n "
                                  "  Try to keep at least min-outputs-count outputs of at least that value.\n "
                                  "merge-destinations <1|0>\n "
                                  "  Whether to merge multiple payments to the same destination address.\n "
                                  "confirm-backlog <1|0>\n "
                                  "  Whether to warn if there is transaction backlog.\n "
                                  "confirm-backlog-threshold [n]\n "
                                  "  Set a threshold for confirm-backlog to only warn if the transaction backlog is greater than n blocks.\n "
                                  "refresh-from-block-height [n]\n "
                                  "  Set the height before which to ignore blocks.\n "
                                  "auto-low-priority <1|0>\n "
                                  "  Whether to automatically use the low priority fee level when it's safe to do so.\n "
                                  "segregate-pre-fork-outputs <1|0>\n "
                                  "  Set this if you intend to spend outputs on both Loki AND a key reusing fork.\n "
                                  "key-reuse-mitigation2 <1|0>\n "
                                  "  Set this if you are not sure whether you will spend on a key reusing Loki fork later.\n"
                                  "subaddress-lookahead <major>:<minor>\n "
                                  "  Set the lookahead sizes for the subaddress hash table.\n "
                                  "  Set this if you are not sure whether you will spend on a key reusing Loki fork later.\n "
                                  "segregation-height <n>\n "
                                  "  Set to the height of a key reusing fork you want to use, 0 to use default."));
  m_cmd_binder.set_handler("encrypted_seed",
                           boost::bind(&simple_wallet::encrypted_seed, this, _1),
                           tr("Display the encrypted Electrum-style mnemonic seed."));
  m_cmd_binder.set_handler("rescan_spent",
                           boost::bind(&simple_wallet::rescan_spent, this, _1),
                           tr("Rescan the blockchain for spent outputs."));
  m_cmd_binder.set_handler("get_tx_key",
                           boost::bind(&simple_wallet::get_tx_key, this, _1),
                           tr("get_tx_key <txid>"),
                           tr("Get the transaction key (r) for a given <txid>."));
  m_cmd_binder.set_handler("check_tx_key",
                           boost::bind(&simple_wallet::check_tx_key, this, _1),
                           tr("check_tx_key <txid> <txkey> <address>"),
                           tr("Check the amount going to <address> in <txid>."));
  m_cmd_binder.set_handler("get_tx_proof",
                           boost::bind(&simple_wallet::get_tx_proof, this, _1),
                           tr("get_tx_proof <txid> <address> [<message>]"),
                           tr("Generate a signature proving funds sent to <address> in <txid>, optionally with a challenge string <message>, using either the transaction secret key (when <address> is not your wallet's address) or the view secret key (otherwise), which does not disclose the secret key."));
  m_cmd_binder.set_handler("check_tx_proof",
                           boost::bind(&simple_wallet::check_tx_proof, this, _1),
                           tr("check_tx_proof <txid> <address> <signature_file> [<message>]"),
                           tr("Check the proof for funds going to <address> in <txid> with the challenge string <message> if any."));
  m_cmd_binder.set_handler("get_spend_proof",
                           boost::bind(&simple_wallet::get_spend_proof, this, _1),
                           tr("get_spend_proof <txid> [<message>]"),
                           tr("Generate a signature proving that you generated <txid> using the spend secret key, optionally with a challenge string <message>."));
  m_cmd_binder.set_handler("check_spend_proof",
                           boost::bind(&simple_wallet::check_spend_proof, this, _1),
                           tr("check_spend_proof <txid> <signature_file> [<message>]"),
                           tr("Check a signature proving that the signer generated <txid>, optionally with a challenge string <message>."));
  m_cmd_binder.set_handler("get_reserve_proof",
                           boost::bind(&simple_wallet::get_reserve_proof, this, _1),
                           tr("get_reserve_proof (all|<amount>) [<message>]"),
                           tr("Generate a signature proving that you own at least this much, optionally with a challenge string <message>.\n"
                              "If 'all' is specified, you prove the entire sum of all of your existing accounts' balances.\n"
                              "Otherwise, you prove the reserve of the smallest possible amount above <amount> available in your current account."));
  m_cmd_binder.set_handler("check_reserve_proof",
                           boost::bind(&simple_wallet::check_reserve_proof, this, _1),
                           tr("check_reserve_proof <address> <signature_file> [<message>]"),
                           tr("Check a signature proving that the owner of <address> holds at least this much, optionally with a challenge string <message>."));
  m_cmd_binder.set_handler("show_transfers",
                           boost::bind(&simple_wallet::show_transfers, this, _1),
                           tr("show_transfers [in|out|pending|failed|pool] [index=<N1>[,<N2>,...]] [<min_height> [<max_height>]]"),
                           tr("Show the incoming/outgoing transfers within an optional height range."));
   m_cmd_binder.set_handler("export_transfers",
                           boost::bind(&simple_wallet::export_transfers, this, _1),
                           tr("export_transfers [index=<N1>[,<N2>,...]] [<min_height> [<max_height>]] [output=<filepath>]"),
                           tr("Export to CSV the incoming/outgoing transfers within an optional height range."));
  m_cmd_binder.set_handler("unspent_outputs",
                           boost::bind(&simple_wallet::unspent_outputs, this, _1),
                           tr("unspent_outputs [index=<N1>[,<N2>,...]] [<min_amount> [<max_amount>]]"),
                           tr("Show the unspent outputs of a specified address within an optional amount range."));
  m_cmd_binder.set_handler("rescan_bc",
                           boost::bind(&simple_wallet::rescan_blockchain, this, _1),
                           tr("Rescan the blockchain from scratch."));
  m_cmd_binder.set_handler("set_tx_note",
                           boost::bind(&simple_wallet::set_tx_note, this, _1),
                           tr("set_tx_note <txid> [free text note]"),
                           tr("Set an arbitrary string note for a <txid>."));
  m_cmd_binder.set_handler("get_tx_note",
                           boost::bind(&simple_wallet::get_tx_note, this, _1),
                           tr("get_tx_note <txid>"),
                           tr("Get a string note for a txid."));
  m_cmd_binder.set_handler("set_description",
                           boost::bind(&simple_wallet::set_description, this, _1),
                           tr("set_description [free text note]"),
                           tr("Set an arbitrary description for the wallet."));
  m_cmd_binder.set_handler("get_description",
                           boost::bind(&simple_wallet::get_description, this, _1),
                           tr("Get the description of the wallet."));
  m_cmd_binder.set_handler("status",
                           boost::bind(&simple_wallet::status, this, _1),
                           tr("Show the wallet's status."));
  m_cmd_binder.set_handler("wallet_info",
                           boost::bind(&simple_wallet::wallet_info, this, _1),
                           tr("Show the wallet's information."));
  m_cmd_binder.set_handler("sign",
                           boost::bind(&simple_wallet::sign, this, _1),
                           tr("sign <file>"),
                           tr("Sign the contents of a file."));
  m_cmd_binder.set_handler("verify",
                           boost::bind(&simple_wallet::verify, this, _1),
                           tr("verify <filename> <address> <signature>"),
                           tr("Verify a signature on the contents of a file."));
  m_cmd_binder.set_handler("export_key_images",
                           boost::bind(&simple_wallet::export_key_images, this, _1),
                           tr("export_key_images <file>"),
                           tr("Export a signed set of key images to a <file>."));
  m_cmd_binder.set_handler("import_key_images",
                           boost::bind(&simple_wallet::import_key_images, this, _1),
                           tr("import_key_images <file>"),
                           tr("Import a signed key images list and verify their spent status."));
  m_cmd_binder.set_handler("export_outputs",
                           boost::bind(&simple_wallet::export_outputs, this, _1),
                           tr("export_outputs <file>"),
                           tr("Export a set of outputs owned by this wallet."));
  m_cmd_binder.set_handler("import_outputs",
                           boost::bind(&simple_wallet::import_outputs, this, _1),
                           tr("import_outputs <file>"),
                           tr("Import a set of outputs owned by this wallet."));
  m_cmd_binder.set_handler("show_transfer",
                           boost::bind(&simple_wallet::show_transfer, this, _1),
                           tr("show_transfer <txid>"),
                           tr("Show information about a transfer to/from this address."));
  m_cmd_binder.set_handler("password",
                           boost::bind(&simple_wallet::change_password, this, _1),
                           tr("Change the wallet's password."));
  m_cmd_binder.set_handler("payment_id",
                           boost::bind(&simple_wallet::payment_id, this, _1),
                           tr("Generate a new random full size payment id. These will be unencrypted on the blockchain, see integrated_address for encrypted short payment ids."));
  m_cmd_binder.set_handler("fee",
                           boost::bind(&simple_wallet::print_fee_info, this, _1),
                           tr("Print the information about the current fee and transaction backlog."));
  m_cmd_binder.set_handler("prepare_multisig", boost::bind(&simple_wallet::prepare_multisig, this, _1),
                           tr("Export data needed to create a multisig wallet"));
  m_cmd_binder.set_handler("make_multisig", boost::bind(&simple_wallet::make_multisig, this, _1),
                           tr("make_multisig <threshold> <string1> [<string>...]"),
                           tr("Turn this wallet into a multisig wallet"));
  m_cmd_binder.set_handler("finalize_multisig",
                           boost::bind(&simple_wallet::finalize_multisig, this, _1),
                           tr("finalize_multisig <string> [<string>...]"),
                           tr("Turn this wallet into a multisig wallet, extra step for N-1/N wallets"));
  m_cmd_binder.set_handler("export_multisig_info",
                           boost::bind(&simple_wallet::export_multisig, this, _1),
                           tr("export_multisig_info <filename>"),
                           tr("Export multisig info for other participants"));
  m_cmd_binder.set_handler("import_multisig_info",
                           boost::bind(&simple_wallet::import_multisig, this, _1),
                           tr("import_multisig_info <filename> [<filename>...]"),
                           tr("Import multisig info from other participants"));
  m_cmd_binder.set_handler("sign_multisig",
                           boost::bind(&simple_wallet::sign_multisig, this, _1),
                           tr("sign_multisig <filename>"),
                           tr("Sign a multisig transaction from a file"));
  m_cmd_binder.set_handler("submit_multisig",
                           boost::bind(&simple_wallet::submit_multisig, this, _1),
                           tr("submit_multisig <filename>"),
                           tr("Submit a signed multisig transaction from a file"));
  m_cmd_binder.set_handler("export_raw_multisig_tx",
                           boost::bind(&simple_wallet::export_raw_multisig, this, _1),
                           tr("export_raw_multisig_tx <filename>"),
                           tr("Export a signed multisig transaction to a file"));
  m_cmd_binder.set_handler("print_ring",
                           boost::bind(&simple_wallet::print_ring, this, _1),
                           tr("print_ring <key_image> | <txid>"),
                           tr("Print the ring(s) used to spend a given key image or transaction (if the ring size is > 1)"));
  m_cmd_binder.set_handler("set_ring",
                           boost::bind(&simple_wallet::set_ring, this, _1),
                           tr("set_ring <filename> | ( <key_image> absolute|relative <index> [<index>...] )"),
                           tr("Set the ring used for a given key image, so it can be reused in a fork"));
  m_cmd_binder.set_handler("save_known_rings",
                           boost::bind(&simple_wallet::save_known_rings, this, _1),
                           tr("save_known_rings"),
                           tr("Save known rings to the shared rings database"));
  m_cmd_binder.set_handler("blackball",
                           boost::bind(&simple_wallet::blackball, this, _1),
                           tr("blackball <output public key> | <filename> [add]"),
                           tr("Blackball output(s) so they never get selected as fake outputs in a ring"));
  m_cmd_binder.set_handler("unblackball",
                           boost::bind(&simple_wallet::unblackball, this, _1),
                           tr("unblackball <output public key>"),
                           tr("Unblackballs an output so it may get selected as a fake output in a ring"));
  m_cmd_binder.set_handler("blackballed",
                           boost::bind(&simple_wallet::blackballed, this, _1),
                           tr("blackballed <output public key>"),
                           tr("Checks whether an output is blackballed"));
  m_cmd_binder.set_handler("version",
                           boost::bind(&simple_wallet::version, this, _1),
                           tr("version"),
                           tr("Returns version information"));
  m_cmd_binder.set_handler("help",
                           boost::bind(&simple_wallet::help, this, _1),
                           tr("help [<command>]"),
                           tr("Show the help section or the documentation about a <command>."));
}
//----------------------------------------------------------------------------------------------------
bool simple_wallet::set_variable(const std::vector<std::string> &args)
{
  if (args.empty())
  {
    std::string seed_language = m_wallet->get_seed_language();
    if (m_use_english_language_names)
      seed_language = crypto::ElectrumWords::get_english_name_for(seed_language);
    success_msg_writer() << "seed = " << seed_language;
    success_msg_writer() << "always-confirm-transfers = " << m_wallet->always_confirm_transfers();
    success_msg_writer() << "print-ring-members = " << m_wallet->print_ring_members();
    success_msg_writer() << "store-tx-info = " << m_wallet->store_tx_info();
    success_msg_writer() << "auto-refresh = " << m_wallet->auto_refresh();
    success_msg_writer() << "refresh-type = " << get_refresh_type_name(m_wallet->get_refresh_type());
    success_msg_writer() << "priority = " << m_wallet->get_default_priority();
    success_msg_writer() << "confirm-missing-payment-id = " << m_wallet->confirm_missing_payment_id();
    success_msg_writer() << "ask-password = " << m_wallet->ask_password();
    success_msg_writer() << "unit = " << cryptonote::get_unit(cryptonote::get_default_decimal_point());
    success_msg_writer() << "min-outputs-count = " << m_wallet->get_min_output_count();
    success_msg_writer() << "min-outputs-value = " << cryptonote::print_money(m_wallet->get_min_output_value());
    success_msg_writer() << "merge-destinations = " << m_wallet->merge_destinations();
    success_msg_writer() << "confirm-backlog = " << m_wallet->confirm_backlog();
    success_msg_writer() << "confirm-backlog-threshold = " << m_wallet->get_confirm_backlog_threshold();
    success_msg_writer() << "confirm-export-overwrite = " << m_wallet->confirm_export_overwrite();
    success_msg_writer() << "refresh-from-block-height = " << m_wallet->get_refresh_from_block_height();
    success_msg_writer() << "auto-low-priority = " << m_wallet->auto_low_priority();
    success_msg_writer() << "segregate-pre-fork-outputs = " << m_wallet->segregate_pre_fork_outputs();
    success_msg_writer() << "key-reuse-mitigation2 = " << m_wallet->key_reuse_mitigation2();
    const std::pair<size_t, size_t> lookahead = m_wallet->get_subaddress_lookahead();
    success_msg_writer() << "subaddress-lookahead = " << lookahead.first << ":" << lookahead.second;
    success_msg_writer() << "segregation-height = " << m_wallet->segregation_height();
    return true;
  }
  else
  {

#define CHECK_SIMPLE_VARIABLE(name, f, help) do \
  if (args[0] == name) { \
    if (args.size() <= 1) \
    { \
      fail_msg_writer() << "set " << #name << ": " << tr("needs an argument") << " (" << help << ")"; \
      return true; \
    } \
    else \
    { \
      f(args); \
      return true; \
    } \
  } while(0)

    if (args[0] == "seed")
    {
      if (args.size() == 1)
      {
        fail_msg_writer() << tr("set seed: needs an argument. available options: language");
        return true;
      }
      else if (args[1] == "language")
      {
        seed_set_language(args);
        return true;
      }
    }
    CHECK_SIMPLE_VARIABLE("always-confirm-transfers", set_always_confirm_transfers, tr("0 or 1"));
    CHECK_SIMPLE_VARIABLE("print-ring-members", set_print_ring_members, tr("0 or 1"));
    CHECK_SIMPLE_VARIABLE("store-tx-info", set_store_tx_info, tr("0 or 1"));
    CHECK_SIMPLE_VARIABLE("auto-refresh", set_auto_refresh, tr("0 or 1"));
    CHECK_SIMPLE_VARIABLE("refresh-type", set_refresh_type, tr("full (slowest, no assumptions); optimize-coinbase (fast, assumes the whole coinbase is paid to a single address); no-coinbase (fastest, assumes we receive no coinbase transaction), default (same as optimize-coinbase)"));
    CHECK_SIMPLE_VARIABLE("priority", set_default_priority, tr("0, 1, 2, 3, or 4"));
    CHECK_SIMPLE_VARIABLE("confirm-missing-payment-id", set_confirm_missing_payment_id, tr("0 or 1"));
    CHECK_SIMPLE_VARIABLE("ask-password", set_ask_password, tr("0 or 1"));
    CHECK_SIMPLE_VARIABLE("unit", set_unit, tr("loki, megarok, kilorok, rok"));
    CHECK_SIMPLE_VARIABLE("min-outputs-count", set_min_output_count, tr("unsigned integer"));
    CHECK_SIMPLE_VARIABLE("min-outputs-value", set_min_output_value, tr("amount"));
    CHECK_SIMPLE_VARIABLE("merge-destinations", set_merge_destinations, tr("0 or 1"));
    CHECK_SIMPLE_VARIABLE("confirm-backlog", set_confirm_backlog, tr("0 or 1"));
    CHECK_SIMPLE_VARIABLE("confirm-backlog-threshold", set_confirm_backlog_threshold, tr("unsigned integer"));
    CHECK_SIMPLE_VARIABLE("confirm-export-overwrite", set_confirm_export_overwrite, tr("0 or 1"));
    CHECK_SIMPLE_VARIABLE("refresh-from-block-height", set_refresh_from_block_height, tr("block height"));
    CHECK_SIMPLE_VARIABLE("auto-low-priority", set_auto_low_priority, tr("0 or 1"));
    CHECK_SIMPLE_VARIABLE("segregate-pre-fork-outputs", set_segregate_pre_fork_outputs, tr("0 or 1"));
    CHECK_SIMPLE_VARIABLE("key-reuse-mitigation2", set_key_reuse_mitigation2, tr("0 or 1"));
    CHECK_SIMPLE_VARIABLE("subaddress-lookahead", set_subaddress_lookahead, tr("<major>:<minor>"));
    CHECK_SIMPLE_VARIABLE("segregation-height", set_segregation_height, tr("unsigned integer"));
  }
  fail_msg_writer() << tr("set: unrecognized argument(s)");
  return true;
}

//----------------------------------------------------------------------------------------------------
bool simple_wallet::set_log(const std::vector<std::string> &args)
{
  if(args.size() > 1)
  {
    fail_msg_writer() << tr("usage: set_log <log_level_number_0-4> | <categories>");
    return true;
  }
  if(!args.empty())
  {
    uint16_t level = 0;
    if(epee::string_tools::get_xtype_from_string(level, args[0]))
    {
      if(4 < level)
      {
        fail_msg_writer() << tr("wrong number range, use: set_log <log_level_number_0-4> | <categories>");
        return true;
      }
      mlog_set_log_level(level);
    }
    else
    {
      mlog_set_log(args[0].c_str());
    }
  }
  
  success_msg_writer() << "New log categories: " << mlog_get_categories();
  return true;
}
//----------------------------------------------------------------------------------------------------
bool simple_wallet::ask_wallet_create_if_needed()
{
  LOG_PRINT_L3("simple_wallet::ask_wallet_create_if_needed() started");
  std::string wallet_path;
  std::string confirm_creation;
  bool wallet_name_valid = false;
  bool keys_file_exists;
  bool wallet_file_exists;

  do{
      LOG_PRINT_L3("User asked to specify wallet file name.");
      wallet_path = input_line(
        tr(m_restoring ? "Specify a new wallet file name for your restored wallet (e.g., MyWallet).\n"
        "Wallet file name (or Ctrl-C to quit): " :
        "Specify wallet file name (e.g., MyWallet). If the wallet doesn't exist, it will be created.\n"
        "Wallet file name (or Ctrl-C to quit): ")
      );
      if(std::cin.eof())
      {
        LOG_ERROR("Unexpected std::cin.eof() - Exited simple_wallet::ask_wallet_create_if_needed()");
        return false;
      }
      if(!tools::wallet2::wallet_valid_path_format(wallet_path))
      {
        fail_msg_writer() << tr("Wallet name not valid. Please try again or use Ctrl-C to quit.");
        wallet_name_valid = false;
      }
      else
      {
        tools::wallet2::wallet_exists(wallet_path, keys_file_exists, wallet_file_exists);
        LOG_PRINT_L3("wallet_path: " << wallet_path << "");
        LOG_PRINT_L3("keys_file_exists: " << std::boolalpha << keys_file_exists << std::noboolalpha
        << "  wallet_file_exists: " << std::boolalpha << wallet_file_exists << std::noboolalpha);

        if((keys_file_exists || wallet_file_exists) && (!m_generate_new.empty() || m_restoring))
        {
          fail_msg_writer() << tr("Attempting to generate or restore wallet, but specified file(s) exist.  Exiting to not risk overwriting.");
          return false;
        }
        if(wallet_file_exists && keys_file_exists) //Yes wallet, yes keys
        {
          success_msg_writer() << tr("Wallet and key files found, loading...");
          m_wallet_file = wallet_path;
          return true;
        }
        else if(!wallet_file_exists && keys_file_exists) //No wallet, yes keys
        {
          success_msg_writer() << tr("Key file found but not wallet file. Regenerating...");
          m_wallet_file = wallet_path;
          return true;
        }
        else if(wallet_file_exists && !keys_file_exists) //Yes wallet, no keys
        {
          fail_msg_writer() << tr("Key file not found. Failed to open wallet: ") << "\"" << wallet_path << "\". Exiting.";
          return false;
        }
        else if(!wallet_file_exists && !keys_file_exists) //No wallet, no keys
        {
          bool ok = true;
          if (!m_restoring)
          {
            message_writer() << tr("No wallet found with that name. Confirm creation of new wallet named: ") << wallet_path;
            confirm_creation = input_line(tr("(Y/Yes/N/No): "));
            if(std::cin.eof())
            {
              LOG_ERROR("Unexpected std::cin.eof() - Exited simple_wallet::ask_wallet_create_if_needed()");
              return false;
            }
            ok = command_line::is_yes(confirm_creation);
          }
          if (ok)
          {
            success_msg_writer() << tr("Generating new wallet...");
            m_generate_new = wallet_path;
            return true;
          }
        }
      }
    } while(!wallet_name_valid);

  LOG_ERROR("Failed out of do-while loop in ask_wallet_create_if_needed()");
  return false;
}

/*!
 * \brief Prints the seed with a nice message
 * \param seed seed to print
 */
void simple_wallet::print_seed(std::string seed)
{
  success_msg_writer(true) << "\n" << tr("NOTE: the following 25 words can be used to recover access to your wallet. "
    "Write them down and store them somewhere safe and secure. Please do not store them in "
    "your email or on file storage services outside of your immediate control.\n");
  boost::replace_nth(seed, " ", 15, "\n");
  boost::replace_nth(seed, " ", 7, "\n");
  // don't log
  std::cout << seed << std::endl;
}
//----------------------------------------------------------------------------------------------------
static bool might_be_partial_seed(std::string words)
{
  std::vector<std::string> seed;

  boost::algorithm::trim(words);
  boost::split(seed, words, boost::is_any_of(" "), boost::token_compress_on);
  return seed.size() < 24;
}
//----------------------------------------------------------------------------------------------------
bool simple_wallet::init(const boost::program_options::variables_map& vm)
{
  const bool testnet = tools::wallet2::has_testnet_option(vm);
  const bool stagenet = tools::wallet2::has_stagenet_option(vm);
  if (testnet && stagenet)
  {
    fail_msg_writer() << tr("Can't specify more than one of --testnet and --stagenet");
    return false;
  }
  const network_type nettype = testnet ? TESTNET : stagenet ? STAGENET : MAINNET;

  std::string multisig_keys;

  if (!handle_command_line(vm))
    return false;

  if((!m_generate_new.empty()) + (!m_wallet_file.empty()) + (!m_generate_from_device.empty()) + (!m_generate_from_view_key.empty()) + (!m_generate_from_spend_key.empty()) + (!m_generate_from_keys.empty()) + (!m_generate_from_multisig_keys.empty()) + (!m_generate_from_json.empty()) > 1)
  {
    fail_msg_writer() << tr("can't specify more than one of --generate-new-wallet=\"wallet_name\", --wallet-file=\"wallet_name\", --generate-from-view-key=\"wallet_name\", --generate-from-spend-key=\"wallet_name\", --generate-from-keys=\"wallet_name\", --generate-from-multisig-keys=\"wallet_name\", --generate-from-json=\"jsonfilename\" and --generate-from-device=\"wallet_name\"");
    return false;
  }
  else if (m_generate_new.empty() && m_wallet_file.empty() && m_generate_from_device.empty() && m_generate_from_view_key.empty() && m_generate_from_spend_key.empty() && m_generate_from_keys.empty() && m_generate_from_multisig_keys.empty() && m_generate_from_json.empty())
  {
    if(!ask_wallet_create_if_needed()) return false;
  }

  if (!m_generate_new.empty() || m_restoring)
  {
    if (!m_subaddress_lookahead.empty() && !parse_subaddress_lookahead(m_subaddress_lookahead))
      return false;

    std::string old_language;
    // check for recover flag.  if present, require electrum word list (only recovery option for now).
    if (m_restore_deterministic_wallet || m_restore_multisig_wallet)
    {
      if (m_non_deterministic)
      {
        fail_msg_writer() << tr("can't specify both --restore-deterministic-wallet or --restore-multisig-wallet and --non-deterministic");
        return false;
      }
      if (!m_wallet_file.empty())
      {
        if (m_restore_multisig_wallet)
          fail_msg_writer() << tr("--restore-multisig-wallet uses --generate-new-wallet, not --wallet-file");
        else
          fail_msg_writer() << tr("--restore-deterministic-wallet uses --generate-new-wallet, not --wallet-file");
        return false;
      }

      if (m_electrum_seed.empty())
      {
        if (m_restore_multisig_wallet)
        {
            const char *prompt = "Specify multisig seed: ";
            m_electrum_seed = input_line(prompt);
            if (std::cin.eof())
              return false;
            if (m_electrum_seed.empty())
            {
              fail_msg_writer() << tr("specify a recovery parameter with the --electrum-seed=\"multisig seed here\"");
              return false;
            }
        }
        else
        {
          m_electrum_seed = "";
          do
          {
            const char *prompt = m_electrum_seed.empty() ? "Specify Electrum seed: " : "Electrum seed continued: ";
            std::string electrum_seed = input_line(prompt);
            if (std::cin.eof())
              return false;
            if (electrum_seed.empty())
            {
              fail_msg_writer() << tr("specify a recovery parameter with the --electrum-seed=\"words list here\"");
              return false;
            }
            m_electrum_seed += electrum_seed + " ";
          } while (might_be_partial_seed(m_electrum_seed));
        }
      }

      if (m_restore_multisig_wallet)
      {
        if (!epee::string_tools::parse_hexstr_to_binbuff(m_electrum_seed, multisig_keys))
        {
          fail_msg_writer() << tr("Multisig seed failed verification");
          return false;
        }
      }
      else
      {
        if (!crypto::ElectrumWords::words_to_bytes(m_electrum_seed, m_recovery_key, old_language))
        {
          fail_msg_writer() << tr("Electrum-style word list failed verification");
          return false;
        }
      }

      auto pwd_container = password_prompter(tr("Enter seed encryption passphrase, empty if none"), false);
      if (std::cin.eof() || !pwd_container)
        return false;
      epee::wipeable_string seed_pass = pwd_container->password();
      if (!seed_pass.empty())
      {
        if (m_restore_multisig_wallet)
        {
          crypto::secret_key key;
          crypto::cn_slow_hash(seed_pass.data(), seed_pass.size(), (crypto::hash&)key);
          sc_reduce32((unsigned char*)key.data);
          multisig_keys = m_wallet->decrypt(multisig_keys, key, true);
        }
        else
          m_recovery_key = cryptonote::decrypt_key(m_recovery_key, seed_pass);
      }
    }
    if (!m_generate_from_view_key.empty())
    {
      m_wallet_file = m_generate_from_view_key;
      // parse address
      std::string address_string = input_line("Standard address: ");
      if (std::cin.eof())
        return false;
      if (address_string.empty()) {
        fail_msg_writer() << tr("No data supplied, cancelled");
        return false;
      }
      cryptonote::address_parse_info info;
      if(!get_account_address_from_str(info, nettype, address_string))
      {
          fail_msg_writer() << tr("failed to parse address");
          return false;
      }
      if (info.is_subaddress)
      {
        fail_msg_writer() << tr("This address is a subaddress which cannot be used here.");
        return false;
      }

      // parse view secret key
      std::string viewkey_string = input_line("View key: ");
      if (std::cin.eof())
        return false;
      if (viewkey_string.empty()) {
        fail_msg_writer() << tr("No data supplied, cancelled");
        return false;
      }
      cryptonote::blobdata viewkey_data;
      if(!epee::string_tools::parse_hexstr_to_binbuff(viewkey_string, viewkey_data) || viewkey_data.size() != sizeof(crypto::secret_key))
      {
        fail_msg_writer() << tr("failed to parse view key secret key");
        return false;
      }
      crypto::secret_key viewkey = *reinterpret_cast<const crypto::secret_key*>(viewkey_data.data());

      m_wallet_file=m_generate_from_view_key;

      // check the view key matches the given address
      crypto::public_key pkey;
      if (!crypto::secret_key_to_public_key(viewkey, pkey)) {
        fail_msg_writer() << tr("failed to verify view key secret key");
        return false;
      }
      if (info.address.m_view_public_key != pkey) {
        fail_msg_writer() << tr("view key does not match standard address");
        return false;
      }

      bool r = new_wallet(vm, info.address, boost::none, viewkey);
      CHECK_AND_ASSERT_MES(r, false, tr("account creation failed"));
    }
    else if (!m_generate_from_spend_key.empty())
    {
      m_wallet_file = m_generate_from_spend_key;
      // parse spend secret key
      std::string spendkey_string = input_line("Secret spend key: ");
      if (std::cin.eof())
        return false;
      if (spendkey_string.empty()) {
        fail_msg_writer() << tr("No data supplied, cancelled");
        return false;
      }
      if (!epee::string_tools::hex_to_pod(spendkey_string, m_recovery_key))
      {
        fail_msg_writer() << tr("failed to parse spend key secret key");
        return false;
      }
      bool r = new_wallet(vm, m_recovery_key, true, false, "");
      CHECK_AND_ASSERT_MES(r, false, tr("account creation failed"));
    }
    else if (!m_generate_from_keys.empty())
    {
      m_wallet_file = m_generate_from_keys;
      // parse address
      std::string address_string = input_line("Standard address: ");
      if (std::cin.eof())
        return false;
      if (address_string.empty()) {
        fail_msg_writer() << tr("No data supplied, cancelled");
        return false;
      }
      cryptonote::address_parse_info info;
      if(!get_account_address_from_str(info, nettype, address_string))
      {
          fail_msg_writer() << tr("failed to parse address");
          return false;
      }
      if (info.is_subaddress)
      {
        fail_msg_writer() << tr("This address is a subaddress which cannot be used here.");
        return false;
      }

      // parse spend secret key
      std::string spendkey_string = input_line("Secret spend key: ");
      if (std::cin.eof())
        return false;
      if (spendkey_string.empty()) {
        fail_msg_writer() << tr("No data supplied, cancelled");
        return false;
      }
      cryptonote::blobdata spendkey_data;
      if(!epee::string_tools::parse_hexstr_to_binbuff(spendkey_string, spendkey_data) || spendkey_data.size() != sizeof(crypto::secret_key))
      {
        fail_msg_writer() << tr("failed to parse spend key secret key");
        return false;
      }
      crypto::secret_key spendkey = *reinterpret_cast<const crypto::secret_key*>(spendkey_data.data());

      // parse view secret key
      std::string viewkey_string = input_line("Secret view key: ");
      if (std::cin.eof())
        return false;
      if (viewkey_string.empty()) {
        fail_msg_writer() << tr("No data supplied, cancelled");
        return false;
      }
      cryptonote::blobdata viewkey_data;
      if(!epee::string_tools::parse_hexstr_to_binbuff(viewkey_string, viewkey_data) || viewkey_data.size() != sizeof(crypto::secret_key))
      {
        fail_msg_writer() << tr("failed to parse view key secret key");
        return false;
      }
      crypto::secret_key viewkey = *reinterpret_cast<const crypto::secret_key*>(viewkey_data.data());

      m_wallet_file=m_generate_from_keys;

      // check the spend and view keys match the given address
      crypto::public_key pkey;
      if (!crypto::secret_key_to_public_key(spendkey, pkey)) {
        fail_msg_writer() << tr("failed to verify spend key secret key");
        return false;
      }
      if (info.address.m_spend_public_key != pkey) {
        fail_msg_writer() << tr("spend key does not match standard address");
        return false;
      }
      if (!crypto::secret_key_to_public_key(viewkey, pkey)) {
        fail_msg_writer() << tr("failed to verify view key secret key");
        return false;
      }
      if (info.address.m_view_public_key != pkey) {
        fail_msg_writer() << tr("view key does not match standard address");
        return false;
      }
      bool r = new_wallet(vm, info.address, spendkey, viewkey);
      CHECK_AND_ASSERT_MES(r, false, tr("account creation failed"));
    }
    
    // Asks user for all the data required to merge secret keys from multisig wallets into one master wallet, which then gets full control of the multisig wallet. The resulting wallet will be the same as any other regular wallet.
    else if (!m_generate_from_multisig_keys.empty())
    {
      m_wallet_file = m_generate_from_multisig_keys;
      unsigned int multisig_m;
      unsigned int multisig_n;
      
      // parse multisig type
      std::string multisig_type_string = input_line("Multisig type (input as M/N with M <= N and M > 1): ");
      if (std::cin.eof())
        return false;
      if (multisig_type_string.empty())
      {
        fail_msg_writer() << tr("No data supplied, cancelled");
        return false;
      }
      if (sscanf(multisig_type_string.c_str(), "%u/%u", &multisig_m, &multisig_n) != 2)
      {
        fail_msg_writer() << tr("Error: expected M/N, but got: ") << multisig_type_string;
        return false;
      }
      if (multisig_m <= 1 || multisig_m > multisig_n)
      {
        fail_msg_writer() << tr("Error: expected N > 1 and N <= M, but got: ") << multisig_type_string;
        return false;
      }
      if (multisig_m != multisig_n)
      {
        fail_msg_writer() << tr("Error: M/N is currently unsupported. ");
        return false;
      }      
      message_writer() << boost::format(tr("Generating master wallet from %u of %u multisig wallet keys")) % multisig_m % multisig_n;
      
      // parse multisig address
      std::string address_string = input_line("Multisig wallet address: ");
      if (std::cin.eof())
        return false;
      if (address_string.empty()) {
        fail_msg_writer() << tr("No data supplied, cancelled");
        return false;
      }
      cryptonote::address_parse_info info;
      if(!get_account_address_from_str(info, nettype, address_string))
      {
          fail_msg_writer() << tr("failed to parse address");
          return false;
      }
      
      // parse secret view key
      std::string viewkey_string = input_line("Secret view key: ");
      if (std::cin.eof())
        return false;
      if (viewkey_string.empty())
      {
        fail_msg_writer() << tr("No data supplied, cancelled");
        return false;
      }
      cryptonote::blobdata viewkey_data;
      if(!epee::string_tools::parse_hexstr_to_binbuff(viewkey_string, viewkey_data) || viewkey_data.size() != sizeof(crypto::secret_key))
      {
        fail_msg_writer() << tr("failed to parse secret view key");
        return false;
      }
      crypto::secret_key viewkey = *reinterpret_cast<const crypto::secret_key*>(viewkey_data.data());
      
      // check that the view key matches the given address
      crypto::public_key pkey;
      if (!crypto::secret_key_to_public_key(viewkey, pkey))
      {
        fail_msg_writer() << tr("failed to verify secret view key");
        return false;
      }
      if (info.address.m_view_public_key != pkey)
      {
        fail_msg_writer() << tr("view key does not match standard address");
        return false;
      }
      
      // parse multisig spend keys
      crypto::secret_key spendkey;
      // parsing N/N
      if(multisig_m == multisig_n)
      {
        std::vector<crypto::secret_key> multisig_secret_spendkeys(multisig_n);
        std::string spendkey_string;
        cryptonote::blobdata spendkey_data;
        // get N secret spend keys from user
        for(unsigned int i=0; i<multisig_n; ++i)
        {
          spendkey_string = input_line(tr((boost::format(tr("Secret spend key (%u of %u):")) % (i+1) % multisig_m).str().c_str()));
          if (std::cin.eof())
            return false;
          if (spendkey_string.empty())
          {
            fail_msg_writer() << tr("No data supplied, cancelled");
            return false;
          }
          if(!epee::string_tools::parse_hexstr_to_binbuff(spendkey_string, spendkey_data) || spendkey_data.size() != sizeof(crypto::secret_key))
          {
            fail_msg_writer() << tr("failed to parse spend key secret key");
            return false;
          }
          multisig_secret_spendkeys[i] = *reinterpret_cast<const crypto::secret_key*>(spendkey_data.data());
        }
        
        // sum the spend keys together to get the master spend key
        spendkey = multisig_secret_spendkeys[0];
        for(unsigned int i=1; i<multisig_n; ++i)
          sc_add(reinterpret_cast<unsigned char*>(&spendkey), reinterpret_cast<unsigned char*>(&spendkey), reinterpret_cast<unsigned char*>(&multisig_secret_spendkeys[i]));
      }
      // parsing M/N
      else
      {
        fail_msg_writer() << tr("Error: M/N is currently unsupported");
        return false;
      }
      
      // check that the spend key matches the given address
      if (!crypto::secret_key_to_public_key(spendkey, pkey))
      {
        fail_msg_writer() << tr("failed to verify spend key secret key");
        return false;
      }
      if (info.address.m_spend_public_key != pkey)
      {
        fail_msg_writer() << tr("spend key does not match standard address");
        return false;
      }
      
      // create wallet
      bool r = new_wallet(vm, info.address, spendkey, viewkey);
      CHECK_AND_ASSERT_MES(r, false, tr("account creation failed"));
    }
    
    else if (!m_generate_from_json.empty())
    {
      m_wallet_file = m_generate_from_json;
      try
      {
        m_wallet = tools::wallet2::make_from_json(vm, m_wallet_file, password_prompter);
      }
      catch (const std::exception &e)
      {
        fail_msg_writer() << e.what();
        return false;
      }
      if (!m_wallet)
        return false;
    }
    else if (!m_generate_from_device.empty())
    {
      m_wallet_file = m_generate_from_device;
      // create wallet
      bool r = new_wallet(vm, "Ledger");
      CHECK_AND_ASSERT_MES(r, false, tr("account creation failed"));
      // if no block_height is specified, assume its a new account and start it "now"
      if(m_wallet->get_refresh_from_block_height() == 0) {
        {
          tools::scoped_message_writer wrt = tools::msg_writer();
          wrt << tr("No restore height is specified.");
          wrt << tr("Assumed you are creating a new account, restore will be done from current estimated blockchain height.");
          wrt << tr("Use --restore-height if you want to restore an already setup account from a specific height");
        }
        std::string confirm = input_line(tr("Is this okay?  (Y/Yes/N/No): "));
        if (std::cin.eof() || !command_line::is_yes(confirm))
          CHECK_AND_ASSERT_MES(false, false, tr("account creation aborted"));

        m_wallet->set_refresh_from_block_height(m_wallet->estimate_blockchain_height()-1);
        m_wallet->explicit_refresh_from_block_height(true);
        m_restore_height = m_wallet->get_refresh_from_block_height();
      }
    }
    else
    {
      if (m_generate_new.empty()) {
        fail_msg_writer() << tr("specify a wallet path with --generate-new-wallet (not --wallet-file)");
        return false;
      }
      m_wallet_file = m_generate_new;
      bool r;
      if (m_restore_multisig_wallet)
        r = new_wallet(vm, multisig_keys, old_language);
      else
        r = new_wallet(vm, m_recovery_key, m_restore_deterministic_wallet, m_non_deterministic, old_language);
      CHECK_AND_ASSERT_MES(r, false, tr("account creation failed"));
    }

    if (m_restoring && m_generate_from_json.empty() && m_generate_from_device.empty())
    {
      m_wallet->explicit_refresh_from_block_height(!command_line::is_arg_defaulted(vm, arg_restore_height));
    }
    if (!m_wallet->explicit_refresh_from_block_height() && m_restoring)
    {
      uint32_t version;
      bool connected = try_connect_to_daemon(false, &version);
      while (true)
      {
        std::string heightstr;
        if (!connected || version < MAKE_CORE_RPC_VERSION(1, 6))
          heightstr = input_line("Restore from specific blockchain height (optional, default 0): ");
        else
          heightstr = input_line("Restore from specific blockchain height (optional, default 0),\nor alternatively from specific date (YYYY-MM-DD): ");
        if (std::cin.eof())
          return false;
        if (heightstr.empty())
        {
          m_restore_height = 0;
          break;
        }
        try
        {
          m_restore_height = boost::lexical_cast<uint64_t>(heightstr);
          break;
        }
        catch (const boost::bad_lexical_cast &)
        {
          if (!connected || version < MAKE_CORE_RPC_VERSION(1, 6))
          {
            fail_msg_writer() << tr("bad m_restore_height parameter: ") << heightstr;
            continue;
          }
          if (heightstr.size() != 10 || heightstr[4] != '-' || heightstr[7] != '-')
          {
            fail_msg_writer() << tr("date format must be YYYY-MM-DD");
            continue;
          }
          uint16_t year;
          uint8_t month;  // 1, 2, ..., 12
          uint8_t day;    // 1, 2, ..., 31
          try
          {
            year  = boost::lexical_cast<uint16_t>(heightstr.substr(0,4));
            // lexical_cast<uint8_t> won't work because uint8_t is treated as character type
            month = boost::lexical_cast<uint16_t>(heightstr.substr(5,2));
            day   = boost::lexical_cast<uint16_t>(heightstr.substr(8,2));
            m_restore_height = m_wallet->get_blockchain_height_by_date(year, month, day);
            success_msg_writer() << tr("Restore height is: ") << m_restore_height;
            std::string confirm = input_line(tr("Is this okay?  (Y/Yes/N/No): "));
            if (std::cin.eof())
              return false;
            if(command_line::is_yes(confirm))
              break;
          }
          catch (const boost::bad_lexical_cast &)
          {
            fail_msg_writer() << tr("bad m_restore_height parameter: ") << heightstr;
          }
          catch (const std::runtime_error& e)
          {
            fail_msg_writer() << e.what();
          }
        }
      }
    }
    if (m_restoring)
    {
      uint64_t estimate_height = m_wallet->estimate_blockchain_height();
      if (m_restore_height >= estimate_height)
      {
        success_msg_writer() << tr("Restore height ") << m_restore_height << (" is not yet reached. The current estimated height is ") << estimate_height;
        std::string confirm = input_line(tr("Still apply restore height?  (Y/Yes/N/No): "));
        if (std::cin.eof() || command_line::is_no(confirm))
          m_restore_height = 0;
      }
      m_wallet->set_refresh_from_block_height(m_restore_height);
    }
  }
  else
  {
    assert(!m_wallet_file.empty());
    if (!m_subaddress_lookahead.empty())
    {
      fail_msg_writer() << tr("can't specify --subaddress-lookahead and --wallet-file at the same time");
      return false;
    }
    bool r = open_wallet(vm);
    CHECK_AND_ASSERT_MES(r, false, tr("failed to open account"));
  }
  if (!m_wallet)
  {
    fail_msg_writer() << tr("wallet is null");
    return false;
  }

  // set --trusted-daemon if local and not overridden
  if (!m_trusted_daemon)
  {
    try
    {
      if (tools::is_local_address(m_wallet->get_daemon_address()))
      {
        MINFO(tr("Daemon is local, assuming trusted"));
        m_trusted_daemon = true;
      }
    }
    catch (const std::exception &e) { }
  }

  if (!is_daemon_trusted())
    message_writer() << (boost::format(tr("Warning: using an untrusted daemon at %s, privacy will be lessened")) % m_wallet->get_daemon_address()).str();

  if (m_wallet->get_ring_database().empty())
    fail_msg_writer() << tr("Failed to initialize ring database: privacy enhancing features will be inactive");

  m_wallet->callback(this);

  return true;
}
//----------------------------------------------------------------------------------------------------
bool simple_wallet::deinit()
{
  if (!m_wallet.get())
    return true;

  return close_wallet();
}
//----------------------------------------------------------------------------------------------------
bool simple_wallet::handle_command_line(const boost::program_options::variables_map& vm)
{
  m_wallet_file                   = command_line::get_arg(vm, arg_wallet_file);
  m_generate_new                  = command_line::get_arg(vm, arg_generate_new_wallet);
  m_generate_from_device          = command_line::get_arg(vm, arg_generate_from_device);
  m_generate_from_view_key        = command_line::get_arg(vm, arg_generate_from_view_key);
  m_generate_from_spend_key       = command_line::get_arg(vm, arg_generate_from_spend_key);
  m_generate_from_keys            = command_line::get_arg(vm, arg_generate_from_keys);
  m_generate_from_multisig_keys   = command_line::get_arg(vm, arg_generate_from_multisig_keys);
  m_generate_from_json            = command_line::get_arg(vm, arg_generate_from_json);
  m_mnemonic_language             = command_line::get_arg(vm, arg_mnemonic_language);
  m_electrum_seed                 = command_line::get_arg(vm, arg_electrum_seed);
  m_restore_deterministic_wallet  = command_line::get_arg(vm, arg_restore_deterministic_wallet);
  m_restore_multisig_wallet       = command_line::get_arg(vm, arg_restore_multisig_wallet);
  m_non_deterministic             = command_line::get_arg(vm, arg_non_deterministic);
  if (!command_line::is_arg_defaulted(vm, arg_trusted_daemon) || !command_line::is_arg_defaulted(vm, arg_untrusted_daemon))
    m_trusted_daemon = command_line::get_arg(vm, arg_trusted_daemon) && !command_line::get_arg(vm, arg_untrusted_daemon);
  if (!command_line::is_arg_defaulted(vm, arg_trusted_daemon) && !command_line::is_arg_defaulted(vm, arg_untrusted_daemon))
    message_writer() << tr("--trusted-daemon and --untrusted-daemon are both seen, assuming untrusted");
  m_allow_mismatched_daemon_version = command_line::get_arg(vm, arg_allow_mismatched_daemon_version);
  m_restore_height                = command_line::get_arg(vm, arg_restore_height);
  m_do_not_relay                  = command_line::get_arg(vm, arg_do_not_relay);
  m_subaddress_lookahead          = command_line::get_arg(vm, arg_subaddress_lookahead);
  m_use_english_language_names    = command_line::get_arg(vm, arg_use_english_language_names);
  m_restoring                     = !m_generate_from_view_key.empty() ||
                                    !m_generate_from_spend_key.empty() ||
                                    !m_generate_from_keys.empty() ||
                                    !m_generate_from_multisig_keys.empty() ||
                                    !m_generate_from_json.empty() ||
                                    !m_generate_from_device.empty() ||
                                    m_restore_deterministic_wallet ||
                                    m_restore_multisig_wallet;

  return true;
}
//----------------------------------------------------------------------------------------------------
bool simple_wallet::try_connect_to_daemon(bool silent, uint32_t* version)
{
  uint32_t version_ = 0;
  if (!version)
    version = &version_;
  if (!m_wallet->check_connection(version))
  {
    if (!silent)
      fail_msg_writer() << tr("wallet failed to connect to daemon: ") << m_wallet->get_daemon_address() << ". " <<
        tr("Daemon either is not started or wrong port was passed. "
        "Please make sure daemon is running or change the daemon address using the 'set_daemon' command.");
    return false;
  }
  if (!m_allow_mismatched_daemon_version && ((*version >> 16) != CORE_RPC_VERSION_MAJOR))
  {
    if (!silent)
      fail_msg_writer() << boost::format(tr("Daemon uses a different RPC major version (%u) than the wallet (%u): %s. Either update one of them, or use --allow-mismatched-daemon-version.")) % (*version>>16) % CORE_RPC_VERSION_MAJOR % m_wallet->get_daemon_address();
    return false;
  }
  return true;
}

/*!
 * \brief Gets the word seed language from the user.
 * 
 * User is asked to choose from a list of supported languages.
 * 
 * \return The chosen language.
 */
std::string simple_wallet::get_mnemonic_language()
{
  std::vector<std::string> language_list;
  std::string language_choice;
  int language_number = -1;
  crypto::ElectrumWords::get_language_list(language_list, m_use_english_language_names);
  std::cout << tr("List of available languages for your wallet's seed:") << std::endl;
  std::cout << tr("If your display freezes, exit blind with ^C, then run again with --use-english-language-names") << std::endl;
  int ii;
  std::vector<std::string>::iterator it;
  for (it = language_list.begin(), ii = 0; it != language_list.end(); it++, ii++)
  {
    std::cout << ii << " : " << *it << std::endl;
  }
  while (language_number < 0)
  {
    language_choice = input_line(tr("Enter the number corresponding to the language of your choice: "));
    if (std::cin.eof())
      return std::string();
    try
    {
      language_number = std::stoi(language_choice);
      if (!((language_number >= 0) && (static_cast<unsigned int>(language_number) < language_list.size())))
      {
        language_number = -1;
        fail_msg_writer() << tr("invalid language choice entered. Please try again.\n");
      }
    }
    catch (const std::exception &e)
    {
      fail_msg_writer() << tr("invalid language choice entered. Please try again.\n");
    }
  }
  return language_list[language_number];
}
//----------------------------------------------------------------------------------------------------
boost::optional<tools::password_container> simple_wallet::get_and_verify_password() const
{
  auto pwd_container = default_password_prompter(m_wallet_file.empty());
  if (!pwd_container)
    return boost::none;

  if (!m_wallet->verify_password(pwd_container->password()))
  {
    fail_msg_writer() << tr("invalid password");
    return boost::none;
  }
  return pwd_container;
}
//----------------------------------------------------------------------------------------------------
bool simple_wallet::new_wallet(const boost::program_options::variables_map& vm,
  const crypto::secret_key& recovery_key, bool recover, bool two_random, const std::string &old_language)
{
  auto rc = tools::wallet2::make_new(vm, password_prompter);
  m_wallet = std::move(rc.first);
  if (!m_wallet)
  {
    return false;
  }

  if (!m_subaddress_lookahead.empty())
  {
    auto lookahead = parse_subaddress_lookahead(m_subaddress_lookahead);
    assert(lookahead);
    m_wallet->set_subaddress_lookahead(lookahead->first, lookahead->second);
  }

  bool was_deprecated_wallet = m_restore_deterministic_wallet && ((old_language == crypto::ElectrumWords::old_language_name) ||
    crypto::ElectrumWords::get_is_old_style_seed(m_electrum_seed));

  std::string mnemonic_language = old_language;

  std::vector<std::string> language_list;
  crypto::ElectrumWords::get_language_list(language_list);
  if (mnemonic_language.empty() && std::find(language_list.begin(), language_list.end(), m_mnemonic_language) != language_list.end())
  {
    mnemonic_language = m_mnemonic_language;
  }

  // Ask for seed language if:
  // it's a deterministic wallet AND
  // a seed language is not already specified AND
  // (it is not a wallet restore OR if it was a deprecated wallet
  // that was earlier used before this restore)
  if ((!two_random) && (mnemonic_language.empty() || mnemonic_language == crypto::ElectrumWords::old_language_name) && (!m_restore_deterministic_wallet || was_deprecated_wallet))
  {
    if (was_deprecated_wallet)
    {
      // The user had used an older version of the wallet with old style mnemonics.
      message_writer(console_color_green, false) << "\n" << tr("You had been using "
        "a deprecated version of the wallet. Please use the new seed that we provide.\n");
    }
    mnemonic_language = get_mnemonic_language();
    if (mnemonic_language.empty())
      return false;
  }

  m_wallet->set_seed_language(mnemonic_language);

  bool create_address_file = command_line::get_arg(vm, arg_create_address_file);

  crypto::secret_key recovery_val;
  try
  {
    recovery_val = m_wallet->generate(m_wallet_file, std::move(rc.second).password(), recovery_key, recover, two_random, create_address_file);
    message_writer(console_color_white, true) << tr("Generated new wallet: ")
      << m_wallet->get_account().get_public_address_str(m_wallet->nettype());
    std::cout << tr("View key: ") << string_tools::pod_to_hex(m_wallet->get_account().get_keys().m_view_secret_key) << ENDL;
  }
  catch (const std::exception& e)
  {
    fail_msg_writer() << tr("failed to generate new wallet: ") << e.what();
    return false;
  }

  // convert rng value to electrum-style word list
  std::string electrum_words;

  crypto::ElectrumWords::bytes_to_words(recovery_val, electrum_words, mnemonic_language);

  success_msg_writer() <<
    "**********************************************************************\n" <<
    tr("Your wallet has been generated!\n"
    "To start synchronizing with the daemon, use the \"refresh\" command.\n"
    "Use the \"help\" command to see the list of available commands.\n"
    "Use \"help <command>\" to see a command's documentation.\n"
    "Always use the \"exit\" command when closing loki-wallet-cli to save \n"
    "your current session's state. Otherwise, you might need to synchronize \n"
    "your wallet again (your wallet keys are NOT at risk in any case).\n")
  ;

  if (!two_random)
  {
    print_seed(electrum_words);
  }
  success_msg_writer() << "**********************************************************************";

  return true;
}
//----------------------------------------------------------------------------------------------------
bool simple_wallet::new_wallet(const boost::program_options::variables_map& vm,
  const cryptonote::account_public_address& address, const boost::optional<crypto::secret_key>& spendkey,
  const crypto::secret_key& viewkey)
{
  auto rc = tools::wallet2::make_new(vm, password_prompter);
  m_wallet = std::move(rc.first);
  if (!m_wallet)
  {
    return false;
  }

  if (!m_subaddress_lookahead.empty())
  {
    auto lookahead = parse_subaddress_lookahead(m_subaddress_lookahead);
    assert(lookahead);
    m_wallet->set_subaddress_lookahead(lookahead->first, lookahead->second);
  }

  if (m_restore_height)
    m_wallet->set_refresh_from_block_height(m_restore_height);

  bool create_address_file = command_line::get_arg(vm, arg_create_address_file);

  try
  {
    if (spendkey)
    {
      m_wallet->generate(m_wallet_file, std::move(rc.second).password(), address, *spendkey, viewkey, create_address_file);
    }
    else
    {
      m_wallet->generate(m_wallet_file, std::move(rc.second).password(), address, viewkey, create_address_file);
    }
    message_writer(console_color_white, true) << tr("Generated new wallet: ")
      << m_wallet->get_account().get_public_address_str(m_wallet->nettype());
  }
  catch (const std::exception& e)
  {
    fail_msg_writer() << tr("failed to generate new wallet: ") << e.what();
    return false;
  }


  return true;
}

//----------------------------------------------------------------------------------------------------
bool simple_wallet::new_wallet(const boost::program_options::variables_map& vm,
                               const std::string &device_name) {
  auto rc = tools::wallet2::make_new(vm, password_prompter);
  m_wallet = std::move(rc.first);
  if (!m_wallet)
  {
    return false;
  }

  if (!m_subaddress_lookahead.empty())
  {
    auto lookahead = parse_subaddress_lookahead(m_subaddress_lookahead);
    assert(lookahead);
    m_wallet->set_subaddress_lookahead(lookahead->first, lookahead->second);
  }

  if (m_restore_height)
    m_wallet->set_refresh_from_block_height(m_restore_height);

  try
  {
    m_wallet->restore(m_wallet_file, std::move(rc.second).password(), device_name);
    message_writer(console_color_white, true) << tr("Generated new wallet on hw device: ")
      << m_wallet->get_account().get_public_address_str(m_wallet->nettype());
  }
  catch (const std::exception& e)
  {
    fail_msg_writer() << tr("failed to generate new wallet: ") << e.what();
    return false;
  }

  return true;
}
//----------------------------------------------------------------------------------------------------
bool simple_wallet::new_wallet(const boost::program_options::variables_map& vm,
    const std::string &multisig_keys, const std::string &old_language)
{
  auto rc = tools::wallet2::make_new(vm, password_prompter);
  m_wallet = std::move(rc.first);
  if (!m_wallet)
  {
    return false;
  }

  if (!m_subaddress_lookahead.empty())
  {
    auto lookahead = parse_subaddress_lookahead(m_subaddress_lookahead);
    assert(lookahead);
    m_wallet->set_subaddress_lookahead(lookahead->first, lookahead->second);
  }

  std::string mnemonic_language = old_language;

  std::vector<std::string> language_list;
  crypto::ElectrumWords::get_language_list(language_list);
  if (mnemonic_language.empty() && std::find(language_list.begin(), language_list.end(), m_mnemonic_language) != language_list.end())
  {
    mnemonic_language = m_mnemonic_language;
  }

  m_wallet->set_seed_language(mnemonic_language);

  bool create_address_file = command_line::get_arg(vm, arg_create_address_file);

  try
  {
    m_wallet->generate(m_wallet_file, std::move(rc.second).password(), multisig_keys, create_address_file);
    bool ready;
    uint32_t threshold, total;
    if (!m_wallet->multisig(&ready, &threshold, &total) || !ready)
    {
      fail_msg_writer() << tr("failed to generate new mutlisig wallet");
      return false;
    }
    message_writer(console_color_white, true) << boost::format(tr("Generated new %u/%u multisig wallet: ")) % threshold % total
      << m_wallet->get_account().get_public_address_str(m_wallet->nettype());
  }
  catch (const std::exception& e)
  {
    fail_msg_writer() << tr("failed to generate new wallet: ") << e.what();
    return false;
  }

  return true;
}
//----------------------------------------------------------------------------------------------------
bool simple_wallet::open_wallet(const boost::program_options::variables_map& vm)
{
  if (!tools::wallet2::wallet_valid_path_format(m_wallet_file))
  {
    fail_msg_writer() << tr("wallet file path not valid: ") << m_wallet_file;
    return false;
  }

  bool keys_file_exists;
  bool wallet_file_exists;

  tools::wallet2::wallet_exists(m_wallet_file, keys_file_exists, wallet_file_exists);
  if(!keys_file_exists)
  {
    fail_msg_writer() << tr("Key file not found. Failed to open wallet");
    return false;
  }
  
  epee::wipeable_string password;
  try
  {
    auto rc = tools::wallet2::make_from_file(vm, m_wallet_file, password_prompter);
    m_wallet = std::move(rc.first);
    password = std::move(std::move(rc.second).password());
    if (!m_wallet)
    {
      return false;
    }

    std::string prefix;
    bool ready;
    uint32_t threshold, total;
    if (m_wallet->watch_only())
      prefix = tr("Opened watch-only wallet");
    else if (m_wallet->multisig(&ready, &threshold, &total))
      prefix = (boost::format(tr("Opened %u/%u multisig wallet%s")) % threshold % total % (ready ? "" : " (not yet finalized)")).str();
    else
      prefix = tr("Opened wallet");
    message_writer(console_color_white, true) <<
      prefix << ": " << m_wallet->get_account().get_public_address_str(m_wallet->nettype());
    if (m_wallet->get_account().get_device()) {
       message_writer(console_color_white, true) << "Wallet is on device: " << m_wallet->get_account().get_device().get_name();
    }
    // If the wallet file is deprecated, we should ask for mnemonic language again and store
    // everything in the new format.
    // NOTE: this is_deprecated() refers to the wallet file format before becoming JSON. It does not refer to the "old english" seed words form of "deprecated" used elsewhere.
    if (m_wallet->is_deprecated())
    {
      if (m_wallet->is_deterministic())
      {
        message_writer(console_color_green, false) << "\n" << tr("You had been using "
          "a deprecated version of the wallet. Please proceed to upgrade your wallet.\n");
        std::string mnemonic_language = get_mnemonic_language();
        if (mnemonic_language.empty())
          return false;
        m_wallet->set_seed_language(mnemonic_language);
        m_wallet->rewrite(m_wallet_file, password);

        // Display the seed
        std::string seed;
        m_wallet->get_seed(seed);
        print_seed(seed);
      }
      else
      {
        message_writer(console_color_green, false) << "\n" << tr("You had been using "
          "a deprecated version of the wallet. Your wallet file format is being upgraded now.\n");
        m_wallet->rewrite(m_wallet_file, password);
      }
    }
  }
  catch (const std::exception& e)
  {
    fail_msg_writer() << tr("failed to load wallet: ") << e.what();
    if (m_wallet)
    {
      // only suggest removing cache if the password was actually correct
      bool password_is_correct = false;
      try
      {
        password_is_correct = m_wallet->verify_password(password);
      }
      catch (...) { } // guard against I/O errors
      if (password_is_correct)
        fail_msg_writer() << boost::format(tr("You may want to remove the file \"%s\" and try again")) % m_wallet_file;
    }
    return false;
  }
  success_msg_writer() <<
    "**********************************************************************\n" <<
    tr("Use the \"help\" command to see the list of available commands.\n") <<
    tr("Use \"help <command>\" to see a command's documentation.\n") <<
    "**********************************************************************";
  return true;
}
//----------------------------------------------------------------------------------------------------
bool simple_wallet::close_wallet()
{
  if (m_idle_run.load(std::memory_order_relaxed))
  {
    m_idle_run.store(false, std::memory_order_relaxed);
    m_wallet->stop();
    {
      boost::unique_lock<boost::mutex> lock(m_idle_mutex);
      m_idle_cond.notify_one();
    }
    m_idle_thread.join();
  }

  bool r = m_wallet->deinit();
  if (!r)
  {
    fail_msg_writer() << tr("failed to deinitialize wallet");
    return false;
  }

  try
  {
    m_wallet->store();
  }
  catch (const std::exception& e)
  {
    fail_msg_writer() << e.what();
    return false;
  }

  return true;
}
//----------------------------------------------------------------------------------------------------
bool simple_wallet::save(const std::vector<std::string> &args)
{
  try
  {
    LOCK_IDLE_SCOPE();
    m_wallet->store();
    success_msg_writer() << tr("Wallet data saved");
  }
  catch (const std::exception& e)
  {
    fail_msg_writer() << e.what();
  }

  return true;
}
//----------------------------------------------------------------------------------------------------
bool simple_wallet::save_watch_only(const std::vector<std::string> &args/* = std::vector<std::string>()*/)
{
  if (m_wallet->multisig())
  {
    fail_msg_writer() << tr("wallet is multisig and cannot save a watch-only version");
    return true;
  }

  const auto pwd_container = password_prompter(tr("Password for new watch-only wallet"), true);

  if (!pwd_container)
  {
    fail_msg_writer() << tr("failed to read wallet password");
    return true;
  }

  try
  {
    std::string new_keys_filename;
    m_wallet->write_watch_only_wallet(m_wallet_file, pwd_container->password(), new_keys_filename);
    success_msg_writer() << tr("Watch only wallet saved as: ") << new_keys_filename;
  }
  catch (const std::exception &e)
  {
    fail_msg_writer() << tr("Failed to save watch only wallet: ") << e.what();
    return true;
  }
  return true;
}

//----------------------------------------------------------------------------------------------------
bool simple_wallet::start_mining(const std::vector<std::string>& args)
{
  if (!is_daemon_trusted())
  {
    fail_msg_writer() << tr("this command requires a trusted daemon. Enable with --trusted-daemon");
    return true;
  }

  if (!try_connect_to_daemon())
    return true;

  if (!m_wallet)
  {
    fail_msg_writer() << tr("wallet is null");
    return true;
  }
  COMMAND_RPC_START_MINING::request req = AUTO_VAL_INIT(req); 
  req.miner_address = m_wallet->get_account().get_public_address_str(m_wallet->nettype());

  bool ok = true;
  size_t arg_size = args.size();
  if(arg_size >= 3)
  {
    if (!parse_bool_and_use(args[2], [&](bool r) { req.ignore_battery = r; }))
      return true;
  }
  if(arg_size >= 2)
  {
    if (!parse_bool_and_use(args[1], [&](bool r) { req.do_background_mining = r; }))
      return true;
  }
  if(arg_size >= 1)
  {
    uint16_t num = 1;
    ok = string_tools::get_xtype_from_string(num, args[0]);
    ok = ok && 1 <= num;
    req.threads_count = num;
  }
  else
  {
    req.threads_count = 1;
  }

  if (!ok)
  {
    fail_msg_writer() << tr("invalid arguments. Please use start_mining [<number_of_threads>] [do_bg_mining] [ignore_battery]");
    return true;
  }

  COMMAND_RPC_START_MINING::response res;
  bool r = m_wallet->invoke_http_json("/start_mining", req, res);
  std::string err = interpret_rpc_response(r, res.status);
  if (err.empty())
    success_msg_writer() << tr("Mining started in daemon");
  else
    fail_msg_writer() << tr("mining has NOT been started: ") << err;
  return true;
}
//----------------------------------------------------------------------------------------------------
bool simple_wallet::stop_mining(const std::vector<std::string>& args)
{
  if (!try_connect_to_daemon())
    return true;

  if (!m_wallet)
  {
    fail_msg_writer() << tr("wallet is null");
    return true;
  }

  COMMAND_RPC_STOP_MINING::request req;
  COMMAND_RPC_STOP_MINING::response res;
  bool r = m_wallet->invoke_http_json("/stop_mining", req, res);
  std::string err = interpret_rpc_response(r, res.status);
  if (err.empty())
    success_msg_writer() << tr("Mining stopped in daemon");
  else
    fail_msg_writer() << tr("mining has NOT been stopped: ") << err;
  return true;
}
//----------------------------------------------------------------------------------------------------
bool simple_wallet::set_daemon(const std::vector<std::string>& args)
{
  std::string daemon_url;

  if (args.size() < 1)
  {
    fail_msg_writer() << tr("missing daemon URL argument");
    return true;
  }

  boost::regex rgx("^(.*://)?([A-Za-z0-9\\-\\.]+)(:[0-9]+)?");
  boost::cmatch match;
  // If user input matches URL regex
  if (boost::regex_match(args[0].c_str(), match, rgx))
  {
    if (match.length() < 4)
    {
      fail_msg_writer() << tr("Unexpected array length - Exited simple_wallet::set_daemon()");
      return true;
    }
    // If no port has been provided, use the default from config
    if (!match[3].length())
    {
      int daemon_port = get_config(m_wallet->nettype()).RPC_DEFAULT_PORT;
      daemon_url = match[1] + match[2] + std::string(":") + std::to_string(daemon_port);
    } else {
      daemon_url = args[0];
    }
    LOCK_IDLE_SCOPE();
    m_wallet->init(daemon_url);

    if (args.size() == 2)
    {
      if (args[1] == "trusted")
        m_trusted_daemon = true;
      else if (args[1] == "untrusted")
        m_trusted_daemon = false;
      else
      {
        fail_msg_writer() << tr("Expected trusted or untrusted, got ") << args[1] << ": assuming untrusted";
        m_trusted_daemon = false;
      }
    }
    else
    {
      m_trusted_daemon = false;
      try
      {
        if (tools::is_local_address(m_wallet->get_daemon_address()))
        {
          MINFO(tr("Daemon is local, assuming trusted"));
          m_trusted_daemon = true;
        }
      }
      catch (const std::exception &e) { }
    }
    success_msg_writer() << boost::format("Daemon set to %s, %s") % daemon_url % (*m_trusted_daemon ? tr("trusted") : tr("untrusted"));
  } else {
    fail_msg_writer() << tr("This does not seem to be a valid daemon URL.");
  }
  return true;
}
//----------------------------------------------------------------------------------------------------
bool simple_wallet::save_bc(const std::vector<std::string>& args)
{
  if (!try_connect_to_daemon())
    return true;

  if (!m_wallet)
  {
    fail_msg_writer() << tr("wallet is null");
    return true;
  }
  COMMAND_RPC_SAVE_BC::request req;
  COMMAND_RPC_SAVE_BC::response res;
  bool r = m_wallet->invoke_http_json("/save_bc", req, res);
  std::string err = interpret_rpc_response(r, res.status);
  if (err.empty())
    success_msg_writer() << tr("Blockchain saved");
  else
    fail_msg_writer() << tr("blockchain can't be saved: ") << err;
  return true;
}
//----------------------------------------------------------------------------------------------------
void simple_wallet::on_new_block(uint64_t height, const cryptonote::block& block)
{
  if (!m_auto_refresh_refreshing)
    m_refresh_progress_reporter.update(height, false);
}
//----------------------------------------------------------------------------------------------------
void simple_wallet::on_money_received(uint64_t height, const crypto::hash &txid, const cryptonote::transaction& tx, uint64_t amount, const cryptonote::subaddress_index& subaddr_index)
{
  message_writer(console_color_green, false) << "\r" <<
    tr("Height ") << height << ", " <<
    tr("txid ") << txid << ", " <<
    print_money(amount) << ", " <<
    tr("idx ") << subaddr_index;
  if (m_auto_refresh_refreshing)
    m_cmd_binder.print_prompt();
  else
    m_refresh_progress_reporter.update(height, true);
}
//----------------------------------------------------------------------------------------------------
void simple_wallet::on_unconfirmed_money_received(uint64_t height, const crypto::hash &txid, const cryptonote::transaction& tx, uint64_t amount, const cryptonote::subaddress_index& subaddr_index)
{
  // Not implemented in CLI wallet
}
//----------------------------------------------------------------------------------------------------
void simple_wallet::on_money_spent(uint64_t height, const crypto::hash &txid, const cryptonote::transaction& in_tx, uint64_t amount, const cryptonote::transaction& spend_tx, const cryptonote::subaddress_index& subaddr_index)
{
  message_writer(console_color_magenta, false) << "\r" <<
    tr("Height ") << height << ", " <<
    tr("txid ") << txid << ", " <<
    tr("spent ") << print_money(amount) << ", " <<
    tr("idx ") << subaddr_index;
  if (m_auto_refresh_refreshing)
    m_cmd_binder.print_prompt();
  else
    m_refresh_progress_reporter.update(height, true);
}
//----------------------------------------------------------------------------------------------------
void simple_wallet::on_skip_transaction(uint64_t height, const crypto::hash &txid, const cryptonote::transaction& tx)
{
}
//----------------------------------------------------------------------------------------------------
bool simple_wallet::refresh_main(uint64_t start_height, bool reset, bool is_init)
{
  if (!try_connect_to_daemon(is_init))
    return true;

  LOCK_IDLE_SCOPE();

  if (reset)
    m_wallet->rescan_blockchain(false);

#ifdef HAVE_READLINE
  rdln::suspend_readline pause_readline;
#endif

  message_writer() << tr("Starting refresh...");

  uint64_t fetched_blocks = 0;
  bool ok = false;
  std::ostringstream ss;
  try
  {
    m_in_manual_refresh.store(true, std::memory_order_relaxed);
    epee::misc_utils::auto_scope_leave_caller scope_exit_handler = epee::misc_utils::create_scope_leave_handler([&](){m_in_manual_refresh.store(false, std::memory_order_relaxed);});
    m_wallet->refresh(is_daemon_trusted(), start_height, fetched_blocks);
    ok = true;
    // Clear line "Height xxx of xxx"
    std::cout << "\r                                                                \r";
    success_msg_writer(true) << tr("Refresh done, blocks received: ") << fetched_blocks;
    if (is_init)
      print_accounts();
    show_balance_unlocked();
  }
  catch (const tools::error::daemon_busy&)
  {
    ss << tr("daemon is busy. Please try again later.");
  }
  catch (const tools::error::no_connection_to_daemon&)
  {
    ss << tr("no connection to daemon. Please make sure daemon is running.");
  }
  catch (const tools::error::wallet_rpc_error& e)
  {
    LOG_ERROR("RPC error: " << e.to_string());
    ss << tr("RPC error: ") << e.what();
  }
  catch (const tools::error::refresh_error& e)
  {
    LOG_ERROR("refresh error: " << e.to_string());
    ss << tr("refresh error: ") << e.what();
  }
  catch (const tools::error::wallet_internal_error& e)
  {
    LOG_ERROR("internal error: " << e.to_string());
    ss << tr("internal error: ") << e.what();
  }
  catch (const std::exception& e)
  {
    LOG_ERROR("unexpected error: " << e.what());
    ss << tr("unexpected error: ") << e.what();
  }
  catch (...)
  {
    LOG_ERROR("unknown error");
    ss << tr("unknown error");
  }

  if (!ok)
  {
    fail_msg_writer() << tr("refresh failed: ") << ss.str() << ". " << tr("Blocks received: ") << fetched_blocks;
  }

  return true;
}
//----------------------------------------------------------------------------------------------------
bool simple_wallet::refresh(const std::vector<std::string>& args)
{
  uint64_t start_height = 0;
  if(!args.empty()){
    try
    {
        start_height = boost::lexical_cast<uint64_t>( args[0] );
    }
    catch(const boost::bad_lexical_cast &)
    {
        start_height = 0;
    }
  }
  return refresh_main(start_height, false);
}
//----------------------------------------------------------------------------------------------------
bool simple_wallet::show_balance_unlocked(bool detailed)
{
  std::string extra;
  if (m_wallet->has_multisig_partial_key_images())
    extra = tr(" (Some owned outputs have partial key images - import_multisig_info needed)");
  else if (m_wallet->has_unknown_key_images())
    extra += tr(" (Some owned outputs have missing key images - import_key_images needed)");
  success_msg_writer() << tr("Currently selected account: [") << m_current_subaddress_account << tr("] ") << m_wallet->get_subaddress_label({m_current_subaddress_account, 0});
  const std::string tag = m_wallet->get_account_tags().second[m_current_subaddress_account];
  success_msg_writer() << tr("Tag: ") << (tag.empty() ? std::string{tr("(No tag assigned)")} : tag);
  success_msg_writer() << tr("Balance: ") << print_money(m_wallet->balance(m_current_subaddress_account)) << ", "
    << tr("unlocked balance: ") << print_money(m_wallet->unlocked_balance(m_current_subaddress_account)) << extra;
  std::map<uint32_t, uint64_t> balance_per_subaddress = m_wallet->balance_per_subaddress(m_current_subaddress_account);
  std::map<uint32_t, uint64_t> unlocked_balance_per_subaddress = m_wallet->unlocked_balance_per_subaddress(m_current_subaddress_account);
  if (!detailed || balance_per_subaddress.empty())
    return true;
  success_msg_writer() << tr("Balance per address:");
  success_msg_writer() << boost::format("%15s %21s %21s %7s %21s") % tr("Address") % tr("Balance") % tr("Unlocked balance") % tr("Outputs") % tr("Label");
  std::vector<tools::wallet2::transfer_details> transfers;
  m_wallet->get_transfers(transfers);
  for (const auto& i : balance_per_subaddress)
  {
    cryptonote::subaddress_index subaddr_index = {m_current_subaddress_account, i.first};
    std::string address_str = m_wallet->get_subaddress_as_str(subaddr_index).substr(0, 6);
    uint64_t num_unspent_outputs = std::count_if(transfers.begin(), transfers.end(), [&subaddr_index](const tools::wallet2::transfer_details& td) { return !td.m_spent && td.m_subaddr_index == subaddr_index; });
    success_msg_writer() << boost::format(tr("%8u %6s %21s %21s %7u %21s")) % i.first % address_str % print_money(i.second) % print_money(unlocked_balance_per_subaddress[i.first]) % num_unspent_outputs % m_wallet->get_subaddress_label(subaddr_index);
  }
  return true;
}
//----------------------------------------------------------------------------------------------------
bool simple_wallet::show_balance(const std::vector<std::string>& args/* = std::vector<std::string>()*/)
{
  if (args.size() > 1 || (args.size() == 1 && args[0] != "detail"))
  {
    fail_msg_writer() << tr("usage: balance [detail]");
    return true;
  }
  LOCK_IDLE_SCOPE();
  show_balance_unlocked(args.size() == 1);
  return true;
}
//----------------------------------------------------------------------------------------------------
bool simple_wallet::show_incoming_transfers(const std::vector<std::string>& args)
{
  if (args.size() > 3)
  {
    fail_msg_writer() << tr("usage: incoming_transfers [available|unavailable] [verbose] [index=<N>]");
    return true;
  }
  auto local_args = args;
  LOCK_IDLE_SCOPE();

  bool filter = false;
  bool available = false;
  bool verbose = false;
  if (local_args.size() > 0)
  {
    if (local_args[0] == "available")
    {
      filter = true;
      available = true;
      local_args.erase(local_args.begin());
    }
    else if (local_args[0] == "unavailable")
    {
      filter = true;
      available = false;
      local_args.erase(local_args.begin());
    }
  }
  if (local_args.size() > 0 && local_args[0] == "verbose")
  {
    verbose = true;
    local_args.erase(local_args.begin());
  }

  PAUSE_READLINE();

  std::set<uint32_t> subaddr_indices;
  if (local_args.size() > 0 && local_args[0].substr(0, 6) == "index=")
  {
    if (!parse_subaddress_indices(local_args[0], subaddr_indices))
      return true;
    local_args.erase(local_args.begin());
  }

  if (local_args.size() > 0)
  {
    fail_msg_writer() << tr("usage: incoming_transfers [available|unavailable] [verbose] [index=<N>]");
    return true;
  }

  tools::wallet2::transfer_container transfers;
  m_wallet->get_transfers(transfers);

  bool transfers_found = false;
  for (const auto& td : transfers)
  {
    if (!filter || available != td.m_spent)
    {
      if (m_current_subaddress_account != td.m_subaddr_index.major || (!subaddr_indices.empty() && subaddr_indices.count(td.m_subaddr_index.minor) == 0))
        continue;
      if (!transfers_found)
      {
        std::string verbose_string;
        if (verbose)
          verbose_string = (boost::format("%68s%68s") % tr("pubkey") % tr("key image")).str();
        message_writer() << boost::format("%21s%8s%12s%8s%16s%68s%16s%s") % tr("amount") % tr("spent") % tr("unlocked") % tr("ringct") % tr("global index") % tr("tx id") % tr("addr index") % verbose_string;
        transfers_found = true;
      }
      std::string verbose_string;
      if (verbose)
        verbose_string = (boost::format("%68s%68s") % td.get_public_key() % (td.m_key_image_known ? epee::string_tools::pod_to_hex(td.m_key_image) : td.m_key_image_partial ? (epee::string_tools::pod_to_hex(td.m_key_image) + "/p") : std::string(64, '?'))).str();
      message_writer(td.m_spent ? console_color_magenta : console_color_green, false) <<
        boost::format("%21s%8s%12s%8s%16u%68s%16u%s") %
        print_money(td.amount()) %
        (td.m_spent ? tr("T") : tr("F")) %
        (m_wallet->is_transfer_unlocked(td) ? tr("unlocked") : tr("locked")) %
        (td.is_rct() ? tr("RingCT") : tr("-")) %
        td.m_global_output_index %
        td.m_txid %
        td.m_subaddr_index.minor %
        verbose_string;
    }
  }

  if (!transfers_found)
  {
    if (!filter)
    {
      success_msg_writer() << tr("No incoming transfers");
    }
    else if (available)
    {
      success_msg_writer() << tr("No incoming available transfers");
    }
    else
    {
      success_msg_writer() << tr("No incoming unavailable transfers");
    }
  }

  return true;
}
//----------------------------------------------------------------------------------------------------
bool simple_wallet::show_payments(const std::vector<std::string> &args)
{
  if(args.empty())
  {
    fail_msg_writer() << tr("expected at least one payment ID");
    return true;
  }

  LOCK_IDLE_SCOPE();

  PAUSE_READLINE();

  message_writer() << boost::format("%68s%68s%12s%21s%16s%16s") %
    tr("payment") % tr("transaction") % tr("height") % tr("amount") % tr("unlock time") % tr("addr index");

  bool payments_found = false;
  for(std::string arg : args)
  {
    crypto::hash payment_id;
    if(tools::wallet2::parse_payment_id(arg, payment_id))
    {
      std::list<tools::wallet2::payment_details> payments;
      m_wallet->get_payments(payment_id, payments);
      if(payments.empty())
      {
        success_msg_writer() << tr("No payments with id ") << payment_id;
        continue;
      }

      for (const tools::wallet2::payment_details& pd : payments)
      {
        if(!payments_found)
        {
          payments_found = true;
        }
        success_msg_writer(true) <<
          boost::format("%68s%68s%12s%21s%16s%16s") %
          payment_id %
          pd.m_tx_hash %
          pd.m_block_height %
          print_money(pd.m_amount) %
          pd.m_unlock_time %
          pd.m_subaddr_index.minor;
      }
    }
    else
    {
      fail_msg_writer() << tr("payment ID has invalid format, expected 16 or 64 character hex string: ") << arg;
    }
  }

  return true;
}
//----------------------------------------------------------------------------------------------------
uint64_t simple_wallet::get_daemon_blockchain_height(std::string& err)
{
  if (!m_wallet)
  {
    throw std::runtime_error("simple_wallet null wallet");
  }

  COMMAND_RPC_GET_HEIGHT::request req;
  COMMAND_RPC_GET_HEIGHT::response res = boost::value_initialized<COMMAND_RPC_GET_HEIGHT::response>();
  bool r = m_wallet->invoke_http_json("/getheight", req, res);
  err = interpret_rpc_response(r, res.status);
  return res.height;
}
//----------------------------------------------------------------------------------------------------
bool simple_wallet::show_blockchain_height(const std::vector<std::string>& args)
{
  if (!try_connect_to_daemon())
    return true;

  std::string err;
  uint64_t bc_height = get_daemon_blockchain_height(err);
  if (err.empty())
    success_msg_writer() << bc_height;
  else
    fail_msg_writer() << tr("failed to get blockchain height: ") << err;
  return true;
}
//----------------------------------------------------------------------------------------------------
bool simple_wallet::rescan_spent(const std::vector<std::string> &args)
{
  if (!is_daemon_trusted())
  {
    fail_msg_writer() << tr("this command requires a trusted daemon. Enable with --trusted-daemon");
    return true;
  }

  if (!try_connect_to_daemon())
    return true;

  try
  {
    LOCK_IDLE_SCOPE();
    m_wallet->rescan_spent();
  }
  catch (const tools::error::daemon_busy&)
  {
    fail_msg_writer() << tr("daemon is busy. Please try again later.");
  }
  catch (const tools::error::no_connection_to_daemon&)
  {
    fail_msg_writer() << tr("no connection to daemon. Please make sure daemon is running.");
  }
  catch (const tools::error::is_key_image_spent_error&)
  {
    fail_msg_writer() << tr("failed to get spent status");
  }
  catch (const tools::error::wallet_rpc_error& e)
  {
    LOG_ERROR("RPC error: " << e.to_string());
    fail_msg_writer() << tr("RPC error: ") << e.what();
  }
  catch (const std::exception& e)
  {
    LOG_ERROR("unexpected error: " << e.what());
    fail_msg_writer() << tr("unexpected error: ") << e.what();
  }
  catch (...)
  {
    LOG_ERROR("unknown error");
    fail_msg_writer() << tr("unknown error");
  }

  return true;
}
//----------------------------------------------------------------------------------------------------
bool simple_wallet::print_ring_members(const std::vector<tools::wallet2::pending_tx>& ptx_vector, std::ostream& ostr)
{
  uint32_t version;
  if (!try_connect_to_daemon(false, &version))
  {
    fail_msg_writer() << tr("failed to connect to the daemon");
    return false;
  }
  // available for RPC version 1.4 or higher
  if (version < MAKE_CORE_RPC_VERSION(1, 4))
    return true;
  std::string err;
  uint64_t blockchain_height = get_daemon_blockchain_height(err);
  if (!err.empty())
  {
    fail_msg_writer() << tr("failed to get blockchain height: ") << err;
    return false;
  }
  // for each transaction
  for (size_t n = 0; n < ptx_vector.size(); ++n)
  {
    const cryptonote::transaction& tx = ptx_vector[n].tx;
    const tools::wallet2::tx_construction_data& construction_data = ptx_vector[n].construction_data;
    ostr << boost::format(tr("\nTransaction %llu/%llu: txid=%s")) % (n + 1) % ptx_vector.size() % cryptonote::get_transaction_hash(tx);
    // for each input
    std::vector<uint64_t>     spent_key_height(tx.vin.size());
    std::vector<crypto::hash> spent_key_txid  (tx.vin.size());
    for (size_t i = 0; i < tx.vin.size(); ++i)
    {
      if (tx.vin[i].type() != typeid(cryptonote::txin_to_key))
        continue;
      const cryptonote::txin_to_key& in_key = boost::get<cryptonote::txin_to_key>(tx.vin[i]);
      const tools::wallet2::transfer_details &td = m_wallet->get_transfer_details(construction_data.selected_transfers[i]);
      const cryptonote::tx_source_entry *sptr = NULL;
      for (const auto &src: construction_data.sources)
        if (src.outputs[src.real_output].second.dest == td.get_public_key())
          sptr = &src;
      if (!sptr)
      {
        fail_msg_writer() << tr("failed to find construction data for tx input");
        return false;
      }
      const cryptonote::tx_source_entry& source = *sptr;

      ostr << boost::format(tr("\nInput %llu/%llu: amount=%s")) % (i + 1) % tx.vin.size() % print_money(source.amount);
      // convert relative offsets of ring member keys into absolute offsets (indices) associated with the amount
      std::vector<uint64_t> absolute_offsets = cryptonote::relative_output_offsets_to_absolute(in_key.key_offsets);
      // get block heights from which those ring member keys originated
      COMMAND_RPC_GET_OUTPUTS_BIN::request req = AUTO_VAL_INIT(req);
      req.outputs.resize(absolute_offsets.size());
      for (size_t j = 0; j < absolute_offsets.size(); ++j)
      {
        req.outputs[j].amount = in_key.amount;
        req.outputs[j].index = absolute_offsets[j];
      }
      COMMAND_RPC_GET_OUTPUTS_BIN::response res = AUTO_VAL_INIT(res);
      bool r = m_wallet->invoke_http_bin("/get_outs.bin", req, res);
      err = interpret_rpc_response(r, res.status);
      if (!err.empty())
      {
        fail_msg_writer() << tr("failed to get output: ") << err;
        return false;
      }
      // make sure that returned block heights are less than blockchain height
      for (auto& res_out : res.outs)
      {
        if (res_out.height >= blockchain_height)
        {
          fail_msg_writer() << tr("output key's originating block height shouldn't be higher than the blockchain height");
          return false;
        }
      }
      ostr << tr("\nOriginating block heights: ");
      for (size_t j = 0; j < absolute_offsets.size(); ++j)
        ostr << tr(j == source.real_output ? " *" : " ") << res.outs[j].height;
      spent_key_height[i] = res.outs[source.real_output].height;
      spent_key_txid  [i] = res.outs[source.real_output].txid;
      // visualize the distribution, using the code by moneroexamples onion-monero-viewer
      const uint64_t resolution = 79;
      std::string ring_str(resolution, '_');
      for (size_t j = 0; j < absolute_offsets.size(); ++j)
      {
        uint64_t pos = (res.outs[j].height * resolution) / blockchain_height;
        ring_str[pos] = 'o';
      }
      uint64_t pos = (res.outs[source.real_output].height * resolution) / blockchain_height;
      ring_str[pos] = '*';
      ostr << tr("\n|") << ring_str << tr("|\n");
    }
    // warn if rings contain keys originating from the same tx or temporally very close block heights
    bool are_keys_from_same_tx      = false;
    bool are_keys_from_close_height = false;
    for (size_t i = 0; i < tx.vin.size(); ++i) {
      for (size_t j = i + 1; j < tx.vin.size(); ++j)
      {
        if (spent_key_txid[i] == spent_key_txid[j])
          are_keys_from_same_tx = true;
        if (std::abs((int64_t)(spent_key_height[i] - spent_key_height[j])) < (int64_t)5)
          are_keys_from_close_height = true;
      }
    }
    if (are_keys_from_same_tx || are_keys_from_close_height)
    {
      ostr
        << tr("\nWarning: Some input keys being spent are from ")
        << (are_keys_from_same_tx ? tr("the same transaction") : tr("blocks that are temporally very close"))
        << tr(", which can break the anonymity of ring signature. Make sure this is intentional!");
    }
    ostr << ENDL;
  }
  return true;
}

//----------------------------------------------------------------------------------------------------
static bool locked_blocks_arg_valid(const std::string& arg, uint64_t& duration)
{
  try
  {
    duration = boost::lexical_cast<uint64_t>(arg);
  }
  catch (const std::exception &e)
  {
    return false;
  }

  if (duration > 1000000)
  {
    fail_msg_writer() << tr("Locked blocks too high, max 1000000 (˜4 yrs)");
    return false;
  }

  return true;
}

//----------------------------------------------------------------------------------------------------
bool simple_wallet::transfer_main(int transfer_type, const std::vector<std::string> &args_)
{
//  "transfer [index=<N1>[,<N2>,...]] [<priority>] <address> <amount> [<payment_id>]"
  if (m_wallet->ask_password() && !get_and_verify_password()) { return true; }
  if (!try_connect_to_daemon())
    return true;

  LOCK_IDLE_SCOPE();

  std::vector<std::string> local_args = args_;

  std::set<uint32_t> subaddr_indices;
  if (local_args.size() > 0 && local_args[0].substr(0, 6) == "index=")
  {
    if (!parse_subaddress_indices(local_args[0], subaddr_indices))
      return true;
    local_args.erase(local_args.begin());
  }

  uint32_t priority = 0;
  if (local_args.size() > 0 && parse_priority(local_args[0], priority))
    local_args.erase(local_args.begin());

  priority = m_wallet->adjust_priority(priority);

  size_t fake_outs_count = DEFAULT_MIX;
  uint64_t adjusted_fake_outs_count = m_wallet->adjust_mixin(fake_outs_count);
  if (adjusted_fake_outs_count > fake_outs_count)
  {
    fail_msg_writer() << (boost::format(tr("ring size %u is too small, minimum is %u")) % (fake_outs_count+1) % (adjusted_fake_outs_count+1)).str();
    return true;
  }

  const size_t min_args = (transfer_type == TransferLocked) ? 3 : 2;
  if(local_args.size() < min_args)
  {
     fail_msg_writer() << tr("wrong number of arguments");
     return true;
  }

  std::vector<uint8_t> extra;
  bool payment_id_seen = false;
  bool expect_even = (transfer_type == TransferLocked);
  if ((expect_even ? 0 : 1) == local_args.size() % 2)
  {
    std::string payment_id_str = local_args.back();
    local_args.pop_back();

    crypto::hash payment_id;
    bool r = tools::wallet2::parse_long_payment_id(payment_id_str, payment_id);
    if(r)
    {
      std::string extra_nonce;
      set_payment_id_to_tx_extra_nonce(extra_nonce, payment_id);
      r = add_extra_nonce_to_tx_extra(extra, extra_nonce);
    }
    else
    {
      crypto::hash8 payment_id8;
      r = tools::wallet2::parse_short_payment_id(payment_id_str, payment_id8);
      if(r)
      {
        std::string extra_nonce;
        set_encrypted_payment_id_to_tx_extra_nonce(extra_nonce, payment_id8);
        r = add_extra_nonce_to_tx_extra(extra, extra_nonce);
      }
    }

    if(!r)
    {
      fail_msg_writer() << tr("payment id has invalid format, expected 16 or 64 character hex string: ") << payment_id_str;
      return true;
    }
    payment_id_seen = true;
  }

  uint64_t locked_blocks = 0;
  if (transfer_type == TransferLocked)
  {
    if (!locked_blocks_arg_valid(local_args.back(), locked_blocks))
    {
      return true;
    }
    local_args.pop_back();
  }

  vector<cryptonote::tx_destination_entry> dsts;
  size_t num_subaddresses = 0;
  for (size_t i = 0; i < local_args.size(); i += 2)
  {
    cryptonote::address_parse_info info;
    cryptonote::tx_destination_entry de;
    if (!cryptonote::get_account_address_from_str_or_url(info, m_wallet->nettype(), local_args[i], oa_prompter))
    {
      fail_msg_writer() << tr("failed to parse address");
      return true;
    }
    de.addr = info.address;
    de.is_subaddress = info.is_subaddress;
    num_subaddresses += info.is_subaddress;

    if (info.has_payment_id)
    {
      if (payment_id_seen)
      {
        fail_msg_writer() << tr("a single transaction cannot use more than one payment id: ") << local_args[i];
        return true;
      }

      std::string extra_nonce;
      set_encrypted_payment_id_to_tx_extra_nonce(extra_nonce, info.payment_id);
      bool r = add_extra_nonce_to_tx_extra(extra, extra_nonce);
      if(!r)
      {
        fail_msg_writer() << tr("failed to set up payment id, though it was decoded correctly");
        return true;
      }
      payment_id_seen = true;
    }

    bool ok = cryptonote::parse_amount(de.amount, local_args[i + 1]);
    if(!ok || 0 == de.amount)
    {
      fail_msg_writer() << tr("amount is wrong: ") << local_args[i] << ' ' << local_args[i + 1] <<
        ", " << tr("expected number from 0 to ") << print_money(std::numeric_limits<uint64_t>::max());
      return true;
    }

    dsts.push_back(de);
  }

  // prompt is there is no payment id and confirmation is required
  if (!payment_id_seen && m_wallet->confirm_missing_payment_id() && dsts.size() > num_subaddresses)
  {
     std::string accepted = input_line(tr("No payment id is included with this transaction. Is this okay?  (Y/Yes/N/No): "));
     if (std::cin.eof())
       return true;
     if (!command_line::is_yes(accepted))
     {
       fail_msg_writer() << tr("transaction cancelled.");

       return true; 
     }
  }

  try
  {
    // figure out what tx will be necessary
    std::vector<tools::wallet2::pending_tx> ptx_vector;
    uint64_t bc_height, unlock_block = 0;
    std::string err;
    switch (transfer_type)
    {
      case TransferLocked:
        bc_height = get_daemon_blockchain_height(err);
        if (!err.empty())
        {
          fail_msg_writer() << tr("failed to get blockchain height: ") << err;
          return true;
        }
        unlock_block = bc_height + locked_blocks;
        ptx_vector = m_wallet->create_transactions_2(dsts, fake_outs_count, unlock_block /* unlock_time */, priority, extra, m_current_subaddress_account, subaddr_indices, is_daemon_trusted());
      break;
      case TransferNew:
        ptx_vector = m_wallet->create_transactions_2(dsts, fake_outs_count, 0 /* unlock_time */, priority, extra, m_current_subaddress_account, subaddr_indices, is_daemon_trusted());
      break;
      default:
        LOG_ERROR("Unknown transfer method, using original");
        /* FALLTHRU */
      case TransferOriginal:
        ptx_vector = m_wallet->create_transactions(dsts, fake_outs_count, 0 /* unlock_time */, priority, extra, is_daemon_trusted());
        break;
    }

    if (ptx_vector.empty())
    {
      fail_msg_writer() << tr("No outputs found, or daemon is not ready");
      return true;
    }

    // if we need to check for backlog, check the worst case tx
    if (m_wallet->confirm_backlog())
    {
      std::stringstream prompt;
      double worst_fee_per_byte = std::numeric_limits<double>::max();
      for (size_t n = 0; n < ptx_vector.size(); ++n)
      {
        const uint64_t blob_size = cryptonote::tx_to_blob(ptx_vector[n].tx).size();
        const double fee_per_byte = ptx_vector[n].fee / (double)blob_size;
        if (fee_per_byte < worst_fee_per_byte)
        {
          worst_fee_per_byte = fee_per_byte;
        }
      }
      try
      {
        std::vector<std::pair<uint64_t, uint64_t>> nblocks = m_wallet->estimate_backlog({std::make_pair(worst_fee_per_byte, worst_fee_per_byte)});
        if (nblocks.size() != 1)
        {
          prompt << "Internal error checking for backlog. " << tr("Is this okay anyway?  (Y/Yes/N/No): ");
        }
        else
        {
          if (nblocks[0].first > m_wallet->get_confirm_backlog_threshold())
            prompt << (boost::format(tr("There is currently a %u block backlog at that fee level. Is this okay?  (Y/Yes/N/No): ")) % nblocks[0].first).str();
        }
      }
      catch (const std::exception &e)
      {
        prompt << tr("Failed to check for backlog: ") << e.what() << ENDL << tr("Is this okay anyway?  (Y/Yes/N/No): ");
      }

      std::string prompt_str = prompt.str();
      if (!prompt_str.empty())
      {
        std::string accepted = input_line(prompt_str);
        if (std::cin.eof())
          return true;
        if (!command_line::is_yes(accepted))
        {
          fail_msg_writer() << tr("transaction cancelled.");

          return true; 
        }
      }
    }

    // if more than one tx necessary, prompt user to confirm
    if (m_wallet->always_confirm_transfers() || ptx_vector.size() > 1)
    {
        uint64_t total_sent = 0;
        uint64_t total_fee = 0;
        uint64_t dust_not_in_fee = 0;
        uint64_t dust_in_fee = 0;
        for (size_t n = 0; n < ptx_vector.size(); ++n)
        {
          total_fee += ptx_vector[n].fee;
          for (auto i: ptx_vector[n].selected_transfers)
            total_sent += m_wallet->get_transfer_details(i).amount();
          total_sent -= ptx_vector[n].change_dts.amount + ptx_vector[n].fee;

          if (ptx_vector[n].dust_added_to_fee)
            dust_in_fee += ptx_vector[n].dust;
          else
            dust_not_in_fee += ptx_vector[n].dust;
        }

        std::stringstream prompt;
        for (size_t n = 0; n < ptx_vector.size(); ++n)
        {
          prompt << tr("\nTransaction ") << (n + 1) << "/" << ptx_vector.size() << ":\n";
          subaddr_indices.clear();
          for (uint32_t i : ptx_vector[n].construction_data.subaddr_indices)
            subaddr_indices.insert(i);
          for (uint32_t i : subaddr_indices)
            prompt << boost::format(tr("Spending from address index %d\n")) % i;
          if (subaddr_indices.size() > 1)
            prompt << tr("WARNING: Outputs of multiple addresses are being used together, which might potentially compromise your privacy.\n");
        }
        prompt << boost::format(tr("Sending %s.  ")) % print_money(total_sent);
        if (ptx_vector.size() > 1)
        {
          prompt << boost::format(tr("Your transaction needs to be split into %llu transactions.  "
            "This will result in a transaction fee being applied to each transaction, for a total fee of %s")) %
            ((unsigned long long)ptx_vector.size()) % print_money(total_fee);
        }
        else
        {
          prompt << boost::format(tr("The transaction fee is %s")) %
            print_money(total_fee);
        }
        if (dust_in_fee != 0) prompt << boost::format(tr(", of which %s is dust from change")) % print_money(dust_in_fee);
        if (dust_not_in_fee != 0)  prompt << tr(".") << ENDL << boost::format(tr("A total of %s from dust change will be sent to dust address")) 
                                                   % print_money(dust_not_in_fee);
        if (transfer_type == TransferLocked)
        {
          float days = locked_blocks / 720.0f;
          prompt << boost::format(tr(".\nThis transaction will unlock on block %llu, in approximately %s days (assuming 2 minutes per block)")) % ((unsigned long long)unlock_block) % days;
        }
        if (m_wallet->print_ring_members())
        {
          if (!print_ring_members(ptx_vector, prompt))
            return true;
        }
        bool default_ring_size = true;
        for (const auto &ptx: ptx_vector)
        {
          for (const auto &vin: ptx.tx.vin)
          {
            if (vin.type() == typeid(txin_to_key))
            {
              const txin_to_key& in_to_key = boost::get<txin_to_key>(vin);
              if (in_to_key.key_offsets.size() != DEFAULT_MIX + 1)
                default_ring_size = false;
            }
          }
        }
        if (m_wallet->confirm_non_default_ring_size() && !default_ring_size)
        {
          prompt << tr("WARNING: this is a non default ring size, which may harm your privacy. Default is recommended.");
        }
        prompt << ENDL << tr("Is this okay?  (Y/Yes/N/No): ");
        
        std::string accepted = input_line(prompt.str());
        if (std::cin.eof())
          return true;
        if (!command_line::is_yes(accepted))
        {
          fail_msg_writer() << tr("transaction cancelled.");

          return true; 
        }
    }

    // actually commit the transactions
    if (m_wallet->multisig())
    {
      bool r = m_wallet->save_multisig_tx(ptx_vector, "multisig_loki_tx");
      if (!r)
      {
        fail_msg_writer() << tr("Failed to write transaction(s) to file");
      }
      else
      {
        success_msg_writer(true) << tr("Unsigned transaction(s) successfully written to file: ") << "multisig_loki_tx";
      }
    }
    else if (m_wallet->watch_only())
    {
      bool r = m_wallet->save_tx(ptx_vector, "unsigned_loki_tx");
      if (!r)
      {
        fail_msg_writer() << tr("Failed to write transaction(s) to file");
      }
      else
      {
        success_msg_writer(true) << tr("Unsigned transaction(s) successfully written to file: ") << "unsigned_loki_tx";
      }
    }
    else
    {
      commit_or_save(ptx_vector, m_do_not_relay);
    }
  }
  catch (const std::exception &e)
  {
    handle_transfer_exception(std::current_exception(), is_daemon_trusted());
  }
  catch (...)
  {
    LOG_ERROR("unknown error");
    fail_msg_writer() << tr("unknown error");
  }

  return true;
}
//----------------------------------------------------------------------------------------------------
bool simple_wallet::transfer(const std::vector<std::string> &args_)
{
  return transfer_main(TransferOriginal, args_);
}
//----------------------------------------------------------------------------------------------------
bool simple_wallet::transfer_new(const std::vector<std::string> &args_)
{
  return transfer_main(TransferNew, args_);
}
//----------------------------------------------------------------------------------------------------
bool simple_wallet::locked_transfer(const std::vector<std::string> &args_)
{
  return transfer_main(TransferLocked, args_);
}
//----------------------------------------------------------------------------------------------------
bool simple_wallet::locked_sweep_all(const std::vector<std::string> &args_)
{
  return sweep_main(0, true, args_);
}
//----------------------------------------------------------------------------------------------------
bool simple_wallet::register_service_node_main(
    const std::vector<std::string>& service_node_key_as_str,
    uint64_t expiration_timestamp,
    const cryptonote::account_public_address& address,
    uint32_t priority,
    const std::vector<uint64_t>& portions,
    const std::vector<uint8_t>& extra,
    std::set<uint32_t>& subaddr_indices,
    bool autostake)
{
  if (autostake)
  {
    if (!try_connect_to_daemon(true))
      return true;
  }

  uint64_t fetched_blocks;
  m_wallet->refresh(0, fetched_blocks);

  if (expiration_timestamp <= (uint64_t)time(nullptr) + 600 /* 10 minutes */)
  {
    fail_msg_writer() << tr("This registration has expired.");
    return false;
  }

  try
  {
    const auto& response = m_wallet->get_service_nodes(service_node_key_as_str);
    if (response.service_node_states.size() >= 1)
    {
      if (!autostake)
        fail_msg_writer() << tr("This service node is already registered");
      return true;
    }
  }
  catch(const std::exception &e)
  {
    fail_msg_writer() << e.what();
    return true;
  }

  uint64_t staking_requirement_lock_blocks = service_nodes::get_staking_requirement_lock_blocks(m_wallet->nettype());
  uint64_t locked_blocks = staking_requirement_lock_blocks + STAKING_REQUIREMENT_LOCK_BLOCKS_EXCESS;

  std::string err, err2;
  uint64_t bc_height = std::max(m_wallet->get_daemon_blockchain_height(err),
                                m_wallet->get_daemon_blockchain_target_height(err2));

  if (!err.empty() || !err2.empty())
  {
    fail_msg_writer() << tr("unable to get network blockchain height from daemon: ") << (err.empty() ? err2 : err);
    return true;
  }

  if (!m_wallet->is_synced() || bc_height < 10)
  {
    if (autostake)
    {
      fail_msg_writer() << tr("Wallet is not synced");
      return true;
    }
    fail_msg_writer() << tr("Wallet not synced. Best guess for the height is ") << bc_height;
    std::string accepted = input_line("Is this correct [y/yes/n/no]? ");
    if (std::cin.eof())
      return true;
    if (!command_line::is_yes(accepted))
    {
      std::string height = input_line(tr("Please enter the current network block height (0 to cancel): "));
      try
      {
        bc_height = boost::lexical_cast<uint64_t>(height);
      }
      catch (const std::exception &e)
      {
        fail_msg_writer() << tr("Invalid block height");
        return true;
      }
      if (bc_height == 0)
        return true;
    }
  }

  uint64_t unlock_block = bc_height + locked_blocks;

  uint64_t expected_staking_requirement = std::max(
      service_nodes::get_staking_requirement(m_wallet->nettype(), bc_height),
      service_nodes::get_staking_requirement(m_wallet->nettype(), bc_height+STAKING_REQUIREMENT_LOCK_BLOCKS_EXCESS)
  );

  const uint64_t DUST = MAX_NUMBER_OF_CONTRIBUTORS;

  uint64_t amount_left = expected_staking_requirement;
  uint64_t amount_payable_by_operator = 0;
  for (size_t i = 0; i < portions.size(); i++)
  {
    uint64_t hi, lo, resulthi, resultlo;
    lo = mul128(expected_staking_requirement, portions[i], &hi);
    div128_64(hi, lo, STAKING_PORTIONS, &resulthi, &resultlo);
    if (i == 0)
      amount_payable_by_operator += resultlo;
    amount_left -= resultlo;
  }
  if (amount_left <= DUST)
    amount_payable_by_operator += amount_left;

  // This branch should never trigger, but leave it in anyway just in case
  if (amount_payable_by_operator < expected_staking_requirement / MAX_NUMBER_OF_CONTRIBUTORS)
  {
    fail_msg_writer() << tr("This staking amount is not enough and cannot be used for a registration");
    fail_msg_writer() << tr("If it looks correct, please send a little bit extra to ensure that it is still correct when it makes it into a block");
    fail_msg_writer() << tr("Please send at least: ") << print_money(expected_staking_requirement / MAX_NUMBER_OF_CONTRIBUTORS);
    return true;
  }

  vector<cryptonote::tx_destination_entry> dsts;
  cryptonote::tx_destination_entry de;
  de.addr = address;
  de.is_subaddress = false;
  de.amount = amount_payable_by_operator;
  dsts.push_back(de);

  try
  {
    // figure out what tx will be necessary
    auto ptx_vector = m_wallet->create_transactions_2(dsts, DEFAULT_MIX, unlock_block /* unlock_time */, priority, extra, m_current_subaddress_account, subaddr_indices, is_daemon_trusted(), true);

    if (ptx_vector.empty())
    {
      fail_msg_writer() << tr("No outputs found, or daemon is not ready");
      return true;
    }

    if (ptx_vector.size() > 1)
    {
      fail_msg_writer() << tr("Too many outputs. Please sweep_all first");
      return true;
    }

    // give user total and fee, and prompt to confirm
    uint64_t total_fee = 0, total_sent = 0;
    for (size_t n = 0; n < ptx_vector.size(); ++n)
    {
      total_fee += ptx_vector[n].fee;
      for (auto i: ptx_vector[n].selected_transfers)
        total_sent += m_wallet->get_transfer_details(i).amount();
      total_sent -= ptx_vector[n].change_dts.amount + ptx_vector[n].fee;
    }

    std::ostringstream prompt;
    for (size_t n = 0; n < ptx_vector.size(); ++n)
    {
      prompt << tr("\nTransaction ") << (n + 1) << "/" << ptx_vector.size() << ":\n";
      subaddr_indices.clear();
      for (uint32_t i : ptx_vector[n].construction_data.subaddr_indices)
        subaddr_indices.insert(i);
      for (uint32_t i : subaddr_indices)
        prompt << boost::format(tr("Spending from address index %d\n")) % i;
      if (subaddr_indices.size() > 1)
        prompt << tr("WARNING: Outputs of multiple addresses are being used together, which might potentially compromise your privacy.\n");
    }
    if (m_wallet->print_ring_members() && !print_ring_members(ptx_vector, prompt))
    {
      fail_msg_writer() << tr("Error printing ring members");
      return true;
    }
    if (ptx_vector.size() > 1) {
      prompt << boost::format(tr("Staking %s for %u blocks in %llu transactions for a total fee of %s.  Is this okay?  (Y/Yes/N/No): ")) %
        print_money(total_sent) %
        locked_blocks %
        ((unsigned long long)ptx_vector.size()) %
        print_money(total_fee);
    }
    else {
      prompt << boost::format(tr("Staking %s for %u blocks a total fee of %s.  Is this okay?  (Y/Yes/N/No): ")) %
        print_money(total_sent) %
        locked_blocks %
        print_money(total_fee);
    }
    if (autostake)
    {
      success_msg_writer() << prompt.str();
    }
    else
    {
      std::string accepted = input_line(prompt.str());
      if (std::cin.eof())
        return true;
      if (!command_line::is_yes(accepted))
      {
        fail_msg_writer() << tr("transaction cancelled.");

        return true;
      }
    }

    // actually commit the transactions
    if (m_wallet->multisig())
    {
      bool r = m_wallet->save_multisig_tx(ptx_vector, "multisig_loki_tx");
      if (!r)
      {
        fail_msg_writer() << tr("Failed to write transaction(s) to file");
      }
      else
      {
        success_msg_writer(true) << tr("Unsigned transaction(s) successfully written to file: ") << "multisig_loki_tx";
      }
    }
    else if (m_wallet->watch_only())
    {
      bool r = m_wallet->save_tx(ptx_vector, "unsigned_loki_tx");
      if (!r)
      {
        fail_msg_writer() << tr("Failed to write transaction(s) to file");
      }
      else
      {
        success_msg_writer(true) << tr("Unsigned transaction(s) successfully written to file: ") << "unsigned_loki_tx";
      }
    }
    else
    {
      commit_or_save(ptx_vector, m_do_not_relay);
    }
  }
<<<<<<< HEAD
  catch (const std::exception& e)
=======
  catch (const tools::error::not_enough_unlocked_money& e)
  {
    fail_msg_writer() << tr("Not enough money in unlocked balance");
    std::string accepted = input_line((boost::format(tr("Discarding %s of unmixable outputs that cannot be spent, which can be undone by \"rescan_spent\".  Is this okay?  (Y/Yes/N/No): ")) % print_money(e.available())).str());
    if (std::cin.eof())
      return true;
    if (command_line::is_yes(accepted))
    {
      try
      {
        m_wallet->discard_unmixable_outputs(is_daemon_trusted());
      } catch (...) {}
    }
  }
  catch (const std::exception &e)
>>>>>>> 2329d2f4
  {
    handle_transfer_exception(std::current_exception(), is_daemon_trusted());
  }
  catch (...)
  {
    LOG_ERROR("unknown error");
    fail_msg_writer() << tr("unknown error");
  }
  return true;
}
bool simple_wallet::register_service_node(const std::vector<std::string> &args_)
{
  if (m_wallet->ask_password() && !get_and_verify_password()) { return true; }
  if (!try_connect_to_daemon())
    return true;

  std::vector<std::string> local_args = args_;

  std::set<uint32_t> subaddr_indices;
  if (local_args.size() > 0 && local_args[0].substr(0, 6) == "index=")
  {
    if (!parse_subaddress_indices(local_args[0], subaddr_indices))
      return true;
    local_args.erase(local_args.begin());
  }

  uint32_t priority = 0;
  if (local_args.size() > 0 && parse_priority(local_args[0], priority))
    local_args.erase(local_args.begin());

  priority = m_wallet->adjust_priority(priority);

  if (local_args.size() < 6)
  {
    fail_msg_writer() << tr("Usage: register_service_node [index=<N1>[,<N2>,...]] [priority] [auto] <operator cut> <address1> <fraction1> [<address2> <fraction2> [...]] <expiration timestamp> <service node pubkey> <signature>");
    fail_msg_writer() << tr("");
    fail_msg_writer() << tr("Prepare this command in the daemon with the prepare_registration command");
    fail_msg_writer() << tr("");
    fail_msg_writer() << tr("This command must be run from the daemon that will be acting as a service node");
    return true;
  }

  std::vector<std::string> address_portions_args(local_args.begin(), local_args.begin() + local_args.size() - 3);
  std::vector<cryptonote::account_public_address> addresses;
  std::vector<uint64_t> portions;
  uint64_t portions_for_operator;
  bool autostake;
  if (!service_nodes::convert_registration_args(m_wallet->nettype(), address_portions_args, addresses, portions, portions_for_operator, autostake))
  {
    fail_msg_writer() << tr("Could not convert registration args");
    fail_msg_writer() << tr("Usage: register_service_node [index=<N1>[,<N2>,...]] [priority] [auto] <operator cut> <address1> <fraction1> [<address2> <fraction2> [...]] <expiration timestamp> <service node pubkey> <signature>");
    return true;
  }

  size_t timestamp_index = local_args.size() - 3;
  size_t key_index = local_args.size() - 2;
  size_t signature_index = local_args.size() - 1;

  uint64_t expiration_timestamp = 0;

  try
  {
    expiration_timestamp = boost::lexical_cast<uint64_t>(local_args[timestamp_index]);
  }
  catch (const std::exception &e)
  {
    fail_msg_writer() << tr("Invalid timestamp");
    return true;
  }

  crypto::public_key service_node_key;
  const std::vector<std::string> service_node_key_as_str = {local_args[key_index]};
  if (!epee::string_tools::hex_to_pod(local_args[key_index], service_node_key))
  {
    fail_msg_writer() << tr("failed to parse service node pubkey");
    return true;
  }

  crypto::signature signature;
  if (!epee::string_tools::hex_to_pod(local_args[signature_index], signature))
  {
    fail_msg_writer() << tr("failed to parse service node signature");
    return true;
  }

  std::vector<uint8_t> extra;

  add_service_node_pubkey_to_tx_extra(extra, service_node_key);

  if (!add_service_node_register_to_tx_extra(extra, addresses, portions_for_operator, portions, expiration_timestamp, signature))
  {
    fail_msg_writer() << tr("failed to serialize service node registration tx extra");
    return true;
  }

  cryptonote::account_public_address address = addresses[0];

  if (!m_wallet->contains_address(address))
  {
    fail_msg_writer() << tr("The first reserved address for this registration does not belong to this wallet.");
    fail_msg_writer() << tr("Service node operator must specify an address owned by this wallet for service node registration.");
    return true;
  }

  add_service_node_contributor_to_tx_extra(extra, address);

  std::string please_wait_to_be_included_in_block_msg = std::string() +
      tr("Wait for transaction to be included in a block before registration is complete.\n") +
      tr("Use the print_sn command in the daemon to check the status.");

  if (autostake)
  {
    stop();
    m_idle_thread.join();
    success_msg_writer(false) << please_wait_to_be_included_in_block_msg;
#ifndef WIN32
    success_msg_writer(true /*color*/) << tr("Successfully entered autostaking mode, this wallet is moving into the background to automatically renew your service node every period.");
    tools::threadpool::getInstance().stop();
    posix::fork("");
    tools::threadpool::getInstance().start();
#else
    success_msg_writer(true /*color*/) << tr("Successfully entered autostaking mode, please leave this wallet running to automatically renew your service node every period.");
#endif
    m_idle_run.store(true, std::memory_order_relaxed);
    while (true)
    {
      boost::unique_lock<boost::mutex> lock(m_idle_mutex);
      if (!m_idle_run.load(std::memory_order_relaxed))
        break;
      if (!register_service_node_main(service_node_key_as_str, expiration_timestamp, address, priority, portions, extra, subaddr_indices, autostake))
        break;
      if (!m_idle_run.load(std::memory_order_relaxed))
        break;
      m_idle_cond.wait_for(lock, boost::chrono::seconds(AUTOSTAKE_INTERVAL));
    }
  }
  else
  {
    LOCK_IDLE_SCOPE();
    register_service_node_main(service_node_key_as_str, expiration_timestamp, address, priority, portions, extra, subaddr_indices, autostake);
    success_msg_writer(false) << please_wait_to_be_included_in_block_msg;
  }

  return true;
}
//----------------------------------------------------------------------------------------------------
bool simple_wallet::stake_main(
    const crypto::public_key& service_node_key,
    const cryptonote::account_public_address& address,
    uint32_t priority,
    std::set<uint32_t>& subaddr_indices,
    uint64_t amount,
    double amount_fraction,
    bool autostake)
{
  if (autostake)
  {
    if (!try_connect_to_daemon(true))
      return true;
  }

  uint64_t fetched_blocks;
  m_wallet->refresh(0, fetched_blocks);

  uint64_t staking_requirement_lock_blocks = service_nodes::get_staking_requirement_lock_blocks(m_wallet->nettype());
  uint64_t locked_blocks = staking_requirement_lock_blocks + STAKING_REQUIREMENT_LOCK_BLOCKS_EXCESS;

  std::string err, err2;
  uint64_t bc_height = std::max(m_wallet->get_daemon_blockchain_height(err),
                                m_wallet->get_daemon_blockchain_target_height(err2));

  if (!err.empty() || !err2.empty())
  {
    fail_msg_writer() << tr("unable to get network blockchain height from daemon: ") << (err.empty() ? err2 : err);
    return true;
  }

  if (!m_wallet->is_synced() || bc_height < 10)
  {
    if (autostake)
    {
      fail_msg_writer() << tr("Wallet is not synced");
      return true;
    }
    fail_msg_writer() << tr("Wallet not synced. Best guess for the height is ") << bc_height;
    std::string accepted = input_line("Is this correct [y/yes/n/no]? ");
    if (std::cin.eof())
      return true;
    if (!command_line::is_yes(accepted))
    {
      std::string height = input_line(tr("Please enter the current network block height (0 to cancel): "));
      try
      {
        bc_height = boost::lexical_cast<uint64_t>(height);
      }
      catch (const std::exception &e)
      {
        fail_msg_writer() << tr("Invalid block height");
        return true;
      }
      if (bc_height == 0)
        return true;
    }
  }

  uint64_t unlock_block = bc_height + locked_blocks;

  // Check if client can stake into this service node, if so, how much.
  try
  {
    const auto& response = m_wallet->get_service_nodes({ epee::string_tools::pod_to_hex(service_node_key) });
    if (response.service_node_states.size() != 1)
    {
      fail_msg_writer() << tr("Could not find service node in service node list, please make sure it is registered first.");
      return true;
    }

    const auto& snode_info = response.service_node_states.front();
    bool full = false;

    const uint64_t DUST = MAX_NUMBER_OF_CONTRIBUTORS;

    if (amount == 0)
      amount = snode_info.staking_requirement * amount_fraction;

    uint64_t can_contrib_total = 0;
    uint64_t must_contrib_total = 0;

    if (snode_info.contributors.size() < MAX_NUMBER_OF_CONTRIBUTORS)
      can_contrib_total = snode_info.staking_requirement - snode_info.total_reserved;
    else
      full = true;

    for (const auto& contributor : snode_info.contributors)
    {
      address_parse_info info;
      if (!cryptonote::get_account_address_from_str(info, m_wallet->nettype(), contributor.address))
        info.address = service_nodes::null_address;

      if (info.address == address)
      {
        uint64_t max_increase_reserve = snode_info.staking_requirement - snode_info.total_reserved;
        uint64_t max_increase_amount_to = contributor.reserved + max_increase_reserve;
        can_contrib_total = max_increase_amount_to - contributor.amount;
        must_contrib_total = contributor.reserved - contributor.amount;
        full = false;
      }
    }

    if (full)
    {
      fail_msg_writer() << tr("This service node already has the maximum number of participants, and the specified address is not one of them");
      return true;
    }
    if (can_contrib_total == 0)
    {
      if (!autostake)
        fail_msg_writer() << tr("You may not contribute any more to this service node");
      return true;
    }
    if (amount > can_contrib_total)
    {
      success_msg_writer() << tr("You may only contribute up to ") << print_money(can_contrib_total) << tr(" more loki to this service node");
      success_msg_writer() << tr("Reducing your stake from ") << print_money(amount) << tr(" to ") << print_money(can_contrib_total);
      amount = can_contrib_total;
    }
    if (amount < must_contrib_total)
    {
      success_msg_writer() << tr("Warning: You must contribute ") << print_money(must_contrib_total) << tr(" loki to meet your registration requirements for this service node");
      if (amount == 0)
      {
        amount = must_contrib_total;
      }
      else
      {
        success_msg_writer() << tr("You have only specified ") << print_money(amount);
        if (must_contrib_total - amount <= DUST)
        {
          success_msg_writer() << tr("Seeing as this is only a little bit, amount was increased automatically");
          amount = must_contrib_total;
        }
        else if (autostake)
        {
          return true;
        }
      }
    }
  }
  catch(const std::exception &e)
  {
    fail_msg_writer() << e.what();
    return true;
  }

  std::vector<uint8_t> extra;

  add_service_node_pubkey_to_tx_extra(extra, service_node_key);

  add_service_node_contributor_to_tx_extra(extra, address);

  vector<cryptonote::tx_destination_entry> dsts;
  cryptonote::tx_destination_entry de;
  de.addr = address;
  de.is_subaddress = false;
  de.amount = amount;
  dsts.push_back(de);

  try
  {
    // figure out what tx will be necessary
    auto ptx_vector = m_wallet->create_transactions_2(dsts, DEFAULT_MIX, unlock_block /* unlock_time */, priority, extra, m_current_subaddress_account, subaddr_indices, is_daemon_trusted(), true);

    if (ptx_vector.empty())
    {
      fail_msg_writer() << tr("No outputs found, or daemon is not ready");
      return true;
    }

    if (ptx_vector.size() > 1)
    {
      fail_msg_writer() << tr("Too many outputs. Please sweep_all first");
      return true;
    }

    // give user total and fee, and prompt to confirm
    uint64_t total_fee = 0, total_sent = 0;
    for (size_t n = 0; n < ptx_vector.size(); ++n)
    {
      total_fee += ptx_vector[n].fee;
      for (auto i: ptx_vector[n].selected_transfers)
        total_sent += m_wallet->get_transfer_details(i).amount();
      total_sent -= ptx_vector[n].change_dts.amount + ptx_vector[n].fee;
    }

    std::ostringstream prompt;
    for (size_t n = 0; n < ptx_vector.size(); ++n)
    {
      prompt << tr("\nTransaction ") << (n + 1) << "/" << ptx_vector.size() << ":\n";
      subaddr_indices.clear();
      for (uint32_t i : ptx_vector[n].construction_data.subaddr_indices)
        subaddr_indices.insert(i);
      for (uint32_t i : subaddr_indices)
        prompt << boost::format(tr("Spending from address index %d\n")) % i;
      if (subaddr_indices.size() > 1)
        prompt << tr("WARNING: Outputs of multiple addresses are being used together, which might potentially compromise your privacy.\n");
    }
    if (m_wallet->print_ring_members() && !print_ring_members(ptx_vector, prompt))
    {
      fail_msg_writer() << tr("Error printing ring members");
      return true;
    }
    if (ptx_vector.size() > 1) {
      prompt << boost::format(tr("Staking %s for %u blocks in %llu transactions for a total fee of %s.  Is this okay?  (Y/Yes/N/No): ")) %
        print_money(total_sent) %
        locked_blocks %
        ((unsigned long long)ptx_vector.size()) %
        print_money(total_fee);
    }
    else {
      prompt << boost::format(tr("Staking %s for %u blocks a total fee of %s.  Is this okay?  (Y/Yes/N/No): ")) %
        print_money(total_sent) %
        locked_blocks %
        print_money(total_fee);
    }
    if (autostake)
    {
      success_msg_writer() << prompt.str();
    }
    else
    {
      std::string accepted = input_line(prompt.str());
      if (std::cin.eof())
        return true;
      if (!command_line::is_yes(accepted))
      {
        fail_msg_writer() << tr("transaction cancelled.");

        return true;
      }
    }

    // actually commit the transactions
    if (m_wallet->multisig())
    {
      bool r = m_wallet->save_multisig_tx(ptx_vector, "multisig_loki_tx");
      if (!r)
      {
        fail_msg_writer() << tr("Failed to write transaction(s) to file");
      }
      else
      {
        success_msg_writer(true) << tr("Unsigned transaction(s) successfully written to file: ") << "multisig_loki_tx";
      }
    }
    else if (m_wallet->watch_only())
    {
      bool r = m_wallet->save_tx(ptx_vector, "unsigned_loki_tx");
      if (!r)
      {
        fail_msg_writer() << tr("Failed to write transaction(s) to file");
      }
      else
      {
        success_msg_writer(true) << tr("Unsigned transaction(s) successfully written to file: ") << "unsigned_loki_tx";
      }
    }
    else
    {
      commit_or_save(ptx_vector, m_do_not_relay);
    }
  }
  catch (const std::exception& e)
  {
    handle_transfer_exception(std::current_exception(), is_daemon_trusted());
  }
  catch (...)
  {
    LOG_ERROR("unknown error");
    fail_msg_writer() << tr("unknown error");
  }


  return true;
}
bool simple_wallet::stake(const std::vector<std::string> &args_)
{
  // stake [index=<N1>[,<N2>,...]] [priority] <service node pubkey>

  if (m_wallet->ask_password() && !get_and_verify_password()) { return true; }
  if (!try_connect_to_daemon())
    return true;

  std::vector<std::string> local_args = args_;

  std::set<uint32_t> subaddr_indices;
  if (local_args.size() > 0 && local_args[0].substr(0, 6) == "index=")
  {
    if (!parse_subaddress_indices(local_args[0], subaddr_indices))
      return true;
    local_args.erase(local_args.begin());
  }

  uint32_t priority = 0;
  if (local_args.size() > 0 && parse_priority(local_args[0], priority))
    local_args.erase(local_args.begin());

  priority = m_wallet->adjust_priority(priority);

  bool autostake = false;
  if (!local_args.empty() && local_args[0] == "auto")
  {
    autostake = true;
    local_args.erase(local_args.begin());
  }

  if (local_args.size() < 2)
  {
    fail_msg_writer() << tr("Usage: stake [index=<N1>[,<N2>,...]] [priority] [auto] <service node pubkey> <address> [<amount|percent%>]");
    return true;
  }

  crypto::public_key service_node_key;
  if (!epee::string_tools::hex_to_pod(local_args[0], service_node_key))
  {
    fail_msg_writer() << tr("failed to parse service node pubkey");
    return true;
  }

  uint64_t amount;
  double amount_fraction;
  if (local_args.size() < 3)
  {
    amount = 0;
    amount_fraction = 0;
  }
  else if (local_args[2].back() == '%')
  {
    local_args[2].pop_back();
    amount = 0;
    try
    {
      amount_fraction = boost::lexical_cast<double>(local_args[2]) / 100.0;
    }
    catch (const std::exception &e)
    {
      fail_msg_writer() << tr("Invalid percentage");
      return true;
    }
    if (amount_fraction < 0 || amount_fraction > 1)
    {
      fail_msg_writer() << tr("Invalid percentage");
      return true;
    }
  }
  else
  {
    amount_fraction = 0;
    if (!cryptonote::parse_amount(amount, local_args[2]) || amount == 0)
    {
      fail_msg_writer() << tr("amount is wrong: ") << local_args[2] <<
        ", " << tr("expected number from ") << print_money(1) << " to " << print_money(std::numeric_limits<uint64_t>::max());
      return true;
    }
  }

  cryptonote::address_parse_info info;
  if (!cryptonote::get_account_address_from_str_or_url(info, m_wallet->nettype(), local_args[1], oa_prompter))
  {
    fail_msg_writer() << tr("failed to parse address");
    return true;
  }

  if (info.has_payment_id)
  {
    fail_msg_writer() << tr("Do not use payment ids for staking");
    return true;
  }

  if (!m_wallet->contains_address(info.address))
  {
    fail_msg_writer() << tr("The specified address is not owned by this wallet.");
    return true;
  }

  if (autostake)
  {
    stop();
    m_idle_thread.join();
#ifndef WIN32
    success_msg_writer() << tr("Entering autostaking mode, forking to background...");
    tools::threadpool::getInstance().stop();
    posix::fork("");
    tools::threadpool::getInstance().start();
#else
    success_msg_writer() << tr("Entering autostaking mode, please leave this wallet running.");
#endif
    m_idle_run.store(true, std::memory_order_relaxed);
    while (true)
    {
      boost::unique_lock<boost::mutex> lock(m_idle_mutex);
      if (!m_idle_run.load(std::memory_order_relaxed))
        break;
      if (!stake_main(service_node_key, info.address, priority, subaddr_indices, amount, amount_fraction, autostake))
        break;
      if (!m_idle_run.load(std::memory_order_relaxed))
        break;
      m_idle_cond.wait_for(lock, boost::chrono::seconds(AUTOSTAKE_INTERVAL));
    }
  }
  else
  {
    LOCK_IDLE_SCOPE();
    stake_main(service_node_key, info.address, priority, subaddr_indices, amount, amount_fraction, autostake);
  }

  return true;
}
//----------------------------------------------------------------------------------------------------
bool simple_wallet::sweep_unmixable(const std::vector<std::string> &args_)
{
  if (m_wallet->ask_password() && !get_and_verify_password()) { return true; }
  if (!try_connect_to_daemon())
    return true;

  LOCK_IDLE_SCOPE();
  try
  {
    // figure out what tx will be necessary
    auto ptx_vector = m_wallet->create_unmixable_sweep_transactions(is_daemon_trusted());

    if (ptx_vector.empty())
    {
      fail_msg_writer() << tr("No unmixable outputs found");
      return true;
    }

    // give user total and fee, and prompt to confirm
    uint64_t total_fee = 0, total_unmixable = 0;
    for (size_t n = 0; n < ptx_vector.size(); ++n)
    {
      total_fee += ptx_vector[n].fee;
      for (auto i: ptx_vector[n].selected_transfers)
        total_unmixable += m_wallet->get_transfer_details(i).amount();
    }

    std::string prompt_str = tr("Sweeping ") + print_money(total_unmixable);
    if (ptx_vector.size() > 1) {
      prompt_str = (boost::format(tr("Sweeping %s in %llu transactions for a total fee of %s.  Is this okay?  (Y/Yes/N/No): ")) %
        print_money(total_unmixable) %
        ((unsigned long long)ptx_vector.size()) %
        print_money(total_fee)).str();
    }
    else {
      prompt_str = (boost::format(tr("Sweeping %s for a total fee of %s.  Is this okay?  (Y/Yes/N/No): ")) %
        print_money(total_unmixable) %
        print_money(total_fee)).str();
    }
    std::string accepted = input_line(prompt_str);
    if (std::cin.eof())
      return true;
    if (!command_line::is_yes(accepted))
    {
      fail_msg_writer() << tr("transaction cancelled.");

      return true;
    }

    // actually commit the transactions
    if (m_wallet->multisig())
    {
      bool r = m_wallet->save_multisig_tx(ptx_vector, "multisig_loki_tx");
      if (!r)
      {
        fail_msg_writer() << tr("Failed to write transaction(s) to file");
      }
      else
      {
        success_msg_writer(true) << tr("Unsigned transaction(s) successfully written to file: ") << "multisig_loki_tx";
      }
    }
    else if (m_wallet->watch_only())
    {
      bool r = m_wallet->save_tx(ptx_vector, "unsigned_loki_tx");
      if (!r)
      {
        fail_msg_writer() << tr("Failed to write transaction(s) to file");
      }
      else
      {
        success_msg_writer(true) << tr("Unsigned transaction(s) successfully written to file: ") << "unsigned_loki_tx";
      }
    }
    else
    {
      commit_or_save(ptx_vector, m_do_not_relay);
    }
  }
  catch (const std::exception &e)
  {
    handle_transfer_exception(std::current_exception(), is_daemon_trusted());
  }
  catch (...)
  {
    LOG_ERROR("unknown error");
    fail_msg_writer() << tr("unknown error");
  }

  return true;
}
//----------------------------------------------------------------------------------------------------
bool simple_wallet::sweep_main(uint64_t below, bool locked, const std::vector<std::string> &args_)
{
  auto print_usage = [below]()
  {
    fail_msg_writer() << boost::format(tr("usage: %s [index=<N1>[,<N2>,...]] [<priority>] [<ring_size>] <address> [<payment_id>]")) % (below ? "sweep_below" : "sweep_all");
  };

  if (args_.size() == 0)
  {
    fail_msg_writer() << tr("No address given");
    print_usage();
    return true;
  }

  if (m_wallet->ask_password() && !get_and_verify_password()) { return true; }
  if (!try_connect_to_daemon())
    return true;

  std::vector<std::string> local_args = args_;

  std::set<uint32_t> subaddr_indices;
  if (local_args.size() > 0 && local_args[0].substr(0, 6) == "index=")
  {
    if (!parse_subaddress_indices(local_args[0], subaddr_indices))
    {
      print_usage();
      return true;
    }
    local_args.erase(local_args.begin());
  }

  uint32_t priority = 0;
  if (local_args.size() > 0 && parse_priority(local_args[0], priority))
    local_args.erase(local_args.begin());

  priority = m_wallet->adjust_priority(priority);

  size_t fake_outs_count = DEFAULT_MIX;

  uint64_t adjusted_fake_outs_count = m_wallet->adjust_mixin(fake_outs_count);
  if (adjusted_fake_outs_count != fake_outs_count)
  {
    fail_msg_writer() << (boost::format(tr("ring size %u is incorrect, must be %u")) % (fake_outs_count+1) % (adjusted_fake_outs_count+1)).str();
    return true;
  }

  uint64_t unlock_block = 0;
  if (locked) {
    uint64_t locked_blocks = 0;

    if (local_args.size() < 2) {
      fail_msg_writer() << tr("missing lockedblocks parameter");
      return true;
    }

    try
    {
      locked_blocks = boost::lexical_cast<uint64_t>(local_args[1]);
    }
    catch (const std::exception &e)
    {
      fail_msg_writer() << tr("bad locked_blocks parameter");
      return true;
    }
    if (locked_blocks > 1000000)
    {
      fail_msg_writer() << tr("Locked blocks too high, max 1000000 (˜4 yrs)");
      return true;
    }
    std::string err;
    uint64_t bc_height = get_daemon_blockchain_height(err);
    if (!err.empty())
    {
      fail_msg_writer() << tr("failed to get blockchain height: ") << err;
      return true;
    }
    unlock_block = bc_height + locked_blocks;

    local_args.erase(local_args.begin() + 1);
  }

  std::vector<uint8_t> extra;
  bool payment_id_seen = false;
  if (local_args.size() >= 2)
  {
    std::string payment_id_str = local_args.back();

    crypto::hash payment_id;
    bool r = tools::wallet2::parse_long_payment_id(payment_id_str, payment_id);
    if(r)
    {
      std::string extra_nonce;
      set_payment_id_to_tx_extra_nonce(extra_nonce, payment_id);
      r = add_extra_nonce_to_tx_extra(extra, extra_nonce);
      payment_id_seen = true;
    }
    else
    {
      crypto::hash8 payment_id8;
      r = tools::wallet2::parse_short_payment_id(payment_id_str, payment_id8);
      if(r)
      {
        std::string extra_nonce;
        set_encrypted_payment_id_to_tx_extra_nonce(extra_nonce, payment_id8);
        r = add_extra_nonce_to_tx_extra(extra, extra_nonce);
        payment_id_seen = true;
      }
    }

    if(!r && local_args.size() == 3)
    {
      fail_msg_writer() << tr("payment id has invalid format, expected 16 or 64 character hex string: ") << payment_id_str;
      print_usage();
      return true;
    }
    if (payment_id_seen)
      local_args.pop_back();
  }

  cryptonote::address_parse_info info;
  if (!cryptonote::get_account_address_from_str_or_url(info, m_wallet->nettype(), local_args[0], oa_prompter))
  {
    fail_msg_writer() << tr("failed to parse address");
    print_usage();
    return true;
  }

  if (info.has_payment_id)
  {
    if (payment_id_seen)
    {
      fail_msg_writer() << tr("a single transaction cannot use more than one payment id: ") << local_args[0];
      return true;
    }

    std::string extra_nonce;
    set_encrypted_payment_id_to_tx_extra_nonce(extra_nonce, info.payment_id);
    bool r = add_extra_nonce_to_tx_extra(extra, extra_nonce);
    if(!r)
    {
      fail_msg_writer() << tr("failed to set up payment id, though it was decoded correctly");
      return true;
    }
    payment_id_seen = true;
  }

  // prompt is there is no payment id and confirmation is required
  if (!payment_id_seen && m_wallet->confirm_missing_payment_id() && !info.is_subaddress)
  {
     std::string accepted = input_line(tr("No payment id is included with this transaction. Is this okay?  (Y/Yes/N/No): "));
     if (std::cin.eof())
       return true;
     if (!command_line::is_yes(accepted))
     {
       fail_msg_writer() << tr("transaction cancelled.");

       return true; 
     }
  }

  LOCK_IDLE_SCOPE();

  try
  {
    // figure out what tx will be necessary
    auto ptx_vector = m_wallet->create_transactions_all(below, info.address, info.is_subaddress, fake_outs_count, unlock_block /* unlock_time */, priority, extra, m_current_subaddress_account, subaddr_indices, is_daemon_trusted());

    if (ptx_vector.empty())
    {
      fail_msg_writer() << tr("No outputs found, or daemon is not ready");
      return true;
    }

    // give user total and fee, and prompt to confirm
    uint64_t total_fee = 0, total_sent = 0;
    for (size_t n = 0; n < ptx_vector.size(); ++n)
    {
      total_fee += ptx_vector[n].fee;
      for (auto i: ptx_vector[n].selected_transfers)
        total_sent += m_wallet->get_transfer_details(i).amount();
    }

    std::ostringstream prompt;
    for (size_t n = 0; n < ptx_vector.size(); ++n)
    {
      prompt << tr("\nTransaction ") << (n + 1) << "/" << ptx_vector.size() << ":\n";
      subaddr_indices.clear();
      for (uint32_t i : ptx_vector[n].construction_data.subaddr_indices)
        subaddr_indices.insert(i);
      for (uint32_t i : subaddr_indices)
        prompt << boost::format(tr("Spending from address index %d\n")) % i;
      if (subaddr_indices.size() > 1)
        prompt << tr("WARNING: Outputs of multiple addresses are being used together, which might potentially compromise your privacy.\n");
    }
    if (m_wallet->print_ring_members() && !print_ring_members(ptx_vector, prompt))
      return true;
    if (ptx_vector.size() > 1) {
      prompt << boost::format(tr("Sweeping %s in %llu transactions for a total fee of %s.  Is this okay?  (Y/Yes/N/No): ")) %
        print_money(total_sent) %
        ((unsigned long long)ptx_vector.size()) %
        print_money(total_fee);
    }
    else {
      prompt << boost::format(tr("Sweeping %s for a total fee of %s.  Is this okay?  (Y/Yes/N/No): ")) %
        print_money(total_sent) %
        print_money(total_fee);
    }
    std::string accepted = input_line(prompt.str());
    if (std::cin.eof())
      return true;
    if (!command_line::is_yes(accepted))
    {
      fail_msg_writer() << tr("transaction cancelled.");

      return true;
    }

    // actually commit the transactions
    if (m_wallet->multisig())
    {
      bool r = m_wallet->save_multisig_tx(ptx_vector, "multisig_loki_tx");
      if (!r)
      {
        fail_msg_writer() << tr("Failed to write transaction(s) to file");
      }
      else
      {
        success_msg_writer(true) << tr("Unsigned transaction(s) successfully written to file: ") << "multisig_loki_tx";
      }
    }
    else if (m_wallet->watch_only())
    {
      bool r = m_wallet->save_tx(ptx_vector, "unsigned_loki_tx");
      if (!r)
      {
        fail_msg_writer() << tr("Failed to write transaction(s) to file");
      }
      else
      {
        success_msg_writer(true) << tr("Unsigned transaction(s) successfully written to file: ") << "unsigned_loki_tx";
      }
    }
    else
    {
      commit_or_save(ptx_vector, m_do_not_relay);
    }
  }
  catch (const std::exception& e)
  {
    handle_transfer_exception(std::current_exception(), is_daemon_trusted());
  }
  catch (...)
  {
    LOG_ERROR("unknown error");
    fail_msg_writer() << tr("unknown error");
  }

  return true;
}
//----------------------------------------------------------------------------------------------------
bool simple_wallet::sweep_single(const std::vector<std::string> &args_)
{
  if (m_wallet->ask_password() && !get_and_verify_password()) { return true; }
  if (!try_connect_to_daemon())
    return true;

  std::vector<std::string> local_args = args_;

  uint32_t priority = 0;
  if (local_args.size() > 0 && parse_priority(local_args[0], priority))
    local_args.erase(local_args.begin());

  priority = m_wallet->adjust_priority(priority);

  size_t fake_outs_count = DEFAULT_MIX;

  std::vector<uint8_t> extra;
  bool payment_id_seen = false;
  if (local_args.size() == 3)
  {
    crypto::hash payment_id;
    crypto::hash8 payment_id8;
    std::string extra_nonce;
    if (tools::wallet2::parse_long_payment_id(local_args.back(), payment_id))
    {
      set_payment_id_to_tx_extra_nonce(extra_nonce, payment_id);
    }
    else if(tools::wallet2::parse_short_payment_id(local_args.back(), payment_id8))
    {
      set_encrypted_payment_id_to_tx_extra_nonce(extra_nonce, payment_id8);
    }
    else
    {
      fail_msg_writer() << tr("failed to parse Payment ID");
      return true;
    }

    if (!add_extra_nonce_to_tx_extra(extra, extra_nonce))
    {
      fail_msg_writer() << tr("failed to set up payment id, though it was decoded correctly");
      return true;
    }

    local_args.pop_back();
    payment_id_seen = true;
  }

  if (local_args.size() != 2)
  {
    fail_msg_writer() << tr("usage: sweep_single [<priority>] <key_image> <address> [<payment_id>]");
    return true;
  }

  crypto::key_image ki;
  if (!epee::string_tools::hex_to_pod(local_args[0], ki))
  {
    fail_msg_writer() << tr("failed to parse key image");
    return true;
  }

  cryptonote::address_parse_info info;
  if (!cryptonote::get_account_address_from_str_or_url(info, m_wallet->nettype(), local_args[1], oa_prompter))
  {
    fail_msg_writer() << tr("failed to parse address");
    return true;
  }

  if (info.has_payment_id)
  {
    if (payment_id_seen)
    {
      fail_msg_writer() << tr("a single transaction cannot use more than one payment id: ") << local_args[0];
      return true;
    }

    std::string extra_nonce;
    set_encrypted_payment_id_to_tx_extra_nonce(extra_nonce, info.payment_id);
    if (!add_extra_nonce_to_tx_extra(extra, extra_nonce))
    {
      fail_msg_writer() << tr("failed to set up payment id, though it was decoded correctly");
      return true;
    }
    payment_id_seen = true;
  }

  // prompt if there is no payment id and confirmation is required
  if (!payment_id_seen && m_wallet->confirm_missing_payment_id() && !info.is_subaddress)
  {
     std::string accepted = input_line(tr("No payment id is included with this transaction. Is this okay?  (Y/Yes/N/No): "));
     if (std::cin.eof())
       return true;
     if (!command_line::is_yes(accepted))
     {
       fail_msg_writer() << tr("transaction cancelled.");

       // would like to return false, because no tx made, but everything else returns true
       // and I don't know what returning false might adversely affect.  *sigh*
       return true; 
     }
  }

  try
  {
    // figure out what tx will be necessary
    auto ptx_vector = m_wallet->create_transactions_single(ki, info.address, info.is_subaddress, fake_outs_count, 0 /* unlock_time */, priority, extra, is_daemon_trusted());

    if (ptx_vector.empty())
    {
      fail_msg_writer() << tr("No outputs found");
      return true;
    }
    if (ptx_vector.size() > 1)
    {
      fail_msg_writer() << tr("Multiple transactions are created, which is not supposed to happen");
      return true;
    }
    if (ptx_vector[0].selected_transfers.size() != 1)
    {
      fail_msg_writer() << tr("The transaction uses multiple or no inputs, which is not supposed to happen");
      return true;
    }

    // give user total and fee, and prompt to confirm
    uint64_t total_fee = ptx_vector[0].fee;
    uint64_t total_sent = m_wallet->get_transfer_details(ptx_vector[0].selected_transfers.front()).amount();
    std::ostringstream prompt;
    if (!print_ring_members(ptx_vector, prompt))
      return true;
    prompt << boost::format(tr("Sweeping %s for a total fee of %s.  Is this okay?  (Y/Yes/N/No): ")) %
      print_money(total_sent) %
      print_money(total_fee);
    std::string accepted = input_line(prompt.str());
    if (std::cin.eof())
      return true;
    if (!command_line::is_yes(accepted))
    {
      fail_msg_writer() << tr("transaction cancelled.");
      return true;
    }

    // actually commit the transactions
    if (m_wallet->multisig())
    {
      bool r = m_wallet->save_multisig_tx(ptx_vector, "multisig_loki_tx");
      if (!r)
      {
        fail_msg_writer() << tr("Failed to write transaction(s) to file");
      }
      else
      {
        success_msg_writer(true) << tr("Unsigned transaction(s) successfully written to file: ") << "multisig_loki_tx";
      }
    }
    else if (m_wallet->watch_only())
    {
      bool r = m_wallet->save_tx(ptx_vector, "unsigned_loki_tx");
      if (!r)
      {
        fail_msg_writer() << tr("Failed to write transaction(s) to file");
      }
      else
      {
        success_msg_writer(true) << tr("Unsigned transaction(s) successfully written to file: ") << "unsigned_loki_tx";
      }
    }
    else
    {
      m_wallet->commit_tx(ptx_vector[0]);
      success_msg_writer(true) << tr("Money successfully sent, transaction: ") << get_transaction_hash(ptx_vector[0].tx);
    }

  }
  catch (const std::exception& e)
  {
    handle_transfer_exception(std::current_exception(), is_daemon_trusted());
  }
  catch (...)
  {
    LOG_ERROR("unknown error");
    fail_msg_writer() << tr("unknown error");
  }

  return true;
}
//----------------------------------------------------------------------------------------------------
bool simple_wallet::sweep_all(const std::vector<std::string> &args_)
{
  return sweep_main(0, false, args_);
}
//----------------------------------------------------------------------------------------------------
bool simple_wallet::sweep_below(const std::vector<std::string> &args_)
{
  uint64_t below = 0;
  if (args_.size() < 1)
  {
    fail_msg_writer() << tr("missing threshold amount");
    return true;
  }
  if (!cryptonote::parse_amount(below, args_[0]))
  {
    fail_msg_writer() << tr("invalid amount threshold");
    return true;
  }
  return sweep_main(below, false, std::vector<std::string>(++args_.begin(), args_.end()));
}
//----------------------------------------------------------------------------------------------------
bool simple_wallet::donate(const std::vector<std::string> &args_)
{
  if(m_wallet->nettype() != cryptonote::MAINNET)
  {
    fail_msg_writer() << tr("donations are not enabled on the testnet or on the stagenet");
    return true;
  }

  if (0)
  {
      std::vector<std::string> local_args = args_;
      if(local_args.empty() || local_args.size() > 5)
      {
         fail_msg_writer() << tr("usage: donate [index=<N1>[,<N2>,...]] [<priority>] <amount> [<payment_id>]");
         return true;
      }
      std::string amount_str;
      std::string payment_id_str;
      // get payment id and pop
      crypto::hash payment_id;
      crypto::hash8 payment_id8;
      if (tools::wallet2::parse_long_payment_id (local_args.back(), payment_id ) ||
          tools::wallet2::parse_short_payment_id(local_args.back(), payment_id8))
      {
        payment_id_str = local_args.back();
        local_args.pop_back();
      }

      // get amount and pop
      amount_str = local_args.back();
      local_args.pop_back();
      // push back address, amount, payment id
      local_args.push_back(MONERO_DONATION_ADDR);
      local_args.push_back(amount_str);
      if (!payment_id_str.empty())
        local_args.push_back(payment_id_str);
      message_writer() << (boost::format(tr("Donating %s %s to The Monero Project (donate.getmonero.org or %s).")) % amount_str % cryptonote::get_unit(cryptonote::get_default_decimal_point()) % MONERO_DONATION_ADDR).str();
      transfer_new(local_args);
  }
  else
  {
    fail_msg_writer() << tr("Donations are not supported in Loki right now");
  }
  return true;

}
//----------------------------------------------------------------------------------------------------
bool simple_wallet::accept_loaded_tx(const std::function<size_t()> get_num_txes, const std::function<const tools::wallet2::tx_construction_data&(size_t)> &get_tx, const std::string &extra_message)
{
  // gather info to ask the user
  uint64_t amount = 0, amount_to_dests = 0, change = 0;
  size_t min_ring_size = ~0;
  std::unordered_map<cryptonote::account_public_address, std::pair<std::string, uint64_t>> dests;
  int first_known_non_zero_change_index = -1;
  std::string payment_id_string = "";
  for (size_t n = 0; n < get_num_txes(); ++n)
  {
    const tools::wallet2::tx_construction_data &cd = get_tx(n);

    std::vector<tx_extra_field> tx_extra_fields;
    bool has_encrypted_payment_id = false;
    crypto::hash8 payment_id8 = crypto::null_hash8;
    if (cryptonote::parse_tx_extra(cd.extra, tx_extra_fields))
    {
      tx_extra_nonce extra_nonce;
      if (find_tx_extra_field_by_type(tx_extra_fields, extra_nonce))
      {
        crypto::hash payment_id;
        if(get_encrypted_payment_id_from_tx_extra_nonce(extra_nonce.nonce, payment_id8))
        {
          if (!payment_id_string.empty())
            payment_id_string += ", ";
          payment_id_string = std::string("encrypted payment ID ") + epee::string_tools::pod_to_hex(payment_id8);
          has_encrypted_payment_id = true;
        }
        else if (get_payment_id_from_tx_extra_nonce(extra_nonce.nonce, payment_id))
        {
          if (!payment_id_string.empty())
            payment_id_string += ", ";
          payment_id_string = std::string("unencrypted payment ID ") + epee::string_tools::pod_to_hex(payment_id);
        }
      }
    }

    for (size_t s = 0; s < cd.sources.size(); ++s)
    {
      amount += cd.sources[s].amount;
      size_t ring_size = cd.sources[s].outputs.size();
      if (ring_size < min_ring_size)
        min_ring_size = ring_size;
    }
    for (size_t d = 0; d < cd.splitted_dsts.size(); ++d)
    {
      const tx_destination_entry &entry = cd.splitted_dsts[d];
      std::string address, standard_address = get_account_address_as_str(m_wallet->nettype(), entry.is_subaddress, entry.addr);
      if (has_encrypted_payment_id && !entry.is_subaddress)
      {
        address = get_account_integrated_address_as_str(m_wallet->nettype(), entry.addr, payment_id8);
        address += std::string(" (" + standard_address + " with encrypted payment id " + epee::string_tools::pod_to_hex(payment_id8) + ")");
      }
      else
        address = standard_address;
      auto i = dests.find(entry.addr);
      if (i == dests.end())
        dests.insert(std::make_pair(entry.addr, std::make_pair(address, entry.amount)));
      else
        i->second.second += entry.amount;
      amount_to_dests += entry.amount;
    }
    if (cd.change_dts.amount > 0)
    {
      auto it = dests.find(cd.change_dts.addr);
      if (it == dests.end())
      {
        fail_msg_writer() << tr("Claimed change does not go to a paid address");
        return false;
      }
      if (it->second.second < cd.change_dts.amount)
      {
        fail_msg_writer() << tr("Claimed change is larger than payment to the change address");
        return false;
      }
      if (cd.change_dts.amount > 0)
      {
        if (first_known_non_zero_change_index == -1)
          first_known_non_zero_change_index = n;
        if (memcmp(&cd.change_dts.addr, &get_tx(first_known_non_zero_change_index).change_dts.addr, sizeof(cd.change_dts.addr)))
        {
          fail_msg_writer() << tr("Change goes to more than one address");
          return false;
        }
      }
      change += cd.change_dts.amount;
      it->second.second -= cd.change_dts.amount;
      if (it->second.second == 0)
        dests.erase(cd.change_dts.addr);
    }
  }

  if (payment_id_string.empty())
    payment_id_string = "no payment ID";

  std::string dest_string;
  size_t n_dummy_outputs = 0;
  for (auto i = dests.begin(); i != dests.end(); )
  {
    if (i->second.second > 0)
    {
      if (!dest_string.empty())
        dest_string += ", ";
      dest_string += (boost::format(tr("sending %s to %s")) % print_money(i->second.second) % i->second.first).str();
    }
    else
      ++n_dummy_outputs;
    ++i;
  }
  if (n_dummy_outputs > 0)
  {
    if (!dest_string.empty())
      dest_string += ", ";
    dest_string += std::to_string(n_dummy_outputs) + tr(" dummy output(s)");
  }
  if (dest_string.empty())
    dest_string = tr("with no destinations");

  std::string change_string;
  if (change > 0)
  {
    std::string address = get_account_address_as_str(m_wallet->nettype(), get_tx(0).subaddr_account > 0, get_tx(0).change_dts.addr);
    change_string += (boost::format(tr("%s change to %s")) % print_money(change) % address).str();
  }
  else
    change_string += tr("no change");

  uint64_t fee = amount - amount_to_dests;
  std::string prompt_str = (boost::format(tr("Loaded %lu transactions, for %s, fee %s, %s, %s, with min ring size %lu, %s. %sIs this okay? (Y/Yes/N/No): ")) % (unsigned long)get_num_txes() % print_money(amount) % print_money(fee) % dest_string % change_string % (unsigned long)min_ring_size % payment_id_string % extra_message).str();
  return command_line::is_yes(input_line(prompt_str));
}
//----------------------------------------------------------------------------------------------------
bool simple_wallet::accept_loaded_tx(const tools::wallet2::unsigned_tx_set &txs)
{
  std::string extra_message;
  if (!txs.transfers.empty())
    extra_message = (boost::format("%u outputs to import. ") % (unsigned)txs.transfers.size()).str();
  return accept_loaded_tx([&txs](){return txs.txes.size();}, [&txs](size_t n)->const tools::wallet2::tx_construction_data&{return txs.txes[n];}, extra_message);
}
//----------------------------------------------------------------------------------------------------
bool simple_wallet::accept_loaded_tx(const tools::wallet2::signed_tx_set &txs)
{
  std::string extra_message;
  if (!txs.key_images.empty())
    extra_message = (boost::format("%u key images to import. ") % (unsigned)txs.key_images.size()).str();
  return accept_loaded_tx([&txs](){return txs.ptx.size();}, [&txs](size_t n)->const tools::wallet2::tx_construction_data&{return txs.ptx[n].construction_data;}, extra_message);
}
//----------------------------------------------------------------------------------------------------
bool simple_wallet::sign_transfer(const std::vector<std::string> &args_)
{
  if (m_wallet->key_on_device())
  {
    fail_msg_writer() << tr("command not supported by HW wallet");
    return true;
  }
  if(m_wallet->multisig())
  {
     fail_msg_writer() << tr("This is a multisig wallet, it can only sign with sign_multisig");
     return true;
  }
  if(m_wallet->watch_only())
  {
     fail_msg_writer() << tr("This is a watch only wallet");
     return true;
  }
  if (args_.size() > 1 || (args_.size() == 1 && args_[0] != "export_raw"))
  {
    fail_msg_writer() << tr("usage: sign_transfer [export_raw]");
    return true;
  }
  if (m_wallet->ask_password() && !get_and_verify_password()) { return true; }
  const bool export_raw = args_.size() == 1;

  std::vector<tools::wallet2::pending_tx> ptx;
  try
  {
    bool r = m_wallet->sign_tx("unsigned_loki_tx", "signed_loki_tx", ptx, [&](const tools::wallet2::unsigned_tx_set &tx){ return accept_loaded_tx(tx); }, export_raw);
    if (!r)
    {
      fail_msg_writer() << tr("Failed to sign transaction");
      return true;
    }
  }
  catch (const std::exception &e)
  {
    fail_msg_writer() << tr("Failed to sign transaction: ") << e.what();
    return true;
  }

  std::string txids_as_text;
  for (const auto &t: ptx)
  {
    if (!txids_as_text.empty())
      txids_as_text += (", ");
    txids_as_text += epee::string_tools::pod_to_hex(get_transaction_hash(t.tx));
  }
  success_msg_writer(true) << tr("Transaction successfully signed to file ") << "signed_loki_tx" << ", txid " << txids_as_text;
  if (export_raw)
  {
    std::string rawfiles_as_text;
    for (size_t i = 0; i < ptx.size(); ++i)
    {
      if (i > 0)
        rawfiles_as_text += ", ";
      rawfiles_as_text += "signed_loki_tx_raw" + (ptx.size() == 1 ? "" : ("_" + std::to_string(i)));
    }
    success_msg_writer(true) << tr("Transaction raw hex data exported to ") << rawfiles_as_text;
  }
  return true;
}
//----------------------------------------------------------------------------------------------------
bool simple_wallet::submit_transfer(const std::vector<std::string> &args_)
{
  if (m_wallet->key_on_device())
  {
    fail_msg_writer() << tr("command not supported by HW wallet");
    return true;
  }
  if (!try_connect_to_daemon())
    return true;

  try
  {
    std::vector<tools::wallet2::pending_tx> ptx_vector;
    bool r = m_wallet->load_tx("signed_loki_tx", ptx_vector, [&](const tools::wallet2::signed_tx_set &tx){ return accept_loaded_tx(tx); });
    if (!r)
    {
      fail_msg_writer() << tr("Failed to load transaction from file");
      return true;
    }

    commit_or_save(ptx_vector, false);
  }
  catch (const std::exception& e)
  {
    handle_transfer_exception(std::current_exception(), is_daemon_trusted());
  }
  catch (...)
  {
    LOG_ERROR("Unknown error");
    fail_msg_writer() << tr("unknown error");
  }

  return true;
}
//----------------------------------------------------------------------------------------------------
bool simple_wallet::get_tx_key(const std::vector<std::string> &args_)
{
  std::vector<std::string> local_args = args_;

  if (m_wallet->key_on_device())
  {
    fail_msg_writer() << tr("command not supported by HW wallet");
    return true;
  }
  if(local_args.size() != 1) {
    fail_msg_writer() << tr("usage: get_tx_key <txid>");
    return true;
  }
  if (m_wallet->ask_password() && !get_and_verify_password()) { return true; }

  crypto::hash txid;
  if (!epee::string_tools::hex_to_pod(local_args[0], txid))
  {
    fail_msg_writer() << tr("failed to parse txid");
    return true;
  }

  LOCK_IDLE_SCOPE();

  crypto::secret_key tx_key;
  std::vector<crypto::secret_key> additional_tx_keys;
  if (m_wallet->get_tx_key(txid, tx_key, additional_tx_keys))
  {
    ostringstream oss;
    oss << epee::string_tools::pod_to_hex(tx_key);
    for (size_t i = 0; i < additional_tx_keys.size(); ++i)
      oss << epee::string_tools::pod_to_hex(additional_tx_keys[i]);
    success_msg_writer() << tr("Tx key: ") << oss.str();
    return true;
  }
  else
  {
    fail_msg_writer() << tr("no tx keys found for this txid");
    return true;
  }
}
//----------------------------------------------------------------------------------------------------
bool simple_wallet::get_tx_proof(const std::vector<std::string> &args)
{
  if (m_wallet->key_on_device())
  {
    fail_msg_writer() << tr("command not supported by HW wallet");
    return true;
  }
  if (args.size() != 2 && args.size() != 3)
  {
    fail_msg_writer() << tr("usage: get_tx_proof <txid> <address> [<message>]");
    return true;
  }

  crypto::hash txid;
  if(!epee::string_tools::hex_to_pod(args[0], txid))
  {
    fail_msg_writer() << tr("failed to parse txid");
    return true;
  }

  cryptonote::address_parse_info info;
  if(!cryptonote::get_account_address_from_str_or_url(info, m_wallet->nettype(), args[1], oa_prompter))
  {
    fail_msg_writer() << tr("failed to parse address");
    return true;
  }

  if (m_wallet->ask_password() && !get_and_verify_password()) { return true; }

  try
  {
    std::string sig_str = m_wallet->get_tx_proof(txid, info.address, info.is_subaddress, args.size() == 3 ? args[2] : "");
    const std::string filename = "loki_tx_proof";
    if (epee::file_io_utils::save_string_to_file(filename, sig_str))
      success_msg_writer() << tr("signature file saved to: ") << filename;
    else
      fail_msg_writer() << tr("failed to save signature file");
  }
  catch (const std::exception &e)
  {
    fail_msg_writer() << tr("error: ") << e.what();
  }
  return true;
}
//----------------------------------------------------------------------------------------------------
bool simple_wallet::check_tx_key(const std::vector<std::string> &args_)
{
  std::vector<std::string> local_args = args_;

  if(local_args.size() != 3) {
    fail_msg_writer() << tr("usage: check_tx_key <txid> <txkey> <address>");
    return true;
  }

  if (!try_connect_to_daemon())
    return true;

  if (!m_wallet)
  {
    fail_msg_writer() << tr("wallet is null");
    return true;
  }
  crypto::hash txid;
  if(!epee::string_tools::hex_to_pod(local_args[0], txid))
  {
    fail_msg_writer() << tr("failed to parse txid");
    return true;
  }

  crypto::secret_key tx_key;
  std::vector<crypto::secret_key> additional_tx_keys;
  if(!epee::string_tools::hex_to_pod(local_args[1].substr(0, 64), tx_key))
  {
    fail_msg_writer() << tr("failed to parse tx key");
    return true;
  }
  local_args[1] = local_args[1].substr(64);
  while (!local_args[1].empty())
  {
    additional_tx_keys.resize(additional_tx_keys.size() + 1);
    if(!epee::string_tools::hex_to_pod(local_args[1].substr(0, 64), additional_tx_keys.back()))
    {
      fail_msg_writer() << tr("failed to parse tx key");
      return true;
    }
    local_args[1] = local_args[1].substr(64);
  }

  cryptonote::address_parse_info info;
  if(!cryptonote::get_account_address_from_str_or_url(info, m_wallet->nettype(), local_args[2], oa_prompter))
  {
    fail_msg_writer() << tr("failed to parse address");
    return true;
  }

  try
  {
    uint64_t received;
    bool in_pool;
    uint64_t confirmations;
    m_wallet->check_tx_key(txid, tx_key, additional_tx_keys, info.address, received, in_pool, confirmations);

    if (received > 0)
    {
      success_msg_writer() << get_account_address_as_str(m_wallet->nettype(), info.is_subaddress, info.address) << " " << tr("received") << " " << print_money(received) << " " << tr("in txid") << " " << txid;
      if (in_pool)
      {
        success_msg_writer() << tr("WARNING: this transaction is not yet included in the blockchain!");
      }
      else
      {
        if (confirmations != (uint64_t)-1)
        {
          success_msg_writer() << boost::format(tr("This transaction has %u confirmations")) % confirmations;
        }
        else
        {
          success_msg_writer() << tr("WARNING: failed to determine number of confirmations!");
        }
      }
    }
    else
    {
      fail_msg_writer() << get_account_address_as_str(m_wallet->nettype(), info.is_subaddress, info.address) << " " << tr("received nothing in txid") << " " << txid;
    }
  }
  catch (const std::exception &e)
  {
    fail_msg_writer() << tr("error: ") << e.what();
  }
  return true;
}
//----------------------------------------------------------------------------------------------------
bool simple_wallet::check_tx_proof(const std::vector<std::string> &args)
{
  if(args.size() != 3 && args.size() != 4) {
    fail_msg_writer() << tr("usage: check_tx_proof <txid> <address> <signature_file> [<message>]");
    return true;
  }

  if (!try_connect_to_daemon())
    return true;

  // parse txid
  crypto::hash txid;
  if(!epee::string_tools::hex_to_pod(args[0], txid))
  {
    fail_msg_writer() << tr("failed to parse txid");
    return true;
  }

  // parse address
  cryptonote::address_parse_info info;
  if(!cryptonote::get_account_address_from_str_or_url(info, m_wallet->nettype(), args[1], oa_prompter))
  {
    fail_msg_writer() << tr("failed to parse address");
    return true;
  }

  // read signature file
  std::string sig_str;
  if (!epee::file_io_utils::load_file_to_string(args[2], sig_str))
  {
    fail_msg_writer() << tr("failed to load signature file");
    return true;
  }

  try
  {
    uint64_t received;
    bool in_pool;
    uint64_t confirmations;
    if (m_wallet->check_tx_proof(txid, info.address, info.is_subaddress, args.size() == 4 ? args[3] : "", sig_str, received, in_pool, confirmations))
    {
      success_msg_writer() << tr("Good signature");
      if (received > 0)
      {
        success_msg_writer() << get_account_address_as_str(m_wallet->nettype(), info.is_subaddress, info.address) << " " << tr("received") << " " << print_money(received) << " " << tr("in txid") << " " << txid;
        if (in_pool)
        {
          success_msg_writer() << tr("WARNING: this transaction is not yet included in the blockchain!");
        }
        else
        {
          if (confirmations != (uint64_t)-1)
          {
            success_msg_writer() << boost::format(tr("This transaction has %u confirmations")) % confirmations;
          }
          else
          {
            success_msg_writer() << tr("WARNING: failed to determine number of confirmations!");
          }
        }
      }
      else
      {
        fail_msg_writer() << get_account_address_as_str(m_wallet->nettype(), info.is_subaddress, info.address) << " " << tr("received nothing in txid") << " " << txid;
      }
    }
    else
    {
      fail_msg_writer() << tr("Bad signature");
    }
  }
  catch (const std::exception &e)
  {
    fail_msg_writer() << tr("error: ") << e.what();
  }
  return true;
}
//----------------------------------------------------------------------------------------------------
bool simple_wallet::get_spend_proof(const std::vector<std::string> &args)
{
  if (m_wallet->key_on_device())
  {
    fail_msg_writer() << tr("command not supported by HW wallet");
    return true;
  }
  if(args.size() != 1 && args.size() != 2) {
    fail_msg_writer() << tr("usage: get_spend_proof <txid> [<message>]");
    return true;
  }

  if (m_wallet->watch_only())
  {
    fail_msg_writer() << tr("wallet is watch-only and cannot generate the proof");
    return true;
  }

  crypto::hash txid;
  if (!epee::string_tools::hex_to_pod(args[0], txid))
  {
    fail_msg_writer() << tr("failed to parse txid");
    return true;
  }

  if (!try_connect_to_daemon())
  {
    fail_msg_writer() << tr("failed to connect to the daemon");
    return true;
  }

  if (m_wallet->ask_password() && !get_and_verify_password()) { return true; }

  try
  {
    const std::string sig_str = m_wallet->get_spend_proof(txid, args.size() == 2 ? args[1] : "");
    const std::string filename = "loki_spend_proof";
    if (epee::file_io_utils::save_string_to_file(filename, sig_str))
      success_msg_writer() << tr("signature file saved to: ") << filename;
    else
      fail_msg_writer() << tr("failed to save signature file");
  }
  catch (const std::exception &e)
  {
    fail_msg_writer() << e.what();
  }
  return true;
}
//----------------------------------------------------------------------------------------------------
bool simple_wallet::check_spend_proof(const std::vector<std::string> &args)
{
  if(args.size() != 2 && args.size() != 3) {
    fail_msg_writer() << tr("usage: check_spend_proof <txid> <signature_file> [<message>]");
    return true;
  }

  crypto::hash txid;
  if (!epee::string_tools::hex_to_pod(args[0], txid))
  {
    fail_msg_writer() << tr("failed to parse txid");
    return true;
  }

  if (!try_connect_to_daemon())
  {
    fail_msg_writer() << tr("failed to connect to the daemon");
    return true;
  }

  std::string sig_str;
  if (!epee::file_io_utils::load_file_to_string(args[1], sig_str))
  {
    fail_msg_writer() << tr("failed to load signature file");
    return true;
  }

  try
  {
    if (m_wallet->check_spend_proof(txid, args.size() == 3 ? args[2] : "", sig_str))
      success_msg_writer() << tr("Good signature");
    else
      fail_msg_writer() << tr("Bad signature");
  }
  catch (const std::exception& e)
  {
    fail_msg_writer() << e.what();
  }
  return true;
}
//----------------------------------------------------------------------------------------------------
bool simple_wallet::get_reserve_proof(const std::vector<std::string> &args)
{
  if (m_wallet->key_on_device())
  {
    fail_msg_writer() << tr("command not supported by HW wallet");
    return true;
  }
  if(args.size() != 1 && args.size() != 2) {
    fail_msg_writer() << tr("usage: get_reserve_proof (all|<amount>) [<message>]");
    return true;
  }

  if (m_wallet->watch_only() || m_wallet->multisig())
  {
    fail_msg_writer() << tr("The reserve proof can be generated only by a full wallet");
    return true;
  }

  boost::optional<std::pair<uint32_t, uint64_t>> account_minreserve;
  if (args[0] != "all")
  {
    account_minreserve = std::pair<uint32_t, uint64_t>();
    account_minreserve->first = m_current_subaddress_account;
    if (!cryptonote::parse_amount(account_minreserve->second, args[0]))
    {
      fail_msg_writer() << tr("amount is wrong: ") << args[0];
      return true;
    }
  }

  if (!try_connect_to_daemon())
  {
    fail_msg_writer() << tr("failed to connect to the daemon");
    return true;
  }

  if (m_wallet->ask_password() && !get_and_verify_password()) { return true; }

  LOCK_IDLE_SCOPE();

  try
  {
    const std::string sig_str = m_wallet->get_reserve_proof(account_minreserve, args.size() == 2 ? args[1] : "");
    const std::string filename = "loki_reserve_proof";
    if (epee::file_io_utils::save_string_to_file(filename, sig_str))
      success_msg_writer() << tr("signature file saved to: ") << filename;
    else
      fail_msg_writer() << tr("failed to save signature file");
  }
  catch (const std::exception &e)
  {
    fail_msg_writer() << e.what();
  }
  return true;
}
//----------------------------------------------------------------------------------------------------
bool simple_wallet::check_reserve_proof(const std::vector<std::string> &args)
{
  if(args.size() != 2 && args.size() != 3) {
    fail_msg_writer() << tr("usage: check_reserve_proof <address> <signature_file> [<message>]");
    return true;
  }

  if (!try_connect_to_daemon())
  {
    fail_msg_writer() << tr("failed to connect to the daemon");
    return true;
  }

  cryptonote::address_parse_info info;
  if(!cryptonote::get_account_address_from_str_or_url(info, m_wallet->nettype(), args[0], oa_prompter))
  {
    fail_msg_writer() << tr("failed to parse address");
    return true;
  }
  if (info.is_subaddress)
  {
    fail_msg_writer() << tr("Address must not be a subaddress");
    return true;
  }

  std::string sig_str;
  if (!epee::file_io_utils::load_file_to_string(args[1], sig_str))
  {
    fail_msg_writer() << tr("failed to load signature file");
    return true;
  }

  LOCK_IDLE_SCOPE();

  try
  {
    uint64_t total, spent;
    if (m_wallet->check_reserve_proof(info.address, args.size() == 3 ? args[2] : "", sig_str, total, spent))
    {
      success_msg_writer() << boost::format(tr("Good signature -- total: %s, spent: %s, unspent: %s")) % print_money(total) % print_money(spent) % print_money(total - spent);
    }
    else
    {
      fail_msg_writer() << tr("Bad signature");
    }
  }
  catch (const std::exception& e)
  {
    fail_msg_writer() << e.what();
  }
  return true;
}
//----------------------------------------------------------------------------------------------------
static std::string get_human_readable_timestamp(uint64_t ts)
{
  char buffer[64];
  if (ts < 1234567890)
    return "<unknown>";
  time_t tt = ts;
  struct tm tm;
#ifdef WIN32
  gmtime_s(&tm, &tt);
#else
  gmtime_r(&tt, &tm);
#endif
  uint64_t now = time(NULL);
  uint64_t diff = ts > now ? ts - now : now - ts;
  strftime(buffer, sizeof(buffer), "%Y-%m-%d %H:%M:%S", &tm);
  return std::string(buffer);
}
//----------------------------------------------------------------------------------------------------
static std::string get_human_readable_timespan(std::chrono::seconds seconds)
{
  uint64_t ts = seconds.count();
  if (ts < 60)
    return std::to_string(ts) + tr(" seconds");
  if (ts < 3600)
    return std::to_string((uint64_t)(ts / 60)) + tr(" minutes");
  if (ts < 3600 * 24)
    return std::to_string((uint64_t)(ts / 3600)) + tr(" hours");
  if (ts < 3600 * 24 * 30.5)
    return std::to_string((uint64_t)(ts / (3600 * 24))) + tr(" days");
  if (ts < 3600 * 24 * 365.25)
    return std::to_string((uint64_t)(ts / (3600 * 24 * 365.25))) + tr(" months");
  return tr("a long time");
}
//----------------------------------------------------------------------------------------------------
// mutates local_args as it parses and consumes arguments
bool simple_wallet::get_transfers(std::vector<std::string>& local_args, std::vector<transfer_view>& transfers) const
{
  bool in = true;
  bool out = true;
  bool pending = true;
  bool failed = true;
  bool pool = true;
  uint64_t min_height = 0;
  uint64_t max_height = (uint64_t)-1;
  
  // optional in/out selector
  if (local_args.size() > 0) {
    if (local_args[0] == "in" || local_args[0] == "incoming") {
      out = pending = failed = false;
      local_args.erase(local_args.begin());
    }
    else if (local_args[0] == "out" || local_args[0] == "outgoing") {
      in = pool = false;
      local_args.erase(local_args.begin());
    }
    else if (local_args[0] == "pending") {
      in = out = failed = false;
      local_args.erase(local_args.begin());
    }
    else if (local_args[0] == "failed") {
      in = out = pending = pool = false;
      local_args.erase(local_args.begin());
    }
    else if (local_args[0] == "pool") {
      in = out = pending = failed = false;
      local_args.erase(local_args.begin());
    }
    else if (local_args[0] == "all" || local_args[0] == "both") {
      local_args.erase(local_args.begin());
    }
  }

  // subaddr_index
  std::set<uint32_t> subaddr_indices;
  if (local_args.size() > 0 && local_args[0].substr(0, 6) == "index=")
  {
    if (!parse_subaddress_indices(local_args[0], subaddr_indices))
      return false;
    local_args.erase(local_args.begin());
  }

  // min height
  if (local_args.size() > 0 && local_args[0].find('=') == std::string::npos) {
    try {
      min_height = boost::lexical_cast<uint64_t>(local_args[0]);
    }
    catch (const boost::bad_lexical_cast &) {
      fail_msg_writer() << tr("bad min_height parameter:") << " " << local_args[0];
      return false;
    }
    local_args.erase(local_args.begin());
  }

  // max height
  if (local_args.size() > 0 && local_args[0].find('=') == std::string::npos) {
    try {
      max_height = boost::lexical_cast<uint64_t>(local_args[0]);
    }
    catch (const boost::bad_lexical_cast &) {
      fail_msg_writer() << tr("bad max_height parameter:") << " " << local_args[0];
      return false;
    }
    local_args.erase(local_args.begin());
  }
  
  if (in) {
    std::list<std::pair<crypto::hash, tools::wallet2::payment_details>> payments;
    m_wallet->get_payments(payments, min_height, max_height, m_current_subaddress_account, subaddr_indices);
    for (std::list<std::pair<crypto::hash, tools::wallet2::payment_details>>::const_iterator i = payments.begin(); i != payments.end(); ++i) {
      const tools::wallet2::payment_details &pd = i->second;
      std::string payment_id = string_tools::pod_to_hex(i->first);
      if (payment_id.substr(16).find_first_not_of('0') == std::string::npos)
        payment_id = payment_id.substr(0,16);
      std::string note = m_wallet->get_tx_note(pd.m_tx_hash);
      std::string destination = m_wallet->get_subaddress_as_str({m_current_subaddress_account, pd.m_subaddr_index.minor});
      transfers.push_back({
        pd.m_block_height,
        pd.m_timestamp,
        "in",
        true,
        pd.m_amount,
        pd.m_tx_hash,
        payment_id,
        0,
        {{destination, pd.m_amount}},
        {pd.m_subaddr_index.minor},
        note
      });
    }
  }

  if (out) {
    std::list<std::pair<crypto::hash, tools::wallet2::confirmed_transfer_details>> payments;
    m_wallet->get_payments_out(payments, min_height, max_height, m_current_subaddress_account, subaddr_indices);
    for (std::list<std::pair<crypto::hash, tools::wallet2::confirmed_transfer_details>>::const_iterator i = payments.begin(); i != payments.end(); ++i) {
      const tools::wallet2::confirmed_transfer_details &pd = i->second;
      uint64_t change = pd.m_change == (uint64_t)-1 ? 0 : pd.m_change; // change may not be known
      uint64_t fee = pd.m_amount_in - pd.m_amount_out;
      std::vector<std::pair<std::string, uint64_t>> destinations;
      for (const auto &d: pd.m_dests) {
        destinations.push_back({get_account_address_as_str(m_wallet->nettype(), d.is_subaddress, d.addr), d.amount});
      }
      std::string payment_id = string_tools::pod_to_hex(i->second.m_payment_id);
      if (payment_id.substr(16).find_first_not_of('0') == std::string::npos)
        payment_id = payment_id.substr(0,16);
      std::string note = m_wallet->get_tx_note(i->first);
      transfers.push_back({
        pd.m_block_height,
        pd.m_timestamp,
        "out",
        true,
        pd.m_amount_in - change - fee,
        i->first,
        payment_id,
        fee,
        destinations,
        pd.m_subaddr_indices,
        note
      });
    }
  }

  if (pool) {
    try
    {
      m_wallet->update_pool_state();
      std::list<std::pair<crypto::hash, tools::wallet2::pool_payment_details>> payments;
      m_wallet->get_unconfirmed_payments(payments, m_current_subaddress_account, subaddr_indices);
      for (std::list<std::pair<crypto::hash, tools::wallet2::pool_payment_details>>::const_iterator i = payments.begin(); i != payments.end(); ++i) {
        const tools::wallet2::payment_details &pd = i->second.m_pd;
        std::string payment_id = string_tools::pod_to_hex(i->first);
        if (payment_id.substr(16).find_first_not_of('0') == std::string::npos)
          payment_id = payment_id.substr(0,16);
        std::string note = m_wallet->get_tx_note(pd.m_tx_hash);
        std::string double_spend_note;
        if (i->second.m_double_spend_seen)
          double_spend_note = tr("[Double spend seen on the network: this transaction may or may not end up being mined] ");
        transfers.push_back({
          tr("pool"),
          pd.m_timestamp,
          "in",
          false,
          pd.m_amount,
          pd.m_tx_hash,
          payment_id,
          0,
          {{"-", pd.m_amount}},
          {pd.m_subaddr_index.minor},
          note + double_spend_note
        });
      }
    }
    catch (const std::exception& e)
    {
      fail_msg_writer() << "Failed to get pool state:" << e.what();
    }
  }

  // print unconfirmed last
  if (pending || failed) {
    std::list<std::pair<crypto::hash, tools::wallet2::unconfirmed_transfer_details>> upayments;
    m_wallet->get_unconfirmed_payments_out(upayments, m_current_subaddress_account, subaddr_indices);
    for (std::list<std::pair<crypto::hash, tools::wallet2::unconfirmed_transfer_details>>::const_iterator i = upayments.begin(); i != upayments.end(); ++i) {
      const tools::wallet2::unconfirmed_transfer_details &pd = i->second;
      uint64_t amount = pd.m_amount_in;
      uint64_t fee = amount - pd.m_amount_out;
      std::vector<std::pair<std::string, uint64_t>> destinations;
      for (const auto &d: pd.m_dests) {
        destinations.push_back({get_account_address_as_str(m_wallet->nettype(), d.is_subaddress, d.addr), d.amount});
      }
      std::string payment_id = string_tools::pod_to_hex(i->second.m_payment_id);
      if (payment_id.substr(16).find_first_not_of('0') == std::string::npos)
        payment_id = payment_id.substr(0,16);
      std::string note = m_wallet->get_tx_note(i->first);
      bool is_failed = pd.m_state == tools::wallet2::unconfirmed_transfer_details::failed;
      if ((failed && is_failed) || (!is_failed && pending)) {
        transfers.push_back({
          (is_failed ? tr("failed") : tr("pending")),
          pd.m_timestamp,
          "out",
          false,
          amount - pd.m_change - fee,
          i->first,
          payment_id,
          fee,
          destinations,
          pd.m_subaddr_indices,
          note
        });
      }
    }
  }
  // sort by block, then by timestamp (unconfirmed last)
  std::sort(transfers.begin(), transfers.end(), [](const transfer_view& a, const transfer_view& b) -> bool {
    if (a.confirmed && !b.confirmed)
      return true;
    if (a.block == b.block)
      return a.timestamp < b.timestamp;
    return a.block < b.block;
  });

  return true;
}
//----------------------------------------------------------------------------------------------------
bool simple_wallet::show_transfers(const std::vector<std::string> &args_)
{
  std::vector<std::string> local_args = args_;

  if(local_args.size() > 4) {
    fail_msg_writer() << tr("usage: show_transfers [in|out|all|pending|failed] [index=<N1>[,<N2>,...]] [<min_height> [<max_height>]]");
    return true;
  }

  LOCK_IDLE_SCOPE();

  std::vector<transfer_view> all_transfers;

  if (!get_transfers(local_args, all_transfers))
    return true;
  
  PAUSE_READLINE();

  for (const auto& transfer : all_transfers)
  {
    const auto color = transfer.confirmed ? (transfer.direction == "in" ? console_color_green : console_color_magenta) : console_color_white;

    std::string destinations = "-";
    if (!transfer.outputs.empty())
    {
      destinations = "";
      for (const auto& output : transfer.outputs)
      {
        if (!destinations.empty())
          destinations += ", ";
        destinations += (transfer.direction == "in" ? output.first.substr(0, 6) : output.first) + ":" + print_money(output.second);
      }
    }
    
    auto formatter = boost::format("%8.8llu %6.6s %16.16s %20.20s %s %s %14.14s %s %s - %s");

    message_writer(color, false) << formatter
      % transfer.block
      % transfer.direction
      % get_human_readable_timestamp(transfer.timestamp)
      % print_money(transfer.amount)
      % string_tools::pod_to_hex(transfer.hash)
      % transfer.payment_id
      % print_money(transfer.fee)
      % destinations
      % boost::algorithm::join(transfer.index | boost::adaptors::transformed([](uint32_t i) { return std::to_string(i); }), ", ")
      % transfer.note;
  }

  return true;
}
//----------------------------------------------------------------------------------------------------
bool simple_wallet::export_transfers(const std::vector<std::string>& args_)
{
  std::vector<std::string> local_args = args_;

  if(local_args.size() > 5) {
    fail_msg_writer() << tr("usage: export_transfers [in|out|all|pending|failed] [index=<N1>[,<N2>,...]] [<min_height> [<max_height>]] [output=<path>]");
    return true;
  }

  LOCK_IDLE_SCOPE();
  
  std::vector<transfer_view> all_transfers;

  // might consumes arguments in local_args
  if (!get_transfers(local_args, all_transfers))
    return true;

  // output filename
  std::string filename = (boost::format("output%u.csv") % m_current_subaddress_account).str();
  if (local_args.size() > 0 && local_args[0].substr(0, 7) == "output=")
  {
    filename = local_args[0].substr(7, -1);
    local_args.erase(local_args.begin());
  }

  std::ofstream file(filename);

  // header
  file <<
      boost::format("%8.8s,%9.9s,%16.16s,%20.20s,%20.20s,%64.64s,%16.16s,%14.14s,%100.100s,%20.20s,%s,%s") %
      tr("block") % tr("direction") % tr("timestamp") % tr("amount") % tr("running balance") % tr("hash") % tr("payment ID") % tr("fee") % tr("destination") % tr("amount") % tr("index") % tr("note")
      << std::endl;

  uint64_t running_balance = 0;
  auto formatter = boost::format("%8.8llu,%9.9s,%16.16s,%20.20s,%20.20s,%64.64s,%16.16s,%14.14s,%100.100s,%20.20s,\"%s\",%s");
  
  for (const auto& transfer : all_transfers)
  {
    // ignore unconfirmed transfers in running balance
    if (transfer.confirmed)
    {
      if (transfer.direction == "in")
        running_balance += transfer.amount;
      else
        running_balance -= transfer.amount + transfer.fee;
    }
  
    file << formatter
      % transfer.block
      % transfer.direction
      % get_human_readable_timestamp(transfer.timestamp)
      % print_money(transfer.amount)
      % print_money(running_balance)
      % string_tools::pod_to_hex(transfer.hash)
      % transfer.payment_id
      % print_money(transfer.fee)
      % (transfer.outputs.size() ? transfer.outputs[0].first : "-")
      % (transfer.outputs.size() ? print_money(transfer.outputs[0].second) : "")
      % boost::algorithm::join(transfer.index | boost::adaptors::transformed([](uint32_t i) { return std::to_string(i); }), ", ")
      % transfer.note
      << std::endl;

    for (size_t i = 1; i < transfer.outputs.size(); ++i)
    {
      file << formatter
        % ""
        % ""
        % ""
        % ""
        % ""
        % ""
        % ""
        % ""
        % transfer.outputs[i].first
        % print_money(transfer.outputs[i].second)
        % ""
        % ""
        << std::endl;
    }
  }
  file.close();

  success_msg_writer() << tr("CSV exported to ") << filename;

  return true;
}
//----------------------------------------------------------------------------------------------------
bool simple_wallet::unspent_outputs(const std::vector<std::string> &args_)
{
  if(args_.size() > 3)
  {
    fail_msg_writer() << tr("usage: unspent_outputs [index=<N1>[,<N2>,...]] [<min_amount> [<max_amount>]]");
    return true;
  }
  auto local_args = args_;

  std::set<uint32_t> subaddr_indices;
  if (local_args.size() > 0 && local_args[0].substr(0, 6) != "index=")
  {
    if (!parse_subaddress_indices(local_args[0], subaddr_indices))
      return true;
    local_args.erase(local_args.begin());
  }

  uint64_t min_amount = 0;
  uint64_t max_amount = std::numeric_limits<uint64_t>::max();
  if (local_args.size() > 0)
  {
    if (!cryptonote::parse_amount(min_amount, local_args[0]))
    {
      fail_msg_writer() << tr("amount is wrong: ") << local_args[0];
      return true;
    }
    local_args.erase(local_args.begin());
    if (local_args.size() > 0)
    {
      if (!cryptonote::parse_amount(max_amount, local_args[0]))
      {
        fail_msg_writer() << tr("amount is wrong: ") << local_args[0];
        return true;
      }
      local_args.erase(local_args.begin());
    }
    if (min_amount > max_amount)
    {
      fail_msg_writer() << tr("<min_amount> should be smaller than <max_amount>");
      return true;
    }
  }
  tools::wallet2::transfer_container transfers;
  m_wallet->get_transfers(transfers);
  std::map<uint64_t, tools::wallet2::transfer_container> amount_to_tds;
  uint64_t min_height = std::numeric_limits<uint64_t>::max();
  uint64_t max_height = 0;
  uint64_t found_min_amount = std::numeric_limits<uint64_t>::max();
  uint64_t found_max_amount = 0;
  uint64_t count = 0;
  for (const auto& td : transfers)
  {
    uint64_t amount = td.amount();
    if (td.m_spent || amount < min_amount || amount > max_amount || td.m_subaddr_index.major != m_current_subaddress_account || (subaddr_indices.count(td.m_subaddr_index.minor) == 0 && !subaddr_indices.empty()))
      continue;
    amount_to_tds[amount].push_back(td);
    if (min_height > td.m_block_height) min_height = td.m_block_height;
    if (max_height < td.m_block_height) max_height = td.m_block_height;
    if (found_min_amount > amount) found_min_amount = amount;
    if (found_max_amount < amount) found_max_amount = amount;
    ++count;
  }
  if (amount_to_tds.empty())
  {
    success_msg_writer() << tr("There is no unspent output in the specified address");
    return true;
  }
  for (const auto& amount_tds : amount_to_tds)
  {
    auto& tds = amount_tds.second;
    success_msg_writer() << tr("\nAmount: ") << print_money(amount_tds.first) << tr(", number of keys: ") << tds.size();
    for (size_t i = 0; i < tds.size(); )
    {
      std::ostringstream oss;
      for (size_t j = 0; j < 8 && i < tds.size(); ++i, ++j)
        oss << tds[i].m_block_height << tr(" ");
      success_msg_writer() << oss.str();
    }
  }
  success_msg_writer()
    << tr("\nMin block height: ") << min_height
    << tr("\nMax block height: ") << max_height
    << tr("\nMin amount found: ") << print_money(found_min_amount)
    << tr("\nMax amount found: ") << print_money(found_max_amount)
    << tr("\nTotal count: ") << count;
  const size_t histogram_height = 10;
  const size_t histogram_width  = 50;
  double bin_size = (max_height - min_height + 1.0) / histogram_width;
  size_t max_bin_count = 0;
  std::vector<size_t> histogram(histogram_width, 0);
  for (const auto& amount_tds : amount_to_tds)
  {
    for (auto& td : amount_tds.second)
    {
      uint64_t bin_index = (td.m_block_height - min_height + 1) / bin_size;
      if (bin_index >= histogram_width)
        bin_index = histogram_width - 1;
      histogram[bin_index]++;
      if (max_bin_count < histogram[bin_index])
        max_bin_count = histogram[bin_index];
    }
  }
  for (size_t x = 0; x < histogram_width; ++x)
  {
    double bin_count = histogram[x];
    if (max_bin_count > histogram_height)
      bin_count *= histogram_height / (double)max_bin_count;
    if (histogram[x] > 0 && bin_count < 1.0)
      bin_count = 1.0;
    histogram[x] = bin_count;
  }
  std::vector<std::string> histogram_line(histogram_height, std::string(histogram_width, ' '));
  for (size_t y = 0; y < histogram_height; ++y)
  {
    for (size_t x = 0; x < histogram_width; ++x)
    {
      if (y < histogram[x])
        histogram_line[y][x] = '*';
    }
  }
  double count_per_star = max_bin_count / (double)histogram_height;
  if (count_per_star < 1)
    count_per_star = 1;
  success_msg_writer()
    << tr("\nBin size: ") << bin_size
    << tr("\nOutputs per *: ") << count_per_star;
  ostringstream histogram_str;
  histogram_str << tr("count\n  ^\n");
  for (size_t y = histogram_height; y > 0; --y)
    histogram_str << tr("  |") << histogram_line[y - 1] << tr("|\n");
  histogram_str
    << tr("  +") << std::string(histogram_width, '-') << tr("+--> block height\n")
    << tr("   ^") << std::string(histogram_width - 2, ' ') << tr("^\n")
    << tr("  ") << min_height << std::string(histogram_width - 8, ' ') << max_height;
  success_msg_writer() << histogram_str.str();
  return true;
}
//----------------------------------------------------------------------------------------------------
bool simple_wallet::rescan_blockchain(const std::vector<std::string> &args_)
{
  return refresh_main(0, true);
}
//----------------------------------------------------------------------------------------------------
void simple_wallet::wallet_idle_thread()
{
  while (true)
  {
    boost::unique_lock<boost::mutex> lock(m_idle_mutex);
    if (!m_idle_run.load(std::memory_order_relaxed))
      break;

    // auto refresh
    if (m_auto_refresh_enabled)
    {
      m_auto_refresh_refreshing = true;
      try
      {
        uint64_t fetched_blocks;
        if (try_connect_to_daemon(true))
          m_wallet->refresh(is_daemon_trusted(), 0, fetched_blocks);
      }
      catch(...) {}
      m_auto_refresh_refreshing = false;
    }

    if (!m_idle_run.load(std::memory_order_relaxed))
      break;
    m_idle_cond.wait_for(lock, boost::chrono::seconds(90));
  }
}
//----------------------------------------------------------------------------------------------------
std::string simple_wallet::get_prompt() const
{
  std::string addr_start = m_wallet->get_subaddress_as_str({m_current_subaddress_account, 0}).substr(0, 6);
  std::string prompt = std::string("[") + tr("wallet") + " " + addr_start;
  if (!m_wallet->check_connection(NULL))
    prompt += tr(" (no daemon)");
  else if (!m_wallet->is_synced())
    prompt += tr(" (out of sync)");
  prompt += "]: ";
  return prompt;
}
//----------------------------------------------------------------------------------------------------
bool simple_wallet::run()
{
  // check and display warning, but go on anyway
  try_connect_to_daemon();

  refresh_main(0, false, true);

  m_auto_refresh_enabled = m_wallet->auto_refresh();
  m_idle_thread = boost::thread([&]{wallet_idle_thread();});

  message_writer(console_color_green, false) << "Background refresh thread started";
  return m_cmd_binder.run_handling([this](){return get_prompt();}, "");
}
//----------------------------------------------------------------------------------------------------
void simple_wallet::stop()
{
  m_cmd_binder.stop_handling();

  m_idle_run.store(false, std::memory_order_relaxed);
  m_wallet->stop();
  // make the background refresh thread quit
  boost::unique_lock<boost::mutex> lock(m_idle_mutex);
  m_idle_cond.notify_one();
}
//----------------------------------------------------------------------------------------------------
bool simple_wallet::account(const std::vector<std::string> &args/* = std::vector<std::string>()*/)
{
  // Usage:
  //   account
  //   account new <label text with white spaces allowed>
  //   account switch <index>
  //   account label <index> <label text with white spaces allowed>
  //   account tag <tag_name> <account_index_1> [<account_index_2> ...]
  //   account untag <account_index_1> [<account_index_2> ...]
  //   account tag_description <tag_name> <description>

  if (args.empty())
  {
    // print all the existing accounts
    LOCK_IDLE_SCOPE();
    print_accounts();
    return true;
  }

  std::vector<std::string> local_args = args;
  std::string command = local_args[0];
  local_args.erase(local_args.begin());
  if (command == "new")
  {
    // create a new account and switch to it
    std::string label = boost::join(local_args, " ");
    if (label.empty())
      label = tr("(Untitled account)");
    m_wallet->add_subaddress_account(label);
    m_current_subaddress_account = m_wallet->get_num_subaddress_accounts() - 1;
    // update_prompt();
    LOCK_IDLE_SCOPE();
    print_accounts();
  }
  else if (command == "switch" && local_args.size() == 1)
  {
    // switch to the specified account
    uint32_t index_major;
    if (!epee::string_tools::get_xtype_from_string(index_major, local_args[0]))
    {
      fail_msg_writer() << tr("failed to parse index: ") << local_args[0];
      return true;
    }
    if (index_major >= m_wallet->get_num_subaddress_accounts())
    {
      fail_msg_writer() << tr("specify an index between 0 and ") << (m_wallet->get_num_subaddress_accounts() - 1);
      return true;
    }
    m_current_subaddress_account = index_major;
    // update_prompt();
    show_balance();
  }
  else if (command == "label" && local_args.size() >= 1)
  {
    // set label of the specified account
    uint32_t index_major;
    if (!epee::string_tools::get_xtype_from_string(index_major, local_args[0]))
    {
      fail_msg_writer() << tr("failed to parse index: ") << local_args[0];
      return true;
    }
    local_args.erase(local_args.begin());
    std::string label = boost::join(local_args, " ");
    try
    {
      m_wallet->set_subaddress_label({index_major, 0}, label);
      LOCK_IDLE_SCOPE();
      print_accounts();
    }
    catch (const std::exception& e)
    {
      fail_msg_writer() << e.what();
    }
  }
  else if (command == "tag" && local_args.size() >= 2)
  {
    const std::string tag = local_args[0];
    std::set<uint32_t> account_indices;
    for (size_t i = 1; i < local_args.size(); ++i)
    {
      uint32_t account_index;
      if (!epee::string_tools::get_xtype_from_string(account_index, local_args[i]))
      {
        fail_msg_writer() << tr("failed to parse index: ") << local_args[i];
        return true;
      }
      account_indices.insert(account_index);
    }
    try
    {
      m_wallet->set_account_tag(account_indices, tag);
      print_accounts(tag);
    }
    catch (const std::exception& e)
    {
      fail_msg_writer() << e.what();
    }
  }
  else if (command == "untag" && local_args.size() >= 1)
  {
    std::set<uint32_t> account_indices;
    for (size_t i = 0; i < local_args.size(); ++i)
    {
      uint32_t account_index;
      if (!epee::string_tools::get_xtype_from_string(account_index, local_args[i]))
      {
        fail_msg_writer() << tr("failed to parse index: ") << local_args[i];
        return true;
      }
      account_indices.insert(account_index);
    }
    try
    {
      m_wallet->set_account_tag(account_indices, "");
      print_accounts();
    }
    catch (const std::exception& e)
    {
      fail_msg_writer() << e.what();
    }
  }
  else if (command == "tag_description" && local_args.size() >= 1)
  {
    const std::string tag = local_args[0];
    std::string description;
    if (local_args.size() > 1)
    {
      local_args.erase(local_args.begin());
      description = boost::join(local_args, " ");
    }
    try
    {
      m_wallet->set_account_tag_description(tag, description);
      print_accounts(tag);
    }
    catch (const std::exception& e)
    {
      fail_msg_writer() << e.what();
    }
  }
  else
  {
    fail_msg_writer() << tr("usage:\n"
                            "  account\n"
                            "  account new <label text with white spaces allowed>\n"
                            "  account switch <index>\n"
                            "  account label <index> <label text with white spaces allowed>\n"
                            "  account tag <tag_name> <account_index_1> [<account_index_2> ...]\n"
                            "  account untag <account_index_1> [<account_index_2> ...]\n"
                            "  account tag_description <tag_name> <description>");
  }
  return true;
}
//----------------------------------------------------------------------------------------------------
void simple_wallet::print_accounts()
{
  const std::pair<std::map<std::string, std::string>, std::vector<std::string>>& account_tags = m_wallet->get_account_tags();
  size_t num_untagged_accounts = m_wallet->get_num_subaddress_accounts();
  for (const std::pair<std::string, std::string>& p : account_tags.first)
  {
    const std::string& tag = p.first;
    print_accounts(tag);
    num_untagged_accounts -= std::count(account_tags.second.begin(), account_tags.second.end(), tag);
    success_msg_writer() << "";
  }

  if (num_untagged_accounts > 0)
    print_accounts("");

  if (num_untagged_accounts < m_wallet->get_num_subaddress_accounts())
    success_msg_writer() << tr("\nGrand total:\n  Balance: ") << print_money(m_wallet->balance_all()) << tr(", unlocked balance: ") << print_money(m_wallet->unlocked_balance_all());
}
//----------------------------------------------------------------------------------------------------
void simple_wallet::print_accounts(const std::string& tag)
{
  const std::pair<std::map<std::string, std::string>, std::vector<std::string>>& account_tags = m_wallet->get_account_tags();
  if (tag.empty())
  {
    success_msg_writer() << tr("Untagged accounts:");
  }
  else
  {
    if (account_tags.first.count(tag) == 0)
    {
      fail_msg_writer() << boost::format(tr("Tag %s is unregistered.")) % tag;
      return;
    }
    success_msg_writer() << tr("Accounts with tag: ") << tag;
    success_msg_writer() << tr("Tag's description: ") << account_tags.first.find(tag)->second;
  }
  success_msg_writer() << boost::format("  %15s %21s %21s %21s") % tr("Account") % tr("Balance") % tr("Unlocked balance") % tr("Label");
  uint64_t total_balance = 0, total_unlocked_balance = 0;
  for (uint32_t account_index = 0; account_index < m_wallet->get_num_subaddress_accounts(); ++account_index)
  {
    if (account_tags.second[account_index] != tag)
      continue;
    success_msg_writer() << boost::format(tr(" %c%8u %6s %21s %21s %21s"))
      % (m_current_subaddress_account == account_index ? '*' : ' ')
      % account_index
      % m_wallet->get_subaddress_as_str({account_index, 0}).substr(0, 6)
      % print_money(m_wallet->balance(account_index))
      % print_money(m_wallet->unlocked_balance(account_index))
      % m_wallet->get_subaddress_label({account_index, 0});
    total_balance += m_wallet->balance(account_index);
    total_unlocked_balance += m_wallet->unlocked_balance(account_index);
  }
  success_msg_writer() << tr("----------------------------------------------------------------------------------");
  success_msg_writer() << boost::format(tr("%15s %21s %21s")) % "Total" % print_money(total_balance) % print_money(total_unlocked_balance);
}
//----------------------------------------------------------------------------------------------------
bool simple_wallet::print_address(const std::vector<std::string> &args/* = std::vector<std::string>()*/)
{
  // Usage:
  //  address
  //  address new <label text with white spaces allowed>
  //  address all
  //  address <index_min> [<index_max>]
  //  address label <index> <label text with white spaces allowed>

  std::vector<std::string> local_args = args;
  tools::wallet2::transfer_container transfers;
  m_wallet->get_transfers(transfers);

  auto print_address_sub = [this, &transfers](uint32_t index)
  {
    bool used = std::find_if(
      transfers.begin(), transfers.end(),
      [this, &index](const tools::wallet2::transfer_details& td) {
        return td.m_subaddr_index == cryptonote::subaddress_index{ m_current_subaddress_account, index };
      }) != transfers.end();
    success_msg_writer() << index << "  " << m_wallet->get_subaddress_as_str({m_current_subaddress_account, index}) << "  " << (index == 0 ? tr("Primary address") : m_wallet->get_subaddress_label({m_current_subaddress_account, index})) << " " << (used ? tr("(used)") : "");
  };

  uint32_t index = 0;
  if (local_args.empty())
  {
    print_address_sub(index);
  }
  else if (local_args.size() == 1 && local_args[0] == "all")
  {
    local_args.erase(local_args.begin());
    for (; index < m_wallet->get_num_subaddresses(m_current_subaddress_account); ++index)
      print_address_sub(index);
  }
  else if (local_args[0] == "new")
  {
    local_args.erase(local_args.begin());
    std::string label;
    if (local_args.size() > 0)
      label = boost::join(local_args, " ");
    if (label.empty())
      label = tr("(Untitled address)");
    m_wallet->add_subaddress(m_current_subaddress_account, label);
    print_address_sub(m_wallet->get_num_subaddresses(m_current_subaddress_account) - 1);
  }
  else if (local_args.size() >= 2 && local_args[0] == "label")
  {
    if (!epee::string_tools::get_xtype_from_string(index, local_args[1]))
    {
      fail_msg_writer() << tr("failed to parse index: ") << local_args[1];
      return true;
    }
    if (index >= m_wallet->get_num_subaddresses(m_current_subaddress_account))
    {
      fail_msg_writer() << tr("specify an index between 0 and ") << (m_wallet->get_num_subaddresses(m_current_subaddress_account) - 1);
      return true;
    }
    local_args.erase(local_args.begin());
    local_args.erase(local_args.begin());
    std::string label = boost::join(local_args, " ");
    m_wallet->set_subaddress_label({m_current_subaddress_account, index}, label);
    print_address_sub(index);
  }
  else if (local_args.size() <= 2 && epee::string_tools::get_xtype_from_string(index, local_args[0]))
  {
    local_args.erase(local_args.begin());
    uint32_t index_min = index;
    uint32_t index_max = index_min;
    if (local_args.size() > 0)
    {
      if (!epee::string_tools::get_xtype_from_string(index_max, local_args[0]))
      {
        fail_msg_writer() << tr("failed to parse index: ") << local_args[0];
        return true;
      }
      local_args.erase(local_args.begin());
    }
    if (index_max < index_min)
      std::swap(index_min, index_max);
    if (index_min >= m_wallet->get_num_subaddresses(m_current_subaddress_account))
    {
      fail_msg_writer() << tr("<index_min> is already out of bound");
      return true;
    }
    if (index_max >= m_wallet->get_num_subaddresses(m_current_subaddress_account))
    {
      message_writer() << tr("<index_max> exceeds the bound");
      index_max = m_wallet->get_num_subaddresses(m_current_subaddress_account) - 1;
    }
    for (index = index_min; index <= index_max; ++index)
      print_address_sub(index);
  }
  else
  {
    fail_msg_writer() << tr("usage: address [ new <label text with white spaces allowed> | all | <index_min> [<index_max>] | label <index> <label text with white spaces allowed> ]");
  }

  return true;
}
//----------------------------------------------------------------------------------------------------
bool simple_wallet::print_integrated_address(const std::vector<std::string> &args/* = std::vector<std::string>()*/)
{
  crypto::hash8 payment_id;
  if (args.size() > 1)
  {
    fail_msg_writer() << tr("usage: integrated_address [payment ID]");
    return true;
  }
  if (args.size() == 0)
  {
    if (m_current_subaddress_account != 0)
    {
      fail_msg_writer() << tr("Integrated addresses can only be created for account 0");
      return true;
    }
    payment_id = crypto::rand<crypto::hash8>();
    success_msg_writer() << tr("Random payment ID: ") << payment_id;
    success_msg_writer() << tr("Matching integrated address: ") << m_wallet->get_account().get_public_integrated_address_str(payment_id, m_wallet->nettype());
    return true;
  }
  if(tools::wallet2::parse_short_payment_id(args.back(), payment_id))
  {
    if (m_current_subaddress_account != 0)
    {
      fail_msg_writer() << tr("Integrated addresses can only be created for account 0");
      return true;
    }
    success_msg_writer() << m_wallet->get_account().get_public_integrated_address_str(payment_id, m_wallet->nettype());
    return true;
  }
  else {
    address_parse_info info;
    if(get_account_address_from_str(info, m_wallet->nettype(), args.back()))
    {
      if (info.has_payment_id)
      {
        success_msg_writer() << boost::format(tr("Integrated address: %s, payment ID: %s")) %
          get_account_address_as_str(m_wallet->nettype(), false, info.address) % epee::string_tools::pod_to_hex(info.payment_id);
      }
      else
      {
        success_msg_writer() << (info.is_subaddress ? tr("Subaddress: ") : tr("Standard address: ")) << get_account_address_as_str(m_wallet->nettype(), info.is_subaddress, info.address);
      }
      return true;
    }
  }
  fail_msg_writer() << tr("failed to parse payment ID or address");
  return true;
}
//----------------------------------------------------------------------------------------------------
bool simple_wallet::address_book(const std::vector<std::string> &args/* = std::vector<std::string>()*/)
{
  if (args.size() == 0)
  {
  }
  else if (args.size() == 1 || (args[0] != "add" && args[0] != "delete"))
  {
    fail_msg_writer() << tr("usage: address_book [(add (<address> [pid <long or short payment id>])|<integrated address> [<description possibly with whitespaces>])|(delete <index>)]");
    return true;
  }
  else if (args[0] == "add")
  {
    cryptonote::address_parse_info info;
    if(!cryptonote::get_account_address_from_str_or_url(info, m_wallet->nettype(), args[1], oa_prompter))
    {
      fail_msg_writer() << tr("failed to parse address");
      return true;
    }
    crypto::hash payment_id = crypto::null_hash;
    size_t description_start = 2;
    if (info.has_payment_id)
    {
      memcpy(payment_id.data, info.payment_id.data, 8);
    }
    else if (!info.has_payment_id && args.size() >= 4 && args[2] == "pid")
    {
      if (tools::wallet2::parse_long_payment_id(args[3], payment_id))
      {
        description_start += 2;
      }
      else if (tools::wallet2::parse_short_payment_id(args[3], info.payment_id))
      {
        memcpy(payment_id.data, info.payment_id.data, 8);
        description_start += 2;
      }
      else
      {
        fail_msg_writer() << tr("failed to parse payment ID");
        return true;
      }
    }
    std::string description;
    for (size_t i = description_start; i < args.size(); ++i)
    {
      if (i > description_start)
        description += " ";
      description += args[i];
    }
    m_wallet->add_address_book_row(info.address, payment_id, description, info.is_subaddress);
  }
  else
  {
    size_t row_id;
    if(!epee::string_tools::get_xtype_from_string(row_id, args[1]))
    {
      fail_msg_writer() << tr("failed to parse index");
      return true;
    }
    m_wallet->delete_address_book_row(row_id);
  }
  auto address_book = m_wallet->get_address_book();
  if (address_book.empty())
  {
    success_msg_writer() << tr("Address book is empty.");
  }
  else
  {
    for (size_t i = 0; i < address_book.size(); ++i) {
      auto& row = address_book[i];
      success_msg_writer() << tr("Index: ") << i;
      success_msg_writer() << tr("Address: ") << get_account_address_as_str(m_wallet->nettype(), row.m_is_subaddress, row.m_address);
      success_msg_writer() << tr("Payment ID: ") << row.m_payment_id;
      success_msg_writer() << tr("Description: ") << row.m_description << "\n";
    }
  }
  return true;
}
//----------------------------------------------------------------------------------------------------
bool simple_wallet::set_tx_note(const std::vector<std::string> &args)
{
  if (args.size() == 0)
  {
    fail_msg_writer() << tr("usage: set_tx_note [txid] free text note");
    return true;
  }

  cryptonote::blobdata txid_data;
  if(!epee::string_tools::parse_hexstr_to_binbuff(args.front(), txid_data) || txid_data.size() != sizeof(crypto::hash))
  {
    fail_msg_writer() << tr("failed to parse txid");
    return true;
  }
  crypto::hash txid = *reinterpret_cast<const crypto::hash*>(txid_data.data());

  std::string note = "";
  for (size_t n = 1; n < args.size(); ++n)
  {
    if (n > 1)
      note += " ";
    note += args[n];
  }
  m_wallet->set_tx_note(txid, note);

  return true;
}
//----------------------------------------------------------------------------------------------------
bool simple_wallet::get_tx_note(const std::vector<std::string> &args)
{
  if (args.size() != 1)
  {
    fail_msg_writer() << tr("usage: get_tx_note [txid]");
    return true;
  }

  cryptonote::blobdata txid_data;
  if(!epee::string_tools::parse_hexstr_to_binbuff(args.front(), txid_data) || txid_data.size() != sizeof(crypto::hash))
  {
    fail_msg_writer() << tr("failed to parse txid");
    return true;
  }
  crypto::hash txid = *reinterpret_cast<const crypto::hash*>(txid_data.data());

  std::string note = m_wallet->get_tx_note(txid);
  if (note.empty())
    success_msg_writer() << "no note found";
  else
    success_msg_writer() << "note found: " << note;

  return true;
}
//----------------------------------------------------------------------------------------------------
bool simple_wallet::set_description(const std::vector<std::string> &args)
{
  // 0 arguments allowed, for setting the description to empty string

  std::string description = "";
  for (size_t n = 0; n < args.size(); ++n)
  {
    if (n > 0)
      description += " ";
    description += args[n];
  }
  m_wallet->set_description(description);

  return true;
}
//----------------------------------------------------------------------------------------------------
bool simple_wallet::get_description(const std::vector<std::string> &args)
{
  if (args.size() != 0)
  {
    fail_msg_writer() << tr("usage: get_description");
    return true;
  }

  std::string description = m_wallet->get_description();
  if (description.empty())
    success_msg_writer() << tr("no description found");
  else
    success_msg_writer() << tr("description found: ") << description;

  return true;
}
//----------------------------------------------------------------------------------------------------
bool simple_wallet::status(const std::vector<std::string> &args)
{
  uint64_t local_height = m_wallet->get_blockchain_current_height();
  uint32_t version = 0;
  if (!m_wallet->check_connection(&version))
  {
    success_msg_writer() << "Refreshed " << local_height << "/?, no daemon connected";
    return true;
  }

  std::string err;
  uint64_t bc_height = get_daemon_blockchain_height(err);
  if (err.empty())
  {
    bool synced = local_height == bc_height;
    success_msg_writer() << "Refreshed " << local_height << "/" << bc_height << ", " << (synced ? "synced" : "syncing")
        << ", daemon RPC v" << get_version_string(version);
  }
  else
  {
    fail_msg_writer() << "Refreshed " << local_height << "/?, daemon connection error";
  }
  return true;
}
//----------------------------------------------------------------------------------------------------
bool simple_wallet::wallet_info(const std::vector<std::string> &args)
{
  bool ready;
  uint32_t threshold, total;
  std::string description = m_wallet->get_description();
  if (description.empty())
  {
    description = "<Not set>"; 
  }
  message_writer() << tr("Filename: ") << m_wallet->get_wallet_file();
  message_writer() << tr("Description: ") << description;
  message_writer() << tr("Address: ") << m_wallet->get_account().get_public_address_str(m_wallet->nettype());
  std::string type;
  if (m_wallet->watch_only())
    type = tr("Watch only");
  else if (m_wallet->multisig(&ready, &threshold, &total))
    type = (boost::format(tr("%u/%u multisig%s")) % threshold % total % (ready ? "" : " (not yet finalized)")).str();
  else
    type = tr("Normal");
  message_writer() << tr("Type: ") << type;
  message_writer() << tr("Network type: ") << (
    m_wallet->nettype() == cryptonote::TESTNET ? tr("Testnet") :
    m_wallet->nettype() == cryptonote::STAGENET ? tr("Stagenet") : tr("Mainnet"));
  return true;
}
//----------------------------------------------------------------------------------------------------
bool simple_wallet::sign(const std::vector<std::string> &args)
{
  if (m_wallet->key_on_device())
  {
    fail_msg_writer() << tr("command not supported by HW wallet");
    return true;
  }
  if (args.size() != 1)
  {
    fail_msg_writer() << tr("usage: sign <filename>");
    return true;
  }
  if (m_wallet->watch_only())
  {
    fail_msg_writer() << tr("wallet is watch-only and cannot sign");
    return true;
  }
  if (m_wallet->multisig())
  {
    fail_msg_writer() << tr("This wallet is multisig and cannot sign");
    return true;
  }
  if (m_wallet->ask_password() && !get_and_verify_password()) { return true; }
  std::string filename = args[0];
  std::string data;
  bool r = epee::file_io_utils::load_file_to_string(filename, data);
  if (!r)
  {
    fail_msg_writer() << tr("failed to read file ") << filename;
    return true;
  }
  std::string signature = m_wallet->sign(data);
  success_msg_writer() << signature;
  return true;
}
//----------------------------------------------------------------------------------------------------
bool simple_wallet::verify(const std::vector<std::string> &args)
{
  if (args.size() != 3)
  {
    fail_msg_writer() << tr("usage: verify <filename> <address> <signature>");
    return true;
  }
  std::string filename = args[0];
  std::string address_string = args[1];
  std::string signature= args[2];

  std::string data;
  bool r = epee::file_io_utils::load_file_to_string(filename, data);
  if (!r)
  {
    fail_msg_writer() << tr("failed to read file ") << filename;
    return true;
  }

  cryptonote::address_parse_info info;
  if(!cryptonote::get_account_address_from_str_or_url(info, m_wallet->nettype(), address_string, oa_prompter))
  {
    fail_msg_writer() << tr("failed to parse address");
    return true;
  }

  r = m_wallet->verify(data, info.address, signature);
  if (!r)
  {
    fail_msg_writer() << tr("Bad signature from ") << address_string;
  }
  else
  {
    success_msg_writer() << tr("Good signature from ") << address_string;
  }
  return true;
}
//----------------------------------------------------------------------------------------------------
bool simple_wallet::export_key_images(const std::vector<std::string> &args)
{
  if (m_wallet->key_on_device())
  {
    fail_msg_writer() << tr("command not supported by HW wallet");
    return true;
  }
  if (args.size() != 1)
  {
    fail_msg_writer() << tr("usage: export_key_images <filename>");
    return true;
  }
  if (m_wallet->watch_only())
  {
    fail_msg_writer() << tr("wallet is watch-only and cannot export key images");
    return true;
  }
  if (m_wallet->ask_password() && !get_and_verify_password()) { return true; }
  std::string filename = args[0];
  if (m_wallet->confirm_export_overwrite() && !check_file_overwrite(filename))
    return true;

  try
  {
    LOCK_IDLE_SCOPE();
    if (!m_wallet->export_key_images(filename))
    {
      fail_msg_writer() << tr("failed to save file ") << filename;
      return true;
    }
  }
  catch (const std::exception &e)
  {
    LOG_ERROR("Error exporting key images: " << e.what());
    fail_msg_writer() << "Error exporting key images: " << e.what();
    return true;
  }

  success_msg_writer() << tr("Signed key images exported to ") << filename;
  return true;
}
//----------------------------------------------------------------------------------------------------
bool simple_wallet::import_key_images(const std::vector<std::string> &args)
{
  if (m_wallet->key_on_device())
  {
    fail_msg_writer() << tr("command not supported by HW wallet");
    return true;
  }
  if (!is_daemon_trusted())
  {
    fail_msg_writer() << tr("this command requires a trusted daemon. Enable with --trusted-daemon");
    return true;
  }

  if (args.size() != 1)
  {
    fail_msg_writer() << tr("usage: import_key_images <filename>");
    return true;
  }
  std::string filename = args[0];

  LOCK_IDLE_SCOPE();
  try
  {
    uint64_t spent = 0, unspent = 0;
    uint64_t height = m_wallet->import_key_images(filename, spent, unspent);
    if (height > 0)
    {
      success_msg_writer() << "Signed key images imported to height " << height << ", "
          << print_money(spent) << " spent, " << print_money(unspent) << " unspent"; 
    } else {
      fail_msg_writer() << "Failed to import key images";
    }
  }
  catch (const std::exception &e)
  {
    fail_msg_writer() << "Failed to import key images: " << e.what();
    return true;
  }

  return true;
}
//----------------------------------------------------------------------------------------------------
bool simple_wallet::export_outputs(const std::vector<std::string> &args)
{
  if (m_wallet->key_on_device())
  {
    fail_msg_writer() << tr("command not supported by HW wallet");
    return true;
  }
  if (args.size() != 1)
  {
    fail_msg_writer() << tr("usage: export_outputs <filename>");
    return true;
  }
  if (m_wallet->ask_password() && !get_and_verify_password()) { return true; }
  std::string filename = args[0];
  if (m_wallet->confirm_export_overwrite() && !check_file_overwrite(filename))
    return true;

  LOCK_IDLE_SCOPE();
  try
  {
    std::string data = m_wallet->export_outputs_to_str();
    bool r = epee::file_io_utils::save_string_to_file(filename, data);
    if (!r)
    {
      fail_msg_writer() << tr("failed to save file ") << filename;
      return true;
    }
  }
  catch (const std::exception &e)
  {
    LOG_ERROR("Error exporting outputs: " << e.what());
    fail_msg_writer() << "Error exporting outputs: " << e.what();
    return true;
  }

  success_msg_writer() << tr("Outputs exported to ") << filename;
  return true;
}
//----------------------------------------------------------------------------------------------------
bool simple_wallet::import_outputs(const std::vector<std::string> &args)
{
  if (m_wallet->key_on_device())
  {
    fail_msg_writer() << tr("command not supported by HW wallet");
    return true;
  }
  if (args.size() != 1)
  {
    fail_msg_writer() << tr("usage: import_outputs <filename>");
    return true;
  }
  std::string filename = args[0];

  std::string data;
  bool r = epee::file_io_utils::load_file_to_string(filename, data);
  if (!r)
  {
    fail_msg_writer() << tr("failed to read file ") << filename;
    return true;
  }

  try
  {
    LOCK_IDLE_SCOPE();
    size_t n_outputs = m_wallet->import_outputs_from_str(data);
    success_msg_writer() << boost::lexical_cast<std::string>(n_outputs) << " outputs imported";
  }
  catch (const std::exception &e)
  {
    fail_msg_writer() << "Failed to import outputs " << filename << ": " << e.what();
    return true;
  }

  return true;
}
//----------------------------------------------------------------------------------------------------
bool simple_wallet::show_transfer(const std::vector<std::string> &args)
{
  if (args.size() != 1)
  {
    fail_msg_writer() << tr("usage: show_transfer <txid>");
    return true;
  }

  cryptonote::blobdata txid_data;
  if(!epee::string_tools::parse_hexstr_to_binbuff(args.front(), txid_data) || txid_data.size() != sizeof(crypto::hash))
  {
    fail_msg_writer() << tr("failed to parse txid");
    return true;
  }
  crypto::hash txid = *reinterpret_cast<const crypto::hash*>(txid_data.data());

  const uint64_t last_block_height = m_wallet->get_blockchain_current_height();

  std::list<std::pair<crypto::hash, tools::wallet2::payment_details>> payments;
  m_wallet->get_payments(payments, 0, (uint64_t)-1, m_current_subaddress_account);
  for (std::list<std::pair<crypto::hash, tools::wallet2::payment_details>>::const_iterator i = payments.begin(); i != payments.end(); ++i) {
    const tools::wallet2::payment_details &pd = i->second;
    if (pd.m_tx_hash == txid) {
      std::string payment_id = string_tools::pod_to_hex(i->first);
      if (payment_id.substr(16).find_first_not_of('0') == std::string::npos)
        payment_id = payment_id.substr(0,16);
      success_msg_writer() << "Incoming transaction found";
      success_msg_writer() << "txid: " << txid;
      success_msg_writer() << "Height: " << pd.m_block_height;
      success_msg_writer() << "Timestamp: " << get_human_readable_timestamp(pd.m_timestamp);
      success_msg_writer() << "Amount: " << print_money(pd.m_amount);
      success_msg_writer() << "Payment ID: " << payment_id;
      if (pd.m_unlock_time < CRYPTONOTE_MAX_BLOCK_NUMBER)
      {
        uint64_t bh = std::max(pd.m_unlock_time, pd.m_block_height + CRYPTONOTE_DEFAULT_TX_SPENDABLE_AGE);
        uint64_t last_block_reward = m_wallet->get_last_block_reward();
        uint64_t suggested_threshold = last_block_reward ? (pd.m_amount + last_block_reward - 1) / last_block_reward : 0;
        if (bh >= last_block_height)
          success_msg_writer() << "Locked: " << (bh - last_block_height) << " blocks to unlock";
        else if (suggested_threshold > 0)
          success_msg_writer() << std::to_string(last_block_height - bh) << " confirmations (" << suggested_threshold << " suggested threshold)";
        else
          success_msg_writer() << std::to_string(last_block_height - bh) << " confirmations";
      }
      else
      {
        uint64_t current_time = static_cast<uint64_t>(time(NULL));
        uint64_t threshold = current_time + CRYPTONOTE_LOCKED_TX_ALLOWED_DELTA_SECONDS_V2;
        if (threshold >= pd.m_unlock_time)
          success_msg_writer() << "unlocked for " << get_human_readable_timespan(std::chrono::seconds(threshold - pd.m_unlock_time));
        else
          success_msg_writer() << "locked for " << get_human_readable_timespan(std::chrono::seconds(pd.m_unlock_time - threshold));
      }
      success_msg_writer() << "Address index: " << pd.m_subaddr_index.minor;
      success_msg_writer() << "Note: " << m_wallet->get_tx_note(txid);
      return true;
    }
  }

  std::list<std::pair<crypto::hash, tools::wallet2::confirmed_transfer_details>> payments_out;
  m_wallet->get_payments_out(payments_out, 0, (uint64_t)-1, m_current_subaddress_account);
  for (std::list<std::pair<crypto::hash, tools::wallet2::confirmed_transfer_details>>::const_iterator i = payments_out.begin(); i != payments_out.end(); ++i) {
    if (i->first == txid)
    {
      const tools::wallet2::confirmed_transfer_details &pd = i->second;
      uint64_t change = pd.m_change == (uint64_t)-1 ? 0 : pd.m_change; // change may not be known
      uint64_t fee = pd.m_amount_in - pd.m_amount_out;
      std::string dests;
      for (const auto &d: pd.m_dests) {
        if (!dests.empty())
          dests += ", ";
        dests +=  get_account_address_as_str(m_wallet->nettype(), d.is_subaddress, d.addr) + ": " + print_money(d.amount);
      }
      std::string payment_id = string_tools::pod_to_hex(i->second.m_payment_id);
      if (payment_id.substr(16).find_first_not_of('0') == std::string::npos)
        payment_id = payment_id.substr(0,16);
      success_msg_writer() << "Outgoing transaction found";
      success_msg_writer() << "txid: " << txid;
      success_msg_writer() << "Height: " << pd.m_block_height;
      success_msg_writer() << "Timestamp: " << get_human_readable_timestamp(pd.m_timestamp);
      success_msg_writer() << "Amount: " << print_money(pd.m_amount_in - change - fee);
      success_msg_writer() << "Payment ID: " << payment_id;
      success_msg_writer() << "Change: " << print_money(change);
      success_msg_writer() << "Fee: " << print_money(fee);
      success_msg_writer() << "Destinations: " << dests;
      if (pd.m_unlock_time < CRYPTONOTE_MAX_BLOCK_NUMBER)
      {
        uint64_t bh = std::max(pd.m_unlock_time, pd.m_block_height + CRYPTONOTE_DEFAULT_TX_SPENDABLE_AGE);
        if (bh >= last_block_height)
          success_msg_writer() << "Locked: " << (bh - last_block_height) << " blocks to unlock";
        else
          success_msg_writer() << std::to_string(last_block_height - bh) << " confirmations";
      }
      else
      {
        uint64_t current_time = static_cast<uint64_t>(time(NULL));
        uint64_t threshold = current_time + CRYPTONOTE_LOCKED_TX_ALLOWED_DELTA_SECONDS_V2;
        if (threshold >= pd.m_unlock_time)
          success_msg_writer() << "unlocked for " << get_human_readable_timespan(std::chrono::seconds(threshold - pd.m_unlock_time));
        else
          success_msg_writer() << "locked for " << get_human_readable_timespan(std::chrono::seconds(pd.m_unlock_time - threshold));
      }
      success_msg_writer() << "Note: " << m_wallet->get_tx_note(txid);
      return true;
    }
  }

  try
  {
    m_wallet->update_pool_state();
    std::list<std::pair<crypto::hash, tools::wallet2::pool_payment_details>> pool_payments;
    m_wallet->get_unconfirmed_payments(pool_payments, m_current_subaddress_account);
    for (std::list<std::pair<crypto::hash, tools::wallet2::pool_payment_details>>::const_iterator i = pool_payments.begin(); i != pool_payments.end(); ++i) {
      const tools::wallet2::payment_details &pd = i->second.m_pd;
      if (pd.m_tx_hash == txid)
      {
        std::string payment_id = string_tools::pod_to_hex(i->first);
        if (payment_id.substr(16).find_first_not_of('0') == std::string::npos)
          payment_id = payment_id.substr(0,16);
        success_msg_writer() << "Unconfirmed incoming transaction found in the txpool";
        success_msg_writer() << "txid: " << txid;
        success_msg_writer() << "Timestamp: " << get_human_readable_timestamp(pd.m_timestamp);
        success_msg_writer() << "Amount: " << print_money(pd.m_amount);
        success_msg_writer() << "Payment ID: " << payment_id;
        success_msg_writer() << "Address index: " << pd.m_subaddr_index.minor;
        success_msg_writer() << "Note: " << m_wallet->get_tx_note(txid);
        if (i->second.m_double_spend_seen)
          success_msg_writer() << tr("Double spend seen on the network: this transaction may or may not end up being mined");
        return true;
      }
    }
  }
  catch (...)
  {
    fail_msg_writer() << "Failed to get pool state";
  }

  std::list<std::pair<crypto::hash, tools::wallet2::unconfirmed_transfer_details>> upayments;
  m_wallet->get_unconfirmed_payments_out(upayments, m_current_subaddress_account);
  for (std::list<std::pair<crypto::hash, tools::wallet2::unconfirmed_transfer_details>>::const_iterator i = upayments.begin(); i != upayments.end(); ++i) {
    if (i->first == txid)
    {
      const tools::wallet2::unconfirmed_transfer_details &pd = i->second;
      uint64_t amount = pd.m_amount_in;
      uint64_t fee = amount - pd.m_amount_out;
      std::string payment_id = string_tools::pod_to_hex(i->second.m_payment_id);
      if (payment_id.substr(16).find_first_not_of('0') == std::string::npos)
        payment_id = payment_id.substr(0,16);
      bool is_failed = pd.m_state == tools::wallet2::unconfirmed_transfer_details::failed;

      success_msg_writer() << (is_failed ? "Failed" : "Pending") << " outgoing transaction found";
      success_msg_writer() << "txid: " << txid;
      success_msg_writer() << "Timestamp: " << get_human_readable_timestamp(pd.m_timestamp);
      success_msg_writer() << "Amount: " << print_money(amount - pd.m_change - fee);
      success_msg_writer() << "Payment ID: " << payment_id;
      success_msg_writer() << "Change: " << print_money(pd.m_change);
      success_msg_writer() << "Fee: " << print_money(fee);
      success_msg_writer() << "Note: " << m_wallet->get_tx_note(txid);
      return true;
    }
  }

  fail_msg_writer() << tr("Transaction ID not found");
  return true;
}
//----------------------------------------------------------------------------------------------------
bool simple_wallet::process_command(const std::vector<std::string> &args)
{
  return m_cmd_binder.process_command_vec(args);
}
//----------------------------------------------------------------------------------------------------
void simple_wallet::interrupt()
{
  if (m_in_manual_refresh.load(std::memory_order_relaxed))
  {
    m_wallet->stop();
  }
  else
  {
    stop();
  }
}
//----------------------------------------------------------------------------------------------------
void simple_wallet::commit_or_save(std::vector<tools::wallet2::pending_tx>& ptx_vector, bool do_not_relay)
{
  size_t i = 0;
  while (!ptx_vector.empty())
  {
    auto & ptx = ptx_vector.back();
    const crypto::hash txid = get_transaction_hash(ptx.tx);
    if (do_not_relay)
    {
      cryptonote::blobdata blob;
      tx_to_blob(ptx.tx, blob);
      const std::string blob_hex = epee::string_tools::buff_to_hex_nodelimer(blob);
      const std::string filename = "raw_loki_tx" + (ptx_vector.size() == 1 ? "" : ("_" + std::to_string(i++)));
      if (epee::file_io_utils::save_string_to_file(filename, blob_hex))
        success_msg_writer(true) << tr("Transaction successfully saved to ") << filename << tr(", txid ") << txid;
      else
        fail_msg_writer() << tr("Failed to save transaction to ") << filename << tr(", txid ") << txid;
    }
    else
    {
      m_wallet->commit_tx(ptx);
      success_msg_writer(true) << tr("Transaction successfully submitted, transaction ") << txid << ENDL
      << tr("You can check its status by using the `show_transfers` command.");
    }
    // if no exception, remove element from vector
    ptx_vector.pop_back();
  }
}
//----------------------------------------------------------------------------------------------------
int main(int argc, char* argv[])
{
#ifdef WIN32
  // Activate UTF-8 support for Boost filesystem classes on Windows
  std::locale::global(boost::locale::generator().generate(""));
  boost::filesystem::path::imbue(std::locale());
#endif

  po::options_description desc_params(wallet_args::tr("Wallet options"));
  tools::wallet2::init_options(desc_params);
  command_line::add_arg(desc_params, arg_wallet_file);
  command_line::add_arg(desc_params, arg_generate_new_wallet);
  command_line::add_arg(desc_params, arg_generate_from_device);
  command_line::add_arg(desc_params, arg_generate_from_view_key);
  command_line::add_arg(desc_params, arg_generate_from_spend_key);
  command_line::add_arg(desc_params, arg_generate_from_keys);
  command_line::add_arg(desc_params, arg_generate_from_multisig_keys);
  command_line::add_arg(desc_params, arg_generate_from_json);
  command_line::add_arg(desc_params, arg_mnemonic_language);
  command_line::add_arg(desc_params, arg_command);

  command_line::add_arg(desc_params, arg_restore_deterministic_wallet );
  command_line::add_arg(desc_params, arg_restore_multisig_wallet );
  command_line::add_arg(desc_params, arg_non_deterministic );
  command_line::add_arg(desc_params, arg_electrum_seed );
  command_line::add_arg(desc_params, arg_trusted_daemon);
  command_line::add_arg(desc_params, arg_untrusted_daemon);
  command_line::add_arg(desc_params, arg_allow_mismatched_daemon_version);
  command_line::add_arg(desc_params, arg_restore_height);
  command_line::add_arg(desc_params, arg_do_not_relay);
  command_line::add_arg(desc_params, arg_create_address_file);
  command_line::add_arg(desc_params, arg_subaddress_lookahead);
  command_line::add_arg(desc_params, arg_use_english_language_names);

  po::positional_options_description positional_options;
  positional_options.add(arg_command.name, -1);

  boost::optional<po::variables_map> vm;
  bool should_terminate = false;
  std::tie(vm, should_terminate) = wallet_args::main(
   argc, argv,
   "loki-wallet-cli [--wallet-file=<file>|--generate-new-wallet=<file>] [<COMMAND>]",
    sw::tr("This is the command line loki wallet. It needs to connect to a loki\ndaemon to work correctly."),
    desc_params,
    positional_options,
    [](const std::string &s, bool emphasis){ tools::scoped_message_writer(emphasis ? epee::console_color_white : epee::console_color_default, true) << s; },
    "loki-wallet-cli.log"
  );

  if (!vm)
  {
    return 1;
  }

  if (should_terminate)
  {
    return 0;
  }

  cryptonote::simple_wallet w;
  const bool r = w.init(*vm);
  CHECK_AND_ASSERT_MES(r, 1, sw::tr("Failed to initialize wallet"));

  std::vector<std::string> command = command_line::get_arg(*vm, arg_command);
  if (!command.empty())
  {
    if (!w.process_command(command))
      fail_msg_writer() << tr("Unknown command: ") << command.front();
    w.stop();
    w.deinit();
  }
  else
  {
    tools::signal_handler::install([&w](int type) {
      if (tools::password_container::is_prompting.load())
      {
        // must be prompting for password so return and let the signal stop prompt
        return;
      }
#ifdef WIN32
      if (type == CTRL_C_EVENT)
#else
      if (type == SIGINT)
#endif
      {
        // if we're pressing ^C when refreshing, just stop refreshing
        w.interrupt();
      }
      else
      {
        w.stop();
      }
    });
    w.run();

    w.deinit();
  }
  return 0;
  //CATCH_ENTRY_L0("main", 1);
}
<|MERGE_RESOLUTION|>--- conflicted
+++ resolved
@@ -5064,9 +5064,6 @@
       commit_or_save(ptx_vector, m_do_not_relay);
     }
   }
-<<<<<<< HEAD
-  catch (const std::exception& e)
-=======
   catch (const tools::error::not_enough_unlocked_money& e)
   {
     fail_msg_writer() << tr("Not enough money in unlocked balance");
@@ -5082,7 +5079,6 @@
     }
   }
   catch (const std::exception &e)
->>>>>>> 2329d2f4
   {
     handle_transfer_exception(std::current_exception(), is_daemon_trusted());
   }
