// Copyright (c) 2014-2019, The Monero Project
// Copyright (c) 2018-2019, The Loki Project
// 
// All rights reserved.
// 
// Redistribution and use in source and binary forms, with or without modification, are
// permitted provided that the following conditions are met:
// 
// 1. Redistributions of source code must retain the above copyright notice, this list of
//    conditions and the following disclaimer.
// 
// 2. Redistributions in binary form must reproduce the above copyright notice, this list
//    of conditions and the following disclaimer in the documentation and/or other
//    materials provided with the distribution.
// 
// 3. Neither the name of the copyright holder nor the names of its contributors may be
//    used to endorse or promote products derived from this software without specific
//    prior written permission.
// 
// THIS SOFTWARE IS PROVIDED BY THE COPYRIGHT HOLDERS AND CONTRIBUTORS "AS IS" AND ANY
// EXPRESS OR IMPLIED WARRANTIES, INCLUDING, BUT NOT LIMITED TO, THE IMPLIED WARRANTIES OF
// MERCHANTABILITY AND FITNESS FOR A PARTICULAR PURPOSE ARE DISCLAIMED. IN NO EVENT SHALL
// THE COPYRIGHT HOLDER OR CONTRIBUTORS BE LIABLE FOR ANY DIRECT, INDIRECT, INCIDENTAL,
// SPECIAL, EXEMPLARY, OR CONSEQUENTIAL DAMAGES (INCLUDING, BUT NOT LIMITED TO,
// PROCUREMENT OF SUBSTITUTE GOODS OR SERVICES; LOSS OF USE, DATA, OR PROFITS; OR BUSINESS
// INTERRUPTION) HOWEVER CAUSED AND ON ANY THEORY OF LIABILITY, WHETHER IN CONTRACT,
// STRICT LIABILITY, OR TORT (INCLUDING NEGLIGENCE OR OTHERWISE) ARISING IN ANY WAY OUT OF
// THE USE OF THIS SOFTWARE, EVEN IF ADVISED OF THE POSSIBILITY OF SUCH DAMAGE.
// 
// Parts of this file are originally copyright (c) 2012-2013 The Cryptonote developers

/*!
 * \file simplewallet.cpp
 * 
 * \brief Source file that defines simple_wallet class.
 */

#ifdef _WIN32
 #define __STDC_FORMAT_MACROS // NOTE(loki): Explicitly define the PRIu64 macro on Mingw
#endif

#include <locale.h>
#include <thread>
#include <iostream>
#include <sstream>
#include <fstream>
#include <ctype.h>
#include <boost/lexical_cast.hpp>
#include <boost/program_options.hpp>
#include <boost/algorithm/string.hpp>
#include <boost/format.hpp>
#include <boost/regex.hpp>
#include <boost/range/adaptor/transformed.hpp>
#include <lokimq/hex.h>
#include <lokimq/string_view.h>
#include "include_base_utils.h"
#include "console_handler.h"
#include "common/i18n.h"
#include "common/command_line.h"
#include "common/util.h"
#include "common/dns_utils.h"
#include "common/base58.h"
#include "common/scoped_message_writer.h"
#include "common/loki_integration_test_hooks.h"
#include "common/string_util.h"
#include "cryptonote_protocol/cryptonote_protocol_handler.h"
#include "cryptonote_core/service_node_voting.h"
#include "cryptonote_core/service_node_list.h"
#include "cryptonote_core/loki_name_system.h"
#include "simplewallet.h"
#include "cryptonote_basic/cryptonote_format_utils.h"
#include "storages/http_abstract_invoke.h"
#include "rpc/core_rpc_server_commands_defs.h"
#include "crypto/crypto.h"  // for crypto::secret_key definition
#include "mnemonics/electrum-words.h"
#include "rapidjson/document.h"
#include "common/json_util.h"
#include "ringct/rctSigs.h"
#include "multisig/multisig.h"
#include "wallet/wallet_args.h"
#include "version.h"
#include <stdexcept>
#include "int-util.h"
#include "readline_suspend.h"
#include "wallet/message_store.h"
#include "wallet/wallet_rpc_server_commands_defs.h"
#include "string_coding.h"

#ifdef WIN32
#include <boost/locale.hpp>
#include <boost/filesystem.hpp>
#endif

extern "C"
{
#include <sodium.h>
}

using namespace cryptonote;
namespace po = boost::program_options;
namespace string_tools = epee::string_tools;
using sw = cryptonote::simple_wallet;

#undef LOKI_DEFAULT_LOG_CATEGORY
#define LOKI_DEFAULT_LOG_CATEGORY "wallet.simplewallet"

#define EXTENDED_LOGS_FILE "wallet_details.log"

#define OUTPUT_EXPORT_FILE_MAGIC "Loki output export\003"

#define LOCK_IDLE_SCOPE() \
  bool auto_refresh_enabled = m_auto_refresh_enabled.load(std::memory_order_relaxed); \
  m_auto_refresh_enabled.store(false, std::memory_order_relaxed); \
  /* stop any background refresh, and take over */ \
  m_wallet->stop(); \
  boost::unique_lock<boost::mutex> lock(m_idle_mutex); \
  m_idle_cond.notify_all(); \
  LOKI_DEFER { m_auto_refresh_enabled.store(auto_refresh_enabled, std::memory_order_relaxed); }

#define SCOPED_WALLET_UNLOCK_ON_BAD_PASSWORD(code) \
  LOCK_IDLE_SCOPE(); \
  boost::optional<tools::password_container> pwd_container = boost::none; \
  if (m_wallet->ask_password() && !(pwd_container = get_and_verify_password())) { code; } \
  tools::wallet_keys_unlocker unlocker(*m_wallet, pwd_container);

#define SCOPED_WALLET_UNLOCK() SCOPED_WALLET_UNLOCK_ON_BAD_PASSWORD(return true;)

#define PRINT_USAGE(usage_help) fail_msg_writer() << boost::format(tr("usage: %s")) % usage_help;

#define LONG_PAYMENT_ID_SUPPORT_CHECK() \
  do { \
    fail_msg_writer() << tr("Error: Long payment IDs are obsolete."); \
    fail_msg_writer() << tr("Long payment IDs were not encrypted on the blockchain and would harm your privacy."); \
    fail_msg_writer() << tr("If the party you're sending to still requires a long payment ID, please notify them."); \
    return true; \
  } while(0)

namespace
{
  const auto arg_wallet_file = wallet_args::arg_wallet_file();
  const command_line::arg_descriptor<std::string> arg_generate_new_wallet = {"generate-new-wallet", sw::tr("Generate new wallet and save it to <arg>"), ""};
  const command_line::arg_descriptor<std::string> arg_generate_from_device = {"generate-from-device", sw::tr("Generate new wallet from device and save it to <arg>"), ""};
  const command_line::arg_descriptor<std::string> arg_generate_from_view_key = {"generate-from-view-key", sw::tr("Generate incoming-only wallet from view key"), ""};
  const command_line::arg_descriptor<std::string> arg_generate_from_spend_key = {"generate-from-spend-key", sw::tr("Generate deterministic wallet from spend key"), ""};
  const command_line::arg_descriptor<std::string> arg_generate_from_keys = {"generate-from-keys", sw::tr("Generate wallet from private keys"), ""};
  const command_line::arg_descriptor<std::string> arg_generate_from_multisig_keys = {"generate-from-multisig-keys", sw::tr("Generate a master wallet from multisig wallet keys"), ""};
  const auto arg_generate_from_json = wallet_args::arg_generate_from_json();
  const command_line::arg_descriptor<std::string> arg_mnemonic_language = {"mnemonic-language", sw::tr("Language for mnemonic"), ""};
  const command_line::arg_descriptor<std::string> arg_electrum_seed = {"electrum-seed", sw::tr("Specify Electrum seed for wallet recovery/creation"), ""};
  const command_line::arg_descriptor<bool> arg_restore_deterministic_wallet = {"restore-deterministic-wallet", sw::tr("Recover wallet using Electrum-style mnemonic seed"), false};
  const command_line::arg_descriptor<bool> arg_restore_multisig_wallet = {"restore-multisig-wallet", sw::tr("Recover multisig wallet using Electrum-style mnemonic seed"), false};
  const command_line::arg_descriptor<bool> arg_non_deterministic = {"non-deterministic", sw::tr("Generate non-deterministic view and spend keys"), false};
  const command_line::arg_descriptor<bool> arg_allow_mismatched_daemon_version = {"allow-mismatched-daemon-version", sw::tr("Allow communicating with a daemon that uses a different RPC version"), false};
  const command_line::arg_descriptor<uint64_t> arg_restore_height = {"restore-height", sw::tr("Restore from specific blockchain height"), 0};
  const command_line::arg_descriptor<std::string> arg_restore_date = {"restore-date", sw::tr("Restore from estimated blockchain height on specified date"), ""};
  const command_line::arg_descriptor<bool> arg_do_not_relay = {"do-not-relay", sw::tr("The newly created transaction will not be relayed to the loki network"), false};
  const command_line::arg_descriptor<bool> arg_create_address_file = {"create-address-file", sw::tr("Create an address file for new wallets"), false};
  const command_line::arg_descriptor<std::string> arg_subaddress_lookahead = {"subaddress-lookahead", tools::wallet2::tr("Set subaddress lookahead sizes to <major>:<minor>"), ""};
  const command_line::arg_descriptor<bool> arg_use_english_language_names = {"use-english-language-names", sw::tr("Display English language names"), false};

  const command_line::arg_descriptor< std::vector<std::string> > arg_command = {"command", ""};

  const char* USAGE_START_MINING("start_mining [<number_of_threads>]");
  const char* USAGE_SET_DAEMON("set_daemon <host>[:<port>] [trusted|untrusted]");
  const char* USAGE_SHOW_BALANCE("balance [detail]");
  const char* USAGE_INCOMING_TRANSFERS("incoming_transfers [available|unavailable] [verbose] [uses] [index=<N1>[,<N2>[,...]]]");
  const char* USAGE_PAYMENTS("payments <PID_1> [<PID_2> ... <PID_N>]");
  const char* USAGE_PAYMENT_ID("payment_id");
  const char* USAGE_TRANSFER("transfer [index=<N1>[,<N2>,...]] [blink|unimportant] (<URI> | <address> <amount>) [<payment_id>]");
  const char* USAGE_LOCKED_TRANSFER("locked_transfer [index=<N1>[,<N2>,...]] [<priority>] (<URI> | <addr> <amount>) <lockblocks> [<payment_id (obsolete)>]");
  const char* USAGE_LOCKED_SWEEP_ALL("locked_sweep_all [index=<N1>[,<N2>,...]] [<priority>] [<address>] <lockblocks> [<payment_id (obsolete)>]");
  const char* USAGE_SWEEP_ALL("sweep_all [index=<N1>[,<N2>,...]] [blink|unimportant] [outputs=<N>] [<address> [<payment_id (obsolete)>]] [use_v1_tx]");
  const char* USAGE_SWEEP_BELOW("sweep_below <amount_threshold> [index=<N1>[,<N2>,...]] [blink|unimportant] [<address> [<payment_id (obsolete)>]]");
  const char* USAGE_SWEEP_SINGLE("sweep_single [blink|unimportant] [outputs=<N>] <key_image> <address> [<payment_id (obsolete)>]");
  const char* USAGE_SIGN_TRANSFER("sign_transfer [export_raw]");
  const char* USAGE_SET_LOG("set_log <level>|{+,-,}<categories>");
  const char* USAGE_ACCOUNT("account\n"
                            "  account new <label text with white spaces allowed>\n"
                            "  account switch <index> \n"
                            "  account label <index> <label text with white spaces allowed>\n"
                            "  account tag <tag_name> <account_index_1> [<account_index_2> ...]\n"
                            "  account untag <account_index_1> [<account_index_2> ...]\n"
                            "  account tag_description <tag_name> <description>");
  const char* USAGE_ADDRESS("address [ new <label text with white spaces allowed> | all | <index_min> [<index_max>] | label <index> <label text with white spaces allowed> | device [<index>]]");
  const char* USAGE_INTEGRATED_ADDRESS("integrated_address [device] [<payment_id> | <address>]");
  const char* USAGE_ADDRESS_BOOK("address_book [(add (<address>|<integrated address>) [<description possibly with whitespaces>])|(delete <index>)]");
  const char* USAGE_SET_VARIABLE("set <option> [<value>]");
  const char* USAGE_GET_TX_KEY("get_tx_key <txid>");
  const char* USAGE_SET_TX_KEY("set_tx_key <txid> <tx_key>");
  const char* USAGE_CHECK_TX_KEY("check_tx_key <txid> <txkey> <address>");
  const char* USAGE_GET_TX_PROOF("get_tx_proof <txid> <address> [<message>]");
  const char* USAGE_CHECK_TX_PROOF("check_tx_proof <txid> <address> <signature_file> [<message>]");
  const char* USAGE_GET_SPEND_PROOF("get_spend_proof <txid> [<message>]");
  const char* USAGE_CHECK_SPEND_PROOF("check_spend_proof <txid> <signature_file> [<message>]");
  const char* USAGE_GET_RESERVE_PROOF("get_reserve_proof (all|<amount>) [<message>]");
  const char* USAGE_CHECK_RESERVE_PROOF("check_reserve_proof <address> <signature_file> [<message>]");
  const char* USAGE_SHOW_TRANSFERS("show_transfers [in] [out] [stake] [all] [pending] [failed] [coinbase] [index=<N1>[,<N2>,...]] [<min_height> [<max_height>]]");
  const char* USAGE_EXPORT_TRANSFERS("export_transfers [in|out|all|pending|failed] [index=<N1>[,<N2>,...]] [<min_height> [<max_height>]] [output=<path>]");
  const char* USAGE_UNSPENT_OUTPUTS("unspent_outputs [index=<N1>[,<N2>,...]] [<min_amount> [<max_amount>]]");
  const char* USAGE_RESCAN_BC("rescan_bc [hard|soft|keep_ki] [start_height=0]");
  const char* USAGE_SET_TX_NOTE("set_tx_note <txid> [free text note]");
  const char* USAGE_GET_TX_NOTE("get_tx_note <txid>");
  const char* USAGE_GET_DESCRIPTION("get_description");
  const char* USAGE_SET_DESCRIPTION("set_description [free text note]");
  const char* USAGE_SIGN("sign [<account_index>,<address_index>] <filename>");
  const char* USAGE_VERIFY("verify <filename> <address> <signature>");
  const char* USAGE_EXPORT_KEY_IMAGES("export_key_images <filename> [requested-only]");
  const char* USAGE_IMPORT_KEY_IMAGES("import_key_images <filename>");
  const char* USAGE_HW_KEY_IMAGES_SYNC("hw_key_images_sync");
  const char* USAGE_HW_RECONNECT("hw_reconnect");
  const char* USAGE_EXPORT_OUTPUTS("export_outputs [all] <filename>");
  const char* USAGE_IMPORT_OUTPUTS("import_outputs <filename>");
  const char* USAGE_SHOW_TRANSFER("show_transfer <txid>");
  const char* USAGE_MAKE_MULTISIG("make_multisig <threshold> <string1> [<string>...]");
  const char* USAGE_FINALIZE_MULTISIG("finalize_multisig <string> [<string>...]");
  const char* USAGE_EXCHANGE_MULTISIG_KEYS("exchange_multisig_keys <string> [<string>...]");
  const char* USAGE_EXPORT_MULTISIG_INFO("export_multisig_info <filename>");
  const char* USAGE_IMPORT_MULTISIG_INFO("import_multisig_info <filename> [<filename>...]");
  const char* USAGE_SIGN_MULTISIG("sign_multisig <filename>");
  const char* USAGE_SUBMIT_MULTISIG("submit_multisig <filename>");
  const char* USAGE_EXPORT_RAW_MULTISIG_TX("export_raw_multisig_tx <filename>");
  const char* USAGE_MMS("mms [<subcommand> [<subcommand_parameters>]]");
  const char* USAGE_MMS_INIT("mms init <required_signers>/<authorized_signers> <own_label> <own_transport_address>");
  const char* USAGE_MMS_INFO("mms info");
  const char* USAGE_MMS_SIGNER("mms signer [<number> <label> [<transport_address> [<loki_address>]]]");
  const char* USAGE_MMS_LIST("mms list");
  const char* USAGE_MMS_NEXT("mms next [sync]");
  const char* USAGE_MMS_SYNC("mms sync");
  const char* USAGE_MMS_TRANSFER("mms transfer <transfer_command_arguments>");
  const char* USAGE_MMS_DELETE("mms delete (<message_id> | all)");
  const char* USAGE_MMS_SEND("mms send [<message_id>]");
  const char* USAGE_MMS_RECEIVE("mms receive");
  const char* USAGE_MMS_EXPORT("mms export <message_id>");
  const char* USAGE_MMS_NOTE("mms note [<label> <text>]");
  const char* USAGE_MMS_SHOW("mms show <message_id>");
  const char* USAGE_MMS_SET("mms set <option_name> [<option_value>]");
  const char* USAGE_MMS_SEND_SIGNER_CONFIG("mms send_signer_config");
  const char* USAGE_MMS_START_AUTO_CONFIG("mms start_auto_config [<label> <label> ...]");
  const char* USAGE_MMS_STOP_AUTO_CONFIG("mms stop_auto_config");
  const char* USAGE_MMS_AUTO_CONFIG("mms auto_config <auto_config_token>");
  const char* USAGE_PRINT_RING("print_ring <key_image> | <txid>");
  const char* USAGE_SET_RING("set_ring <filename> | ( <key_image> absolute|relative <index> [<index>...] )");
  const char* USAGE_UNSET_RING("unset_ring <txid> | ( <key_image> [<key_image>...] )");
  const char* USAGE_SAVE_KNOWN_RINGS("save_known_rings");
  const char* USAGE_MARK_OUTPUT_SPENT("mark_output_spent <amount>/<offset> | <filename> [add]");
  const char* USAGE_MARK_OUTPUT_UNSPENT("mark_output_unspent <amount>/<offset>");
  const char* USAGE_IS_OUTPUT_SPENT("is_output_spent <amount>/<offset>");
  const char* USAGE_FREEZE("freeze <key_image>");
  const char* USAGE_THAW("thaw <key_image>");
  const char* USAGE_FROZEN("frozen <key_image>");
  const char* USAGE_LOCK("lock");
  const char* USAGE_NET_STATS("net_stats");
  const char* USAGE_WELCOME("welcome");
  const char* USAGE_VERSION("version");
  const char* USAGE_HELP("help [<command>]");

  //
  // Loki
  //
  const char* USAGE_REGISTER_SERVICE_NODE("register_service_node [index=<N1>[,<N2>,...]] [<priority>] <operator cut> <address1> <fraction1> [<address2> <fraction2> [...]] <expiration timestamp> <pubkey> <signature>");
  const char* USAGE_STAKE("stake [index=<N1>[,<N2>,...]] [<priority>] <service node pubkey> <amount|percent%>");
  const char* USAGE_REQUEST_STAKE_UNLOCK("request_stake_unlock <service_node_pubkey>");
  const char* USAGE_PRINT_LOCKED_STAKES("print_locked_stakes");

  const char* USAGE_LNS_BUY_MAPPING("lns_buy_mapping [index=<N1>[,<N2>,...]] [<priority>] [owner=<value>] [backup_owner=<value>] <name> <value>");
  const char* USAGE_LNS_UPDATE_MAPPING("lns_update_mapping [index=<N1>[,<N2>,...]] [<priority>] [owner=<value>] [backup_owner=<value>] [value=<lns_value>] [signature=<hex_signature>] <name>");

  // TODO(loki): Currently defaults to session, in future allow specifying Lokinet and Wallet when they are enabled
  const char* USAGE_LNS_MAKE_UPDATE_MAPPING_SIGNATURE("lns_make_update_mapping_signature [owner=<value>] [backup_owner=<value>] [value=<lns_value>] <name>");
  const char* USAGE_LNS_PRINT_OWNERS_TO_NAMES("lns_print_owners_to_names [<owner>, ...]");
  const char* USAGE_LNS_PRINT_NAME_TO_OWNERS("lns_print_name_to_owners [type=<N1|all>[,<N2>...]] <name>");

#if defined (LOKI_ENABLE_INTEGRATION_TEST_HOOKS)
  std::string input_line(const std::string &prompt, bool yesno = false)
  {
    if (yesno) std::cout << prompt << " (Y/Yes/N/No): ";
    else       std::cout << prompt << ": ";
    integration_test::write_buffered_stdout();
    std::string buf = integration_test::read_from_pipe();
    return epee::string_tools::trim(buf);
  }
#else // LOKI_ENABLE_INTEGRATION_TEST_HOOKS
  std::string input_line(const std::string& prompt, bool yesno = false)
  {
    std::string buf;
    rdln::suspend_readline pause_readline;

    std::cout << prompt;
    if (yesno)
      std::cout << " (Y/Yes/N/No)";
    std::cout << ": " << std::flush;

#ifdef _WIN32
    buf = tools::input_line_win();
#else
    std::getline(std::cin, buf);
#endif

    return epee::string_tools::trim(buf);
  }
#endif // LOKI_ENABLE_INTEGRATION_TEST_HOOKS

  epee::wipeable_string input_secure_line(const char *prompt)
  {
#if defined (LOKI_ENABLE_INTEGRATION_TEST_HOOKS)
    std::cout << prompt;
    integration_test::write_buffered_stdout();
    epee::wipeable_string buf = integration_test::read_from_pipe();
#else

    rdln::suspend_readline pause_readline;
    auto pwd_container = tools::password_container::prompt(false, prompt, false);
    if (!pwd_container)
    {
      MERROR("Failed to read secure line");
      return "";
    }

    epee::wipeable_string buf = pwd_container->password();

    buf.trim();
#endif
    return buf;
  }

  boost::optional<tools::password_container> password_prompter(const char *prompt, bool verify)
  {
#if defined(LOKI_ENABLE_INTEGRATION_TEST_HOOKS)
    std::cout << prompt << ": NOTE(loki): Passwords not supported, defaulting to empty password";
    integration_test::write_buffered_stdout();
    tools::password_container pwd_container(std::string(""));
#else
    rdln::suspend_readline pause_readline;
    auto pwd_container = tools::password_container::prompt(verify, prompt);
    if (!pwd_container)
    {
      tools::fail_msg_writer() << sw::tr("failed to read wallet password");
    }
#endif
    return pwd_container;
  }

  boost::optional<tools::password_container> default_password_prompter(bool verify)
  {
    return password_prompter(verify ? sw::tr("Enter a new password for the wallet") : sw::tr("Wallet password"), verify);
  }

  inline std::string interpret_rpc_response(bool ok, const std::string& status)
  {
    std::string err;
    if (ok)
    {
      if (status == rpc::STATUS_BUSY)
      {
        err = sw::tr("daemon is busy. Please try again later.");
      }
      else if (status != rpc::STATUS_OK)
      {
        err = status;
      }
    }
    else
    {
      err = sw::tr("possibly lost connection to daemon");
    }
    return err;
  }

  tools::scoped_message_writer success_msg_writer(bool color = false)
  {
    return tools::scoped_message_writer(color ? epee::console_color_green : epee::console_color_default, false, std::string{}, el::Level::Info);
  }

  tools::scoped_message_writer message_writer(epee::console_colors color = epee::console_color_default, bool bright = false)
  {
    return tools::scoped_message_writer(color, bright);
  }

  tools::scoped_message_writer fail_msg_writer()
  {
    return tools::scoped_message_writer(epee::console_color_red, true, sw::tr("Error: "), el::Level::Error);
  }

  bool parse_bool(const std::string& s, bool& result)
  {
    if (command_line::is_yes(s, "1", "true", simple_wallet::tr("true")))
    {
      result = true;
      return true;
    }
    if (command_line::is_no(s, "0", "false", simple_wallet::tr("false")))
    {
      result = false;
      return true;
    }
    return false;
  }

  template <typename F>
  bool parse_bool_and_use(const std::string& s, F func)
  {
    bool r;
    if (parse_bool(s, r))
    {
      func(r);
      return true;
    }
    else
    {
      fail_msg_writer() << sw::tr("invalid argument: must be either 0/1, true/false, y/n, yes/no");
      return false;
    }
  }

  const struct
  {
    const char *name;
    tools::wallet2::RefreshType refresh_type;
  } refresh_type_names[] =
  {
    { "full", tools::wallet2::RefreshFull },
    { "optimize-coinbase", tools::wallet2::RefreshOptimizeCoinbase },
    { "optimized-coinbase", tools::wallet2::RefreshOptimizeCoinbase },
    { "no-coinbase", tools::wallet2::RefreshNoCoinbase },
    { "default", tools::wallet2::RefreshDefault },
  };

  bool parse_refresh_type(const std::string &s, tools::wallet2::RefreshType &refresh_type)
  {
    for (size_t n = 0; n < sizeof(refresh_type_names) / sizeof(refresh_type_names[0]); ++n)
    {
      if (s == refresh_type_names[n].name)
      {
        refresh_type = refresh_type_names[n].refresh_type;
        return true;
      }
    }
    fail_msg_writer() << cryptonote::simple_wallet::tr("failed to parse refresh type");
    return false;
  }

  std::string get_refresh_type_name(tools::wallet2::RefreshType type)
  {
    for (size_t n = 0; n < sizeof(refresh_type_names) / sizeof(refresh_type_names[0]); ++n)
    {
      if (type == refresh_type_names[n].refresh_type)
        return refresh_type_names[n].name;
    }
    return "invalid";
  }

  std::string oa_prompter(const std::string &url, const std::vector<std::string> &addresses, bool dnssec_valid)
  {
    if (addresses.empty())
      return {};
    // prompt user for confirmation.
    // inform user of DNSSEC validation status as well.
    std::string dnssec_str;
    if (dnssec_valid)
    {
      dnssec_str = sw::tr("DNSSEC validation passed");
    }
    else
    {
      dnssec_str = sw::tr("WARNING: DNSSEC validation was unsuccessful, this address may not be correct!");
    }
    std::stringstream prompt;
    prompt << sw::tr("For URL: ") << url
           << ", " << dnssec_str << std::endl
           << sw::tr(" Loki Address = ") << addresses[0]
           << std::endl
           << sw::tr("Is this OK?")
    ;
    // prompt the user for confirmation given the dns query and dnssec status
    std::string confirm_dns_ok = input_line(prompt.str(), true);
    if (std::cin.eof())
    {
      return {};
    }
    if (!command_line::is_yes(confirm_dns_ok))
    {
      std::cout << sw::tr("you have cancelled the transfer request") << std::endl;
      return {};
    }
    return addresses[0];
  }

  boost::optional<std::pair<uint32_t, uint32_t>> parse_subaddress_lookahead(const std::string& str)
  {
    auto r = tools::parse_subaddress_lookahead(str);
    if (!r)
      fail_msg_writer() << sw::tr("invalid format for subaddress lookahead; must be <major>:<minor>");
    return r;
  }

  void handle_transfer_exception(const std::exception_ptr &e, bool trusted_daemon)
  {
    bool warn_of_possible_attack = !trusted_daemon;
    try
    {
      std::rethrow_exception(e);
    }
    catch (const tools::error::daemon_busy&)
    {
      fail_msg_writer() << sw::tr("daemon is busy. Please try again later.");
    }
    catch (const tools::error::no_connection_to_daemon&)
    {
      fail_msg_writer() << sw::tr("no connection to daemon. Please make sure daemon is running.");
    }
    catch (const tools::error::wallet_rpc_error& e)
    {
      LOG_ERROR("RPC error: " << e.to_string());
      fail_msg_writer() << sw::tr("RPC error: ") << e.what();
    }
    catch (const tools::error::get_outs_error &e)
    {
      fail_msg_writer() << sw::tr("failed to get random outputs to mix: ") << e.what();
    }
    catch (const tools::error::not_enough_unlocked_money& e)
    {
      LOG_PRINT_L0(boost::format("not enough money to transfer, available only %s, sent amount %s") %
        print_money(e.available()) %
        print_money(e.tx_amount()));
      fail_msg_writer() << sw::tr("Not enough money in unlocked balance");
      warn_of_possible_attack = false;
    }
    catch (const tools::error::not_enough_money& e)
    {
      LOG_PRINT_L0(boost::format("not enough money to transfer, available only %s, sent amount %s") %
        print_money(e.available()) %
        print_money(e.tx_amount()));
      fail_msg_writer() << sw::tr("Not enough money in unlocked balance");
      warn_of_possible_attack = false;
    }
    catch (const tools::error::tx_not_possible& e)
    {
      LOG_PRINT_L0(boost::format("not enough money to transfer, available only %s, transaction amount %s = %s + %s (fee)") %
        print_money(e.available()) %
        print_money(e.tx_amount() + e.fee())  %
        print_money(e.tx_amount()) %
        print_money(e.fee()));
      fail_msg_writer() << sw::tr("Failed to find a way to create transactions. This is usually due to dust which is so small it cannot pay for itself in fees, or trying to send more money than the unlocked balance, or not leaving enough for fees");
      warn_of_possible_attack = false;
    }
    catch (const tools::error::not_enough_outs_to_mix& e)
    {
      auto writer = fail_msg_writer();
      writer << sw::tr("not enough outputs for specified ring size") << " = " << (e.mixin_count() + 1) << ":";
      for (std::pair<uint64_t, uint64_t> outs_for_amount : e.scanty_outs())
      {
        writer << "\n" << sw::tr("output amount") << " = " << print_money(outs_for_amount.first) << ", " << sw::tr("found outputs to use") << " = " << outs_for_amount.second;
      }
      writer << "\n" << sw::tr("Please use sweep_unmixable.");
    }
    catch (const tools::error::tx_not_constructed&)
    {
      fail_msg_writer() << sw::tr("transaction was not constructed");
      warn_of_possible_attack = false;
    }
    catch (const tools::error::tx_rejected& e)
    {
      fail_msg_writer() << (boost::format(sw::tr("transaction %s was rejected by daemon")) % get_transaction_hash(e.tx()));
      std::string reason = e.reason();
      if (!reason.empty())
        fail_msg_writer() << sw::tr("Reason: ") << reason;
    }
    catch (const tools::error::tx_sum_overflow& e)
    {
      fail_msg_writer() << e.what();
      warn_of_possible_attack = false;
    }
    catch (const tools::error::zero_destination&)
    {
      fail_msg_writer() << sw::tr("one of destinations is zero");
      warn_of_possible_attack = false;
    }
    catch (const tools::error::tx_too_big& e)
    {
      fail_msg_writer() << sw::tr("failed to find a suitable way to split transactions");
      warn_of_possible_attack = false;
    }
    catch (const tools::error::transfer_error& e)
    {
      LOG_ERROR("unknown transfer error: " << e.to_string());
      fail_msg_writer() << sw::tr("unknown transfer error: ") << e.what();
    }
    catch (const tools::error::multisig_export_needed& e)
    {
      LOG_ERROR("Multisig error: " << e.to_string());
      fail_msg_writer() << sw::tr("Multisig error: ") << e.what();
      warn_of_possible_attack = false;
    }
    catch (const tools::error::wallet_internal_error& e)
    {
      LOG_ERROR("internal error: " << e.to_string());
      fail_msg_writer() << sw::tr("internal error: ") << e.what();
    }
    catch (const std::exception& e)
    {
      LOG_ERROR("unexpected error: " << e.what());
      fail_msg_writer() << sw::tr("unexpected error: ") << e.what();
    }

    if (warn_of_possible_attack)
      fail_msg_writer() << sw::tr("There was an error, which could mean the node may be trying to get you to retry creating a transaction, and zero in on which outputs you own. Or it could be a bona fide error. It may be prudent to disconnect from this node, and not try to send a transaction immediately. Alternatively, connect to another node so the original node cannot correlate information.");
  }

  bool check_file_overwrite(const std::string &filename)
  {
    boost::system::error_code errcode;
    if (boost::filesystem::exists(filename, errcode))
    {
      if (boost::ends_with(filename, ".keys"))
      {
        fail_msg_writer() << boost::format(sw::tr("File %s likely stores wallet private keys! Use a different file name.")) % filename;
        return false;
      }
      return command_line::is_yes(input_line((boost::format(sw::tr("File %s already exists. Are you sure to overwrite it?")) % filename).str(), true));
    }
    return true;
  }

  void print_secret_key(const crypto::secret_key &k)
  {
    lokimq::string_view data{k.data, sizeof(k.data)};
    std::ostream_iterator<char> osi{std::cout};
    lokimq::to_hex(data.begin(), data.end(), osi);
  }
}

std::string join_priority_strings(const char *delimiter)
{
  std::string s;
  for (size_t n = 0; n < tools::allowed_priority_strings.size(); ++n)
  {
    if (!s.empty())
      s += delimiter;
    s += tools::allowed_priority_strings[n];
  }
  return s;
}

std::string simple_wallet::get_commands_str()
{
  std::stringstream ss;
  ss << tr("Commands: ") << "\n";
  m_cmd_binder.for_each([&ss](auto&, const std::string& usage, auto&) { ss << "  " << usage << "\n"; });
  return ss.str();
}

std::string simple_wallet::get_command_usage(const std::vector<std::string> &args)
{
  std::pair<std::string, std::string> documentation = m_cmd_binder.get_documentation(args);
  std::stringstream ss;
  if(documentation.first.empty())
  {
    ss << tr("Unknown command: ") << args.front();
  }
  else
  {
    std::string usage = documentation.second.empty() ? args.front() : documentation.first;
    std::string description = documentation.second.empty() ? documentation.first : documentation.second;
    ss << tr("Command usage: ") << "\n  " << usage << "\n\n";
    boost::replace_all(description, "\n", "\n  ");
    ss << tr("Command description: ") << "\n  " << description << "\n";
  }
  return ss.str();
}

bool simple_wallet::viewkey(const std::vector<std::string> &args/* = std::vector<std::string>()*/)
{
  // don't log
  rdln::suspend_readline pause_readline;
  if (m_wallet->key_on_device()) {
    std::cout << "secret: On device. Not available" << std::endl;
  } else {
    SCOPED_WALLET_UNLOCK();
    std::cout << "secret: ";
    print_secret_key(m_wallet->get_account().get_keys().m_view_secret_key);
    std::cout << '\n';
  }
  std::cout << "public: " << string_tools::pod_to_hex(m_wallet->get_account().get_keys().m_account_address.m_view_public_key) << std::endl;

  return true;
}

bool simple_wallet::spendkey(const std::vector<std::string> &args/* = std::vector<std::string>()*/)
{
  if (m_wallet->watch_only())
  {
    fail_msg_writer() << tr("wallet is watch-only and has no spend key");
    return true;
  }
  // don't log
  rdln::suspend_readline pause_readline;
  if (m_wallet->key_on_device()) {
    std::cout << "secret: On device. Not available" << std::endl;
  } else {
    SCOPED_WALLET_UNLOCK();
    std::cout << "secret: ";
    print_secret_key(m_wallet->get_account().get_keys().m_spend_secret_key);
    std::cout << '\n';
  }
  std::cout << "public: " << string_tools::pod_to_hex(m_wallet->get_account().get_keys().m_account_address.m_spend_public_key) << std::endl;

  return true;
}

bool simple_wallet::print_seed(bool encrypted)
{
  bool success =  false;
  epee::wipeable_string seed;
  bool ready, multisig;

  if (m_wallet->key_on_device())
  {
    fail_msg_writer() << tr("command not supported by HW wallet");
    return true;
  }
  if (m_wallet->watch_only())
  {
    fail_msg_writer() << tr("wallet is watch-only and has no seed");
    return true;
  }

  multisig = m_wallet->multisig(&ready);
  if (multisig)
  {
    if (!ready)
    {
      fail_msg_writer() << tr("wallet is multisig but not yet finalized");
      return true;
    }
  }

  SCOPED_WALLET_UNLOCK();

  if (!multisig && !m_wallet->is_deterministic())
  {
    fail_msg_writer() << tr("wallet is non-deterministic and has no seed");
    return true;
  }

  epee::wipeable_string seed_pass;
  if (encrypted)
  {
    auto pwd_container = password_prompter(tr("Enter optional seed offset passphrase, empty to see raw seed"), true);
    if (std::cin.eof() || !pwd_container)
      return true;
    seed_pass = pwd_container->password();
  }

  if (multisig)
    success = m_wallet->get_multisig_seed(seed, seed_pass);
  else if (m_wallet->is_deterministic())
    success = m_wallet->get_seed(seed, seed_pass);

  if (success) 
  {
    print_seed(seed);
  }
  else
  {
    fail_msg_writer() << tr("Failed to retrieve seed");
  }
  return true;
}

bool simple_wallet::seed(const std::vector<std::string> &args/* = std::vector<std::string>()*/)
{
  return print_seed(false);
}

bool simple_wallet::encrypted_seed(const std::vector<std::string> &args/* = std::vector<std::string>()*/)
{
  return print_seed(true);
}

bool simple_wallet::restore_height(const std::vector<std::string> &args/* = std::vector<std::string>()*/)
{
  success_msg_writer() << m_wallet->get_refresh_from_block_height();
  return true;
}

bool simple_wallet::seed_set_language(const std::vector<std::string> &args/* = std::vector<std::string>()*/)
{
  if (m_wallet->key_on_device())
  {
    fail_msg_writer() << tr("command not supported by HW wallet");
    return true;
  }
  if (m_wallet->multisig())
  {
    fail_msg_writer() << tr("wallet is multisig and has no seed");
    return true;
  }
  if (m_wallet->watch_only())
  {
    fail_msg_writer() << tr("wallet is watch-only and has no seed");
    return true;
  }

  epee::wipeable_string password;
  {
    SCOPED_WALLET_UNLOCK();

    if (!m_wallet->is_deterministic())
    {
      fail_msg_writer() << tr("wallet is non-deterministic and has no seed");
      return true;
    }

    // we need the password, even if ask-password is unset
    if (!pwd_container)
    {
      pwd_container = get_and_verify_password();
      if (pwd_container == boost::none)
      {
        fail_msg_writer() << tr("Incorrect password");
        return true;
      }
    }
    password = pwd_container->password();
  }

  std::string mnemonic_language = get_mnemonic_language();
  if (mnemonic_language.empty())
    return true;

  m_wallet->set_seed_language(std::move(mnemonic_language));
  m_wallet->rewrite(m_wallet_file, password);
  return true;
}

bool simple_wallet::change_password(const std::vector<std::string> &args)
{ 
  const auto orig_pwd_container = get_and_verify_password();

  if(orig_pwd_container == boost::none)
  {
    fail_msg_writer() << tr("Your original password was incorrect.");
    return true;
  }

  // prompts for a new password, pass true to verify the password
  const auto pwd_container = default_password_prompter(true);
  if(!pwd_container)
    return true;

  try
  {
    m_wallet->change_password(m_wallet_file, orig_pwd_container->password(), pwd_container->password());
  }
  catch (const tools::error::wallet_logic_error& e)
  {
    fail_msg_writer() << tr("Error with wallet rewrite: ") << e.what();
    return true;
  }

  return true;
}

bool simple_wallet::payment_id(const std::vector<std::string> &args/* = std::vector<std::string>()*/)
{
  LONG_PAYMENT_ID_SUPPORT_CHECK();
}

bool simple_wallet::print_fee_info(const std::vector<std::string> &args/* = std::vector<std::string>()*/)
{
  if (!try_connect_to_daemon())
    return true;
  const auto base_fee = m_wallet->get_base_fees();
  const uint64_t typical_size = 2500, typical_outs = 2;
  message_writer() << (boost::format(tr("Current base fee is %s %s per byte + %s %s per output")) %
          print_money(base_fee.first) % cryptonote::get_unit(cryptonote::get_default_decimal_point()) %
          print_money(base_fee.second) % cryptonote::get_unit(cryptonote::get_default_decimal_point())).str();

  std::vector<uint64_t> fees;
  std::ostringstream typical_fees;
  uint64_t pct = m_wallet->get_fee_percent(1, txtype::standard);
  uint64_t typical_fee = (base_fee.first * typical_size + base_fee.second * typical_outs) * pct / 100;
  fees.push_back(typical_fee);
  typical_fees << print_money(typical_fee) << " (" << tools::allowed_priority_strings[1] << ")";

  auto hf_version = m_wallet->get_hard_fork_version();
  if (hf_version && *hf_version >= HF_VERSION_BLINK)
  {
    uint64_t pct = m_wallet->get_fee_percent(tools::tx_priority_blink, txtype::standard);
    uint64_t fixed = BLINK_BURN_FIXED;

    uint64_t typical_blink_fee = (base_fee.first * typical_size + base_fee.second * typical_outs) * pct / 100 + fixed;

    if (fixed)
      message_writer() << (boost::format(tr("Current blink fee is %s %s per byte + %s %s per output + %s %s")) %
          print_money(base_fee.first * pct / 100) % cryptonote::get_unit(cryptonote::get_default_decimal_point()) %
          print_money(base_fee.second * pct / 100) % cryptonote::get_unit(cryptonote::get_default_decimal_point()) %
          print_money(fixed) % cryptonote::get_unit(cryptonote::get_default_decimal_point())).str();
    else
      message_writer() << (boost::format(tr("Current blink fee is %s %s per byte + %s %s per output")) %
          print_money(base_fee.first * pct / 100) % cryptonote::get_unit(cryptonote::get_default_decimal_point()) %
          print_money(base_fee.second * pct / 100) % cryptonote::get_unit(cryptonote::get_default_decimal_point())).str();

    typical_fees << ", " << print_money(typical_blink_fee) << " (blink)";
  }

  message_writer() << "Estimated typical small transaction fees: " << typical_fees.str();

  return true;
}

bool simple_wallet::prepare_multisig(const std::vector<std::string> &args)
{
  prepare_multisig_main(args, false);
  return true;
}

bool simple_wallet::prepare_multisig_main(const std::vector<std::string> &args, bool called_by_mms)
{
  if (m_wallet->key_on_device())
  {
    fail_msg_writer() << tr("command not supported by HW wallet");
    return false;
  }
  if (m_wallet->multisig())
  {
    fail_msg_writer() << tr("This wallet is already multisig");
    return false;
  }
  if (m_wallet->watch_only())
  {
    fail_msg_writer() << tr("wallet is watch-only and cannot be made multisig");
    return false;
  }

  if(m_wallet->get_num_transfer_details())
  {
    fail_msg_writer() << tr("This wallet has been used before, please use a new wallet to create a multisig wallet");
    return false;
  }

  SCOPED_WALLET_UNLOCK_ON_BAD_PASSWORD(return false;);

  std::string multisig_info = m_wallet->get_multisig_info();
  success_msg_writer() << multisig_info;
  success_msg_writer() << tr("Send this multisig info to all other participants, then use make_multisig <threshold> <info1> [<info2>...] with others' multisig info");
  success_msg_writer() << tr("This includes the PRIVATE view key, so needs to be disclosed only to that multisig wallet's participants ");

  if (called_by_mms)
  {
    get_message_store().process_wallet_created_data(get_multisig_wallet_state(), mms::message_type::key_set, multisig_info);
  }

  return true;
}

bool simple_wallet::make_multisig(const std::vector<std::string> &args)
{
  make_multisig_main(args, false);
  return true;
}

bool simple_wallet::make_multisig_main(const std::vector<std::string> &args, bool called_by_mms)
{
  if (m_wallet->key_on_device())
  {
    fail_msg_writer() << tr("command not supported by HW wallet");
    return false;
  }
  if (m_wallet->multisig())
  {
    fail_msg_writer() << tr("This wallet is already multisig");
    return false;
  }
  if (m_wallet->watch_only())
  {
    fail_msg_writer() << tr("wallet is watch-only and cannot be made multisig");
    return false;
  }

  if(m_wallet->get_num_transfer_details())
  {
    fail_msg_writer() << tr("This wallet has been used before, please use a new wallet to create a multisig wallet");
    return false;
  }

  if (args.size() < 2)
  {
    PRINT_USAGE(USAGE_MAKE_MULTISIG);
    return false;
  }

  // parse threshold
  uint32_t threshold;
  if (!string_tools::get_xtype_from_string(threshold, args[0]))
  {
    fail_msg_writer() << tr("Invalid threshold");
    return false;
  }

  const auto orig_pwd_container = get_and_verify_password();
  if(orig_pwd_container == boost::none)
  {
    fail_msg_writer() << tr("Your original password was incorrect.");
    return false;
  }

  LOCK_IDLE_SCOPE();

  try
  {
    auto local_args = args;
    local_args.erase(local_args.begin());
    std::string multisig_extra_info = m_wallet->make_multisig(orig_pwd_container->password(), local_args, threshold);
    if (!multisig_extra_info.empty())
    {
      success_msg_writer() << tr("Another step is needed");
      success_msg_writer() << multisig_extra_info;
      success_msg_writer() << tr("Send this multisig info to all other participants, then use exchange_multisig_keys <info1> [<info2>...] with others' multisig info");
      if (called_by_mms)
      {
        get_message_store().process_wallet_created_data(get_multisig_wallet_state(), mms::message_type::additional_key_set, multisig_extra_info);
      }
      return true;
    }
  }
  catch (const std::exception &e)
  {
    fail_msg_writer() << tr("Error creating multisig: ") << e.what();
    return false;
  }

  uint32_t total;
  if (!m_wallet->multisig(NULL, &threshold, &total))
  {
    fail_msg_writer() << tr("Error creating multisig: new wallet is not multisig");
    return false;
  }
  success_msg_writer() << std::to_string(threshold) << "/" << total << tr(" multisig address: ")
      << m_wallet->get_account().get_public_address_str(m_wallet->nettype());

  return true;
}

bool simple_wallet::finalize_multisig(const std::vector<std::string> &args)
{
  bool ready;
  if (m_wallet->key_on_device())
  {
    fail_msg_writer() << tr("command not supported by HW wallet");
    return true;
  }

  const auto pwd_container = get_and_verify_password();
  if(pwd_container == boost::none)
  {
    fail_msg_writer() << tr("Your original password was incorrect.");
    return true;
  }

  if (!m_wallet->multisig(&ready))
  {
    fail_msg_writer() << tr("This wallet is not multisig");
    return true;
  }
  if (ready)
  {
    fail_msg_writer() << tr("This wallet is already finalized");
    return true;
  }

  LOCK_IDLE_SCOPE();

  if (args.size() < 2)
  {
    PRINT_USAGE(USAGE_FINALIZE_MULTISIG);
    return true;
  }

  try
  {
    if (!m_wallet->finalize_multisig(pwd_container->password(), args))
    {
      fail_msg_writer() << tr("Failed to finalize multisig");
      return true;
    }
  }
  catch (const std::exception &e)
  {
    fail_msg_writer() << tr("Failed to finalize multisig: ") << e.what();
    return true;
  }

  return true;
}

bool simple_wallet::exchange_multisig_keys(const std::vector<std::string> &args)
{
  exchange_multisig_keys_main(args, false);
  return true;
}

bool simple_wallet::exchange_multisig_keys_main(const std::vector<std::string> &args, bool called_by_mms) {
    bool ready;
    if (m_wallet->key_on_device())
    {
      fail_msg_writer() << tr("command not supported by HW wallet");
      return false;
    }
    if (!m_wallet->multisig(&ready))
    {
      fail_msg_writer() << tr("This wallet is not multisig");
      return false;
    }
    if (ready)
    {
      fail_msg_writer() << tr("This wallet is already finalized");
      return false;
    }

    const auto orig_pwd_container = get_and_verify_password();
    if(orig_pwd_container == boost::none)
    {
      fail_msg_writer() << tr("Your original password was incorrect.");
      return false;
    }

    if (args.size() < 2)
    {
      PRINT_USAGE(USAGE_EXCHANGE_MULTISIG_KEYS);
      return false;
    }

    try
    {
      std::string multisig_extra_info = m_wallet->exchange_multisig_keys(orig_pwd_container->password(), args);
      if (!multisig_extra_info.empty())
      {
        message_writer() << tr("Another step is needed");
        message_writer() << multisig_extra_info;
        message_writer() << tr("Send this multisig info to all other participants, then use exchange_multisig_keys <info1> [<info2>...] with others' multisig info");
        if (called_by_mms)
        {
          get_message_store().process_wallet_created_data(get_multisig_wallet_state(), mms::message_type::additional_key_set, multisig_extra_info);
        }
        return true;
      } else {
        uint32_t threshold, total;
        m_wallet->multisig(NULL, &threshold, &total);
        success_msg_writer() << tr("Multisig wallet has been successfully created. Current wallet type: ") << threshold << "/" << total;
        success_msg_writer() << tr("Multisig address: ") << m_wallet->get_account().get_public_address_str(m_wallet->nettype());
      }
    }
    catch (const std::exception &e)
    {
      fail_msg_writer() << tr("Failed to perform multisig keys exchange: ") << e.what();
      return false;
    }

    return true;
}

bool simple_wallet::export_multisig(const std::vector<std::string> &args)
{
  export_multisig_main(args, false);
  return true;
}

bool simple_wallet::export_multisig_main(const std::vector<std::string> &args, bool called_by_mms)
{
  bool ready;
  if (m_wallet->key_on_device())
  {
    fail_msg_writer() << tr("command not supported by HW wallet");
    return false;
  }
  if (!m_wallet->multisig(&ready))
  {
    fail_msg_writer() << tr("This wallet is not multisig");
    return false;
  }
  if (!ready)
  {
    fail_msg_writer() << tr("This multisig wallet is not yet finalized");
    return false;
  }
  if (args.size() != 1)
  {
    PRINT_USAGE(USAGE_EXPORT_MULTISIG_INFO);
    return false;
  }

  const std::string filename = args[0];
  if (!called_by_mms && m_wallet->confirm_export_overwrite() && !check_file_overwrite(filename))
    return true;

  SCOPED_WALLET_UNLOCK_ON_BAD_PASSWORD(return false;);

  try
  {
    cryptonote::blobdata ciphertext = m_wallet->export_multisig();

    if (called_by_mms)
    {
      get_message_store().process_wallet_created_data(get_multisig_wallet_state(), mms::message_type::multisig_sync_data, ciphertext);
    }
    else
    {
      bool r = m_wallet->save_to_file(filename, ciphertext);
      if (!r)
      {
        fail_msg_writer() << tr("failed to save file ") << filename;
        return false;
      }
    }
  }
  catch (const std::exception &e)
  {
    LOG_ERROR("Error exporting multisig info: " << e.what());
    fail_msg_writer() << tr("Error exporting multisig info: ") << e.what();
    return false;
  }

  success_msg_writer() << tr("Multisig info exported to ") << filename;
  return true;
}

bool simple_wallet::import_multisig(const std::vector<std::string> &args)
{
  import_multisig_main(args, false);
  return true;
}

bool simple_wallet::import_multisig_main(const std::vector<std::string> &args, bool called_by_mms)
{
  bool ready;
  uint32_t threshold, total;
  if (m_wallet->key_on_device())
  {
    fail_msg_writer() << tr("command not supported by HW wallet");
    return false;
  }
  if (!m_wallet->multisig(&ready, &threshold, &total))
  {
    fail_msg_writer() << tr("This wallet is not multisig");
    return false;
  }
  if (!ready)
  {
    fail_msg_writer() << tr("This multisig wallet is not yet finalized");
    return false;
  }
  if (args.size() < threshold - 1)
  {
    PRINT_USAGE(USAGE_IMPORT_MULTISIG_INFO);
    return false;
  }

  std::vector<cryptonote::blobdata> info;
  for (size_t n = 0; n < args.size(); ++n)
  {
    if (called_by_mms)
    {
      info.push_back(args[n]);
    }
    else
    {
      const std::string &filename = args[n];
      std::string data;
      bool r = m_wallet->load_from_file(filename, data);
      if (!r)
      {
        fail_msg_writer() << tr("failed to read file ") << filename;
        return false;
      }
      info.push_back(std::move(data));
    }
  }

  SCOPED_WALLET_UNLOCK_ON_BAD_PASSWORD(return false;);

  // all read and parsed, actually import
  try
  {
    m_in_manual_refresh.store(true, std::memory_order_relaxed);
    LOKI_DEFER { m_in_manual_refresh.store(false, std::memory_order_relaxed); };
    size_t n_outputs = m_wallet->import_multisig(info);
    // Clear line "Height xxx of xxx"
    std::cout << "\r                                                                \r";
    success_msg_writer() << tr("Multisig info imported");
  }
  catch (const std::exception &e)
  {
    fail_msg_writer() << tr("Failed to import multisig info: ") << e.what();
    return false;
  }
  if (m_wallet->is_trusted_daemon())
  {
    try
    {
      m_wallet->rescan_spent();
    }
    catch (const std::exception &e)
    {
      message_writer() << tr("Failed to update spent status after importing multisig info: ") << e.what();
      return false;
    }
  }
  else
  {
    message_writer() << tr("Untrusted daemon, spent status may be incorrect. Use a trusted daemon and run \"rescan_spent\"");
    return false;
  }
  return true;
}

bool simple_wallet::accept_loaded_tx(const tools::wallet2::multisig_tx_set &txs)
{
  std::string extra_message;
  return accept_loaded_tx([&txs](){return txs.m_ptx.size();}, [&txs](size_t n)->const tools::wallet2::tx_construction_data&{return txs.m_ptx[n].construction_data;}, extra_message);
}

bool simple_wallet::sign_multisig(const std::vector<std::string> &args)
{
  sign_multisig_main(args, false);
  return true;
}

bool simple_wallet::sign_multisig_main(const std::vector<std::string> &args, bool called_by_mms)
{
  bool ready;
  if (m_wallet->key_on_device())
  {
    fail_msg_writer() << tr("command not supported by HW wallet");
    return false;
  }
  if(!m_wallet->multisig(&ready))
  {
    fail_msg_writer() << tr("This is not a multisig wallet");
    return false;
  }
  if (!ready)
  {
    fail_msg_writer() << tr("This multisig wallet is not yet finalized");
    return false;
  }
  if (args.size() != 1)
  {
    PRINT_USAGE(USAGE_SIGN_MULTISIG);
    return false;
  }

  SCOPED_WALLET_UNLOCK_ON_BAD_PASSWORD(return false;);

  std::string filename = args[0];
  std::vector<crypto::hash> txids;
  uint32_t signers = 0;
  try
  {
    if (called_by_mms)
    {
      tools::wallet2::multisig_tx_set exported_txs;
      std::string ciphertext;
      bool r = m_wallet->load_multisig_tx(args[0], exported_txs, [&](const tools::wallet2::multisig_tx_set &tx){ signers = tx.m_signers.size(); return accept_loaded_tx(tx); });
      if (r)
      {
        r = m_wallet->sign_multisig_tx(exported_txs, txids);
      }
      if (r)
      {
        ciphertext = m_wallet->save_multisig_tx(exported_txs);
        if (ciphertext.empty())
        {
          r = false;
        }
      }
      if (r)
      {
        mms::message_type message_type = mms::message_type::fully_signed_tx;
        if (txids.empty())
        {
          message_type = mms::message_type::partially_signed_tx;
        }
        get_message_store().process_wallet_created_data(get_multisig_wallet_state(), message_type, ciphertext);
        filename = "MMS";   // for the messages below
      }
      else
      {
        fail_msg_writer() << tr("Failed to sign multisig transaction");
        return false;
      }
    }
    else
    {
      bool r = m_wallet->sign_multisig_tx_from_file(filename, txids, [&](const tools::wallet2::multisig_tx_set &tx){ signers = tx.m_signers.size(); return accept_loaded_tx(tx); });
      if (!r)
      {
        fail_msg_writer() << tr("Failed to sign multisig transaction");
        return false;
      }
    }
  }
  catch (const tools::error::multisig_export_needed& e)
  {
    fail_msg_writer() << tr("Multisig error: ") << e.what();
    return false;
  }
  catch (const std::exception &e)
  {
    fail_msg_writer() << tr("Failed to sign multisig transaction: ") << e.what();
    return false;
  }

  if (txids.empty())
  {
    uint32_t threshold;
    m_wallet->multisig(NULL, &threshold);
    uint32_t signers_needed = threshold - signers - 1;
    success_msg_writer(true) << tr("Transaction successfully signed to file ") << filename << ", "
        << signers_needed << " more signer(s) needed";
    return true;
  }
  else
  {
    std::string txids_as_text;
    for (const auto &txid: txids)
    {
      if (!txids_as_text.empty())
        txids_as_text += (", ");
      txids_as_text += epee::string_tools::pod_to_hex(txid);
    }
    success_msg_writer(true) << tr("Transaction successfully signed to file ") << filename << ", txid " << txids_as_text;
    success_msg_writer(true) << tr("It may be relayed to the network with submit_multisig");
  }
  return true;
}

bool simple_wallet::submit_multisig(const std::vector<std::string> &args)
{
  submit_multisig_main(args, false);
  return true;
}

bool simple_wallet::submit_multisig_main(const std::vector<std::string> &args, bool called_by_mms)
{
  bool ready;
  uint32_t threshold;
  if (m_wallet->key_on_device())
  {
    fail_msg_writer() << tr("command not supported by HW wallet");
    return false;
  }
  if (!m_wallet->multisig(&ready, &threshold))
  {
    fail_msg_writer() << tr("This is not a multisig wallet");
    return false;
  }
  if (!ready)
  {
    fail_msg_writer() << tr("This multisig wallet is not yet finalized");
    return false;
  }
  if (args.size() != 1)
  {
    PRINT_USAGE(USAGE_SUBMIT_MULTISIG);
    return false;
  }

  if (!try_connect_to_daemon())
    return false;

  SCOPED_WALLET_UNLOCK_ON_BAD_PASSWORD(return false;);

  std::string filename = args[0];
  try
  {
    tools::wallet2::multisig_tx_set txs;
    if (called_by_mms)
    {
      bool r = m_wallet->load_multisig_tx(args[0], txs, [&](const tools::wallet2::multisig_tx_set &tx){ return accept_loaded_tx(tx); });
      if (!r)
      {
        fail_msg_writer() << tr("Failed to load multisig transaction from MMS");
        return false;
      }
    }
    else
    {
      bool r = m_wallet->load_multisig_tx_from_file(filename, txs, [&](const tools::wallet2::multisig_tx_set &tx){ return accept_loaded_tx(tx); });
      if (!r)
      {
        fail_msg_writer() << tr("Failed to load multisig transaction from file");
        return false;
      }
    }
    if (txs.m_signers.size() < threshold)
    {
      fail_msg_writer() << (boost::format(tr("Multisig transaction signed by only %u signers, needs %u more signatures"))
          % txs.m_signers.size() % (threshold - txs.m_signers.size())).str();
      return false;
    }

    constexpr bool FIXME_blink = false; // Blink not supported yet for multisig wallets

    // actually commit the transactions
    for (auto &ptx: txs.m_ptx)
    {
      m_wallet->commit_tx(ptx, FIXME_blink);
      success_msg_writer(true) << tr("Transaction successfully submitted, transaction ") << get_transaction_hash(ptx.tx) << "\n"
          << tr("You can check its status by using the `show_transfers` command.");
    }
  }
  catch (const std::exception &e)
  {
    handle_transfer_exception(std::current_exception(), m_wallet->is_trusted_daemon());
  }
  catch (...)
  {
    LOG_ERROR("unknown error");
    fail_msg_writer() << tr("unknown error");
    return false;
  }

  return true;
}

bool simple_wallet::export_raw_multisig(const std::vector<std::string> &args)
{
  bool ready;
  uint32_t threshold;
  if (m_wallet->key_on_device())
  {
    fail_msg_writer() << tr("command not supported by HW wallet");
    return true;
  }
  if (!m_wallet->multisig(&ready, &threshold))
  {
    fail_msg_writer() << tr("This is not a multisig wallet");
    return true;
  }
  if (!ready)
  {
    fail_msg_writer() << tr("This multisig wallet is not yet finalized");
    return true;
  }
  if (args.size() != 1)
  {
    PRINT_USAGE(USAGE_EXPORT_RAW_MULTISIG_TX);
    return true;
  }

  std::string filename = args[0];
  if (m_wallet->confirm_export_overwrite() && !check_file_overwrite(filename))
    return true;

  SCOPED_WALLET_UNLOCK();

  try
  {
    tools::wallet2::multisig_tx_set txs;
    bool r = m_wallet->load_multisig_tx_from_file(filename, txs, [&](const tools::wallet2::multisig_tx_set &tx){ return accept_loaded_tx(tx); });
    if (!r)
    {
      fail_msg_writer() << tr("Failed to load multisig transaction from file");
      return true;
    }
    if (txs.m_signers.size() < threshold)
    {
      fail_msg_writer() << (boost::format(tr("Multisig transaction signed by only %u signers, needs %u more signatures"))
          % txs.m_signers.size() % (threshold - txs.m_signers.size())).str();
      return true;
    }

    // save the transactions
    std::string filenames;
    for (auto &ptx: txs.m_ptx)
    {
      const crypto::hash txid = cryptonote::get_transaction_hash(ptx.tx);
      const std::string filename = std::string("raw_multisig_loki_tx_") + epee::string_tools::pod_to_hex(txid);
      if (!filenames.empty())
        filenames += ", ";
      filenames += filename;
      if (!m_wallet->save_to_file(filename, cryptonote::tx_to_blob(ptx.tx)))
      {
        fail_msg_writer() << tr("Failed to export multisig transaction to file ") << filename;
        return true;
      }
    }
    success_msg_writer() << tr("Saved exported multisig transaction file(s): ") << filenames;
  }
  catch (const std::exception& e)
  {
    LOG_ERROR("unexpected error: " << e.what());
    fail_msg_writer() << tr("unexpected error: ") << e.what();
  }
  catch (...)
  {
    LOG_ERROR("Unknown error");
    fail_msg_writer() << tr("unknown error");
  }

  return true;
}

bool simple_wallet::print_ring(const std::vector<std::string> &args)
{
  crypto::key_image key_image;
  crypto::hash txid;
  if (args.size() != 1)
  {
    PRINT_USAGE(USAGE_PRINT_RING);
    return true;
  }

  if (!epee::string_tools::hex_to_pod(args[0], key_image))
  {
    fail_msg_writer() << tr("Invalid key image");
    return true;
  }
  // this one will always work, they're all 32 byte hex
  if (!epee::string_tools::hex_to_pod(args[0], txid))
  {
    fail_msg_writer() << tr("Invalid txid");
    return true;
  }

  std::vector<uint64_t> ring;
  std::vector<std::pair<crypto::key_image, std::vector<uint64_t>>> rings;
  try
  {
    if (m_wallet->get_ring(key_image, ring))
      rings.push_back({key_image, ring});
    else if (!m_wallet->get_rings(txid, rings))
    {
      fail_msg_writer() << tr("Key image either not spent, or spent with mixin 0");
      return true;
    }

    for (const auto &ring: rings)
    {
      std::stringstream str;
      for (const auto &x: ring.second)
        str << x<< " ";
      // do NOT translate this "absolute" below, the lin can be used as input to set_ring
      success_msg_writer() << epee::string_tools::pod_to_hex(ring.first) <<  " absolute " << str.str();
    }
  }
  catch (const std::exception &e)
  {
    fail_msg_writer() << tr("Failed to get key image ring: ") << e.what();
  }

  return true;
}

bool simple_wallet::set_ring(const std::vector<std::string> &args)
{
  crypto::key_image key_image;

  // try filename first
  if (args.size() == 1)
  {
    if (!epee::file_io_utils::is_file_exist(args[0]))
    {
      fail_msg_writer() << tr("File doesn't exist");
      return true;
    }

    char str[4096];
    std::unique_ptr<FILE, tools::close_file> f(fopen(args[0].c_str(), "r"));
    if (f)
    {
      while (!feof(f.get()))
      {
        if (!fgets(str, sizeof(str), f.get()))
          break;
        const size_t len = strlen(str);
        if (len > 0 && str[len - 1] == '\n')
          str[len - 1] = 0;
        if (!str[0])
          continue;
        char key_image_str[65], type_str[9];
        int read_after_key_image = 0, read = 0;
        int fields = sscanf(str, "%64[abcdefABCDEF0123456789] %n%8s %n", key_image_str, &read_after_key_image, type_str, &read);
        if (fields != 2)
        {
          fail_msg_writer() << tr("Invalid ring specification: ") << str;
          continue;
        }
        key_image_str[64] = 0;
        type_str[8] = 0;
        crypto::key_image key_image;
        if (read_after_key_image == 0 || !epee::string_tools::hex_to_pod(key_image_str, key_image))
        {
          fail_msg_writer() << tr("Invalid key image: ") << str;
          continue;
        }
        if (read == read_after_key_image+8 || (strcmp(type_str, "absolute") && strcmp(type_str, "relative")))
        {
          fail_msg_writer() << tr("Invalid ring type, expected relative or abosolute: ") << str;
          continue;
        }
        bool relative = !strcmp(type_str, "relative");
        if (read < 0 || (size_t)read > strlen(str))
        {
          fail_msg_writer() << tr("Error reading line: ") << str;
          continue;
        }
        bool valid = true;
        std::vector<uint64_t> ring;
        const char *ptr = str + read;
        while (*ptr)
        {
          unsigned long offset;
          int elements = sscanf(ptr, "%lu %n", &offset, &read);
          if (elements == 0 || read <= 0 || (size_t)read > strlen(str))
          {
            fail_msg_writer() << tr("Error reading line: ") << str;
            valid = false;
            break;
          }
          ring.push_back(offset);
          ptr += read;
        }
        if (!valid)
          continue;
        if (ring.empty())
        {
          fail_msg_writer() << tr("Invalid ring: ") << str;
          continue;
        }
        if (relative)
        {
          for (size_t n = 1; n < ring.size(); ++n)
          {
            if (ring[n] <= 0)
            {
              fail_msg_writer() << tr("Invalid relative ring: ") << str;
              valid = false;
              break;
            }
          }
        }
        else
        {
          for (size_t n = 1; n < ring.size(); ++n)
          {
            if (ring[n] <= ring[n-1])
            {
              fail_msg_writer() << tr("Invalid absolute ring: ") << str;
              valid = false;
              break;
            }
          }
        }
        if (!valid)
          continue;
        if (!m_wallet->set_ring(key_image, ring, relative))
          fail_msg_writer() << tr("Failed to set ring for key image: ") << key_image << ". " << tr("Continuing.");
      }
      f.reset();
    }
    return true;
  }

  if (args.size() < 3)
  {
    PRINT_USAGE(USAGE_SET_RING);
    return true;
  }

  if (!epee::string_tools::hex_to_pod(args[0], key_image))
  {
    fail_msg_writer() << tr("Invalid key image");
    return true;
  }

  bool relative;
  if (args[1] == "absolute")
  {
    relative = false;
  }
  else if (args[1] == "relative")
  {
    relative = true;
  }
  else
  {
    fail_msg_writer() << tr("Missing absolute or relative keyword");
    return true;
  }

  std::vector<uint64_t> ring;
  for (size_t n = 2; n < args.size(); ++n)
  {
    ring.resize(ring.size() + 1);
    if (!string_tools::get_xtype_from_string(ring.back(), args[n]))
    {
      fail_msg_writer() << tr("invalid index: must be a strictly positive unsigned integer");
      return true;
    }
    if (relative)
    {
      if (ring.size() > 1 && !ring.back())
      {
        fail_msg_writer() << tr("invalid index: must be a strictly positive unsigned integer");
        return true;
      }
      uint64_t sum = 0;
      for (uint64_t out: ring)
      {
        if (out > std::numeric_limits<uint64_t>::max() - sum)
        {
          fail_msg_writer() << tr("invalid index: indices wrap");
          return true;
        }
        sum += out;
      }
    }
    else
    {
      if (ring.size() > 1 && ring[ring.size() - 2] >= ring[ring.size() - 1])
      {
        fail_msg_writer() << tr("invalid index: indices should be in strictly ascending order");
        return true;
      }
    }
  }
  if (!m_wallet->set_ring(key_image, ring, relative))
  {
    fail_msg_writer() << tr("failed to set ring");
    return true;
  }

  return true;
}

bool simple_wallet::unset_ring(const std::vector<std::string> &args)
{
  crypto::hash txid;
  std::vector<crypto::key_image> key_images;

  if (args.size() < 1)
  {
    PRINT_USAGE(USAGE_UNSET_RING);
    return true;
  }

  key_images.resize(args.size());
  for (size_t i = 0; i < args.size(); ++i)
  {
    if (!epee::string_tools::hex_to_pod(args[i], key_images[i]))
    {
      fail_msg_writer() << tr("Invalid key image or txid");
      return true;
    }
  }
  static_assert(sizeof(crypto::hash) == sizeof(crypto::key_image), "hash and key_image must have the same size");
  memcpy(&txid, &key_images[0], sizeof(txid));

  if (!m_wallet->unset_ring(key_images) && !m_wallet->unset_ring(txid))
  {
    fail_msg_writer() << tr("failed to unset ring");
    return true;
  }

  return true;
}

bool simple_wallet::blackball(const std::vector<std::string> &args)
{
  uint64_t amount = std::numeric_limits<uint64_t>::max(), offset, num_offsets;
  if (args.size() == 0)
  {
    PRINT_USAGE(USAGE_MARK_OUTPUT_SPENT);
    return true;
  }

  try
  {
    if (sscanf(args[0].c_str(), "%" PRIu64 "/%" PRIu64, &amount, &offset) == 2)
    {
      m_wallet->blackball_output(std::make_pair(amount, offset));
    }
    else if (epee::file_io_utils::is_file_exist(args[0]))
    {
      std::vector<std::pair<uint64_t, uint64_t>> outputs;
      char str[256];

      std::unique_ptr<FILE, tools::close_file> f(fopen(args[0].c_str(), "r"));
      if (f)
      {
        while (!feof(f.get()))
        {
          if (!fgets(str, sizeof(str), f.get()))
            break;
          const size_t len = strlen(str);
          if (len > 0 && str[len - 1] == '\n')
            str[len - 1] = 0;
          if (!str[0])
            continue;
          if (sscanf(str, "@%" PRIu64, &amount) == 1)
          {
            continue;
          }
          if (amount == std::numeric_limits<uint64_t>::max())
          {
            fail_msg_writer() << tr("First line is not an amount");
            return true;
          }
          if (sscanf(str, "%" PRIu64 "*%" PRIu64, &offset, &num_offsets) == 2 && num_offsets <= std::numeric_limits<uint64_t>::max() - offset)
          {
            while (num_offsets--)
              outputs.push_back(std::make_pair(amount, offset++));
          }
          else if (sscanf(str, "%" PRIu64, &offset) == 1)
          {
            outputs.push_back(std::make_pair(amount, offset));
          }
          else
          {
            fail_msg_writer() << tr("Invalid output: ") << str;
            return true;
          }
        }
        f.reset();
        bool add = false;
        if (args.size() > 1)
        {
          if (args[1] != "add")
          {
            fail_msg_writer() << tr("Bad argument: ") + args[1] + ": " + tr("should be \"add\"");
            return true;
          }
          add = true;
        }
        m_wallet->set_blackballed_outputs(outputs, add);
      }
      else
      {
        fail_msg_writer() << tr("Failed to open file");
        return true;
      }
    }
    else
    {
      fail_msg_writer() << tr("Invalid output key, and file doesn't exist");
      return true;
    }
  }
  catch (const std::exception &e)
  {
    fail_msg_writer() << tr("Failed to mark output spent: ") << e.what();
  }

  return true;
}

bool simple_wallet::unblackball(const std::vector<std::string> &args)
{
  std::pair<uint64_t, uint64_t> output;
  if (args.size() != 1)
  {
    PRINT_USAGE(USAGE_MARK_OUTPUT_UNSPENT);
    return true;
  }

  if (sscanf(args[0].c_str(), "%" PRIu64 "/%" PRIu64, &output.first, &output.second) != 2)
  {
    fail_msg_writer() << tr("Invalid output");
    return true;
  }

  try
  {
    m_wallet->unblackball_output(output);
  }
  catch (const std::exception &e)
  {
    fail_msg_writer() << tr("Failed to mark output unspent: ") << e.what();
  }

  return true;
}

bool simple_wallet::blackballed(const std::vector<std::string> &args)
{
  std::pair<uint64_t, uint64_t> output;
  if (args.size() != 1)
  {
    PRINT_USAGE(USAGE_IS_OUTPUT_SPENT);
    return true;
  }

  if (sscanf(args[0].c_str(), "%" PRIu64 "/%" PRIu64, &output.first, &output.second) != 2)
  {
    fail_msg_writer() << tr("Invalid output");
    return true;
  }

  try
  {
    if (m_wallet->is_output_blackballed(output))
      message_writer() << tr("Spent: ") << output.first << "/" << output.second;
    else
      message_writer() << tr("Not spent: ") << output.first << "/" << output.second;
  }
  catch (const std::exception &e)
  {
    fail_msg_writer() << tr("Failed to check whether output is spent: ") << e.what();
  }

  return true;
}

bool simple_wallet::save_known_rings(const std::vector<std::string> &args)
{
  try
  {
    LOCK_IDLE_SCOPE();
    m_wallet->find_and_save_rings();
  }
  catch (const std::exception &e)
  {
    fail_msg_writer() << tr("Failed to save known rings: ") << e.what();
  }
  return true;
}

bool simple_wallet::freeze_thaw(const std::vector<std::string> &args, bool freeze)
{
  if (args.empty())
  {
    fail_msg_writer() << boost::format(tr("usage: %s <key_image>|<pubkey>")) % (freeze ? "freeze" : "thaw");
    return true;
  }
  crypto::key_image ki;
  if (!epee::string_tools::hex_to_pod(args[0], ki))
  {
    fail_msg_writer() << tr("failed to parse key image");
    return true;
  }
  try
  {
    if (freeze)
      m_wallet->freeze(ki);
    else
      m_wallet->thaw(ki);
  }
  catch (const std::exception &e)
  {
    fail_msg_writer() << e.what();
    return true;
  }

  return true;
}

bool simple_wallet::freeze(const std::vector<std::string> &args)
{
  return freeze_thaw(args, true);
}

bool simple_wallet::thaw(const std::vector<std::string> &args)
{
  return freeze_thaw(args, false);
}

bool simple_wallet::frozen(const std::vector<std::string> &args)
{
  if (args.empty())
  {
    size_t ntd = m_wallet->get_num_transfer_details();
    for (size_t i = 0; i < ntd; ++i)
    {
      if (!m_wallet->frozen(i))
        continue;
      const tools::wallet2::transfer_details &td = m_wallet->get_transfer_details(i);
      message_writer() << tr("Frozen: ") << td.m_key_image << " " << cryptonote::print_money(td.amount());
    }
  }
  else
  {
    crypto::key_image ki;
    if (!epee::string_tools::hex_to_pod(args[0], ki))
    {
      fail_msg_writer() << tr("failed to parse key image");
      return true;
    }
    if (m_wallet->frozen(ki))
      message_writer() << tr("Frozen: ") << ki;
    else
      message_writer() << tr("Not frozen: ") << ki;
  }
  return true;
}

bool simple_wallet::lock(const std::vector<std::string> &args)
{
  m_locked = true;
  check_for_inactivity_lock(true);
  return true;
}

bool simple_wallet::net_stats(const std::vector<std::string> &args)
{
  message_writer() << std::to_string(m_wallet->get_bytes_sent()) + tr(" bytes sent");
  message_writer() << std::to_string(m_wallet->get_bytes_received()) + tr(" bytes received");
  return true;
}

bool simple_wallet::welcome(const std::vector<std::string> &args)
{
  message_writer() << tr("Welcome to Loki, the private cryptocurrency based on Monero");
  message_writer() << "";
  message_writer() << tr("Loki, like Bitcoin, is a cryptocurrency. That is, it is digital money.");
  message_writer() << tr("Unlike Bitcoin, your Loki transactions and balance stay private and are not visible to the world by default.");
  message_writer() << tr("However, you have the option of making those available to select parties if you choose to.");
  message_writer() << "";
  message_writer() << tr("Loki protects your privacy on the blockchain, and while Loki strives to improve all the time,");
  message_writer() << tr("no privacy technology can be 100% perfect, Monero and consequently Loki included.");
  message_writer() << tr("Loki cannot protect you from malware, and it may not be as effective as we hope against powerful adversaries.");
  message_writer() << tr("Flaws in Loki may be discovered in the future, and attacks may be developed to peek under some");
  message_writer() << tr("of the layers of privacy Loki provides. Be safe and practice defense in depth.");
  message_writer() << "";
  message_writer() << tr("Welcome to Loki and financial privacy. For more information, see https://loki.network");
  return true;
}

bool simple_wallet::version(const std::vector<std::string> &args)
{
  message_writer() << "Loki '" << LOKI_RELEASE_NAME << "' (v" << LOKI_VERSION_FULL << ")";
  return true;
}

bool simple_wallet::cold_sign_tx(const std::vector<tools::wallet2::pending_tx>& ptx_vector, tools::wallet2::signed_tx_set &exported_txs, std::vector<cryptonote::address_parse_info> const &dsts_info, std::function<bool(const tools::wallet2::signed_tx_set &)> accept_func)
{
  std::vector<std::string> tx_aux;

  message_writer(epee::console_color_white, false) << tr("Please confirm the transaction on the device");

  m_wallet->cold_sign_tx(ptx_vector, exported_txs, dsts_info, tx_aux);

  if (accept_func && !accept_func(exported_txs))
  {
    MERROR("Transactions rejected by callback");
    return false;
  }

  // aux info
  m_wallet->cold_tx_aux_import(exported_txs.ptx, tx_aux);

  // import key images
  return m_wallet->import_key_images(exported_txs, 0, true);
}

bool simple_wallet::set_always_confirm_transfers(const std::vector<std::string> &args/* = std::vector<std::string>()*/)
{
  const auto pwd_container = get_and_verify_password();
  if (pwd_container)
  {
    parse_bool_and_use(args[1], [&](bool r) {
      m_wallet->always_confirm_transfers(r);
      m_wallet->rewrite(m_wallet_file, pwd_container->password());
    });
  }
  return true;
}

bool simple_wallet::set_print_ring_members(const std::vector<std::string> &args/* = std::vector<std::string>()*/)
{
  const auto pwd_container = get_and_verify_password();
  if (pwd_container)
  {
    parse_bool_and_use(args[1], [&](bool r) {
      m_wallet->print_ring_members(r);
      m_wallet->rewrite(m_wallet_file, pwd_container->password());
    });
  }
  return true;
}

bool simple_wallet::set_store_tx_info(const std::vector<std::string> &args/* = std::vector<std::string>()*/)
{
  if (m_wallet->watch_only())
  {
    fail_msg_writer() << tr("wallet is watch-only and cannot transfer");
    return true;
  }
 
  const auto pwd_container = get_and_verify_password();
  if (pwd_container)
  {
    parse_bool_and_use(args[1], [&](bool r) {
      m_wallet->store_tx_info(r);
      m_wallet->rewrite(m_wallet_file, pwd_container->password());
    });
  }
  return true;
}

bool simple_wallet::set_default_priority(const std::vector<std::string> &args/* = std::vector<std::string>()*/)
{
  int priority = -1;
  if (args[1].size() == 1 && args[1][0] >= '0' && args[1][0] <= '5')
    priority = args[1][0] - '0';
  else
  {
    auto it = std::find(tools::allowed_priority_strings.begin(), tools::allowed_priority_strings.end(), args[1]);
    if (it != tools::allowed_priority_strings.end())
      priority = it - tools::allowed_priority_strings.begin();
  }
  if (priority == -1)
  {
    fail_msg_writer() << tr("priority must be a 0-5 value or one of: ") << join_priority_strings(", ");
    return true;
  }

  try {
    const auto pwd_container = get_and_verify_password();
    if (pwd_container)
    {
      m_wallet->set_default_priority(priority);
      m_wallet->rewrite(m_wallet_file, pwd_container->password());
    }
    return true;
  }
  catch(...)
  {
    fail_msg_writer() << tr("could not change default priority");
    return true;
  }
}

bool simple_wallet::set_auto_refresh(const std::vector<std::string> &args/* = std::vector<std::string>()*/)
{
  const auto pwd_container = get_and_verify_password();
  if (pwd_container)
  {
    parse_bool_and_use(args[1], [&](bool auto_refresh) {
      m_auto_refresh_enabled.store(false, std::memory_order_relaxed);
      m_wallet->auto_refresh(auto_refresh);
      m_idle_mutex.lock();
      m_auto_refresh_enabled.store(auto_refresh, std::memory_order_relaxed);
      m_idle_cond.notify_one();
      m_idle_mutex.unlock();

      m_wallet->rewrite(m_wallet_file, pwd_container->password());
    });
  }
  return true;
}

bool simple_wallet::set_refresh_type(const std::vector<std::string> &args/* = std::vector<std::string>()*/)
{
  tools::wallet2::RefreshType refresh_type;
  if (!parse_refresh_type(args[1], refresh_type))
  {
    return true;
  }
 
  const auto pwd_container = get_and_verify_password();
  if (pwd_container)
  {
    m_wallet->set_refresh_type(refresh_type);
    m_wallet->rewrite(m_wallet_file, pwd_container->password());
  }
  return true;
}

bool simple_wallet::set_ask_password(const std::vector<std::string> &args/* = std::vector<std::string>()*/)
{
  const auto pwd_container = get_and_verify_password();
  if (pwd_container)
  {
    tools::wallet2::AskPasswordType ask = tools::wallet2::AskPasswordToDecrypt;
    if (args[1] == "never" || args[1] == "0")
      ask = tools::wallet2::AskPasswordNever;
    else if (args[1] == "action" || args[1] == "1")
      ask = tools::wallet2::AskPasswordOnAction;
    else if (args[1] == "encrypt" || args[1] == "decrypt" || args[1] == "2")
      ask = tools::wallet2::AskPasswordToDecrypt;
    else
    {
      fail_msg_writer() << tr("invalid argument: must be either 0/never, 1/action, or 2/encrypt/decrypt");
      return true;
    }

    const tools::wallet2::AskPasswordType cur_ask = m_wallet->ask_password();
    if (!m_wallet->watch_only())
    {
      if (cur_ask == tools::wallet2::AskPasswordToDecrypt && ask != tools::wallet2::AskPasswordToDecrypt)
        m_wallet->decrypt_keys(pwd_container->password());
      else if (cur_ask != tools::wallet2::AskPasswordToDecrypt && ask == tools::wallet2::AskPasswordToDecrypt)
        m_wallet->encrypt_keys(pwd_container->password());
    }
    m_wallet->ask_password(ask);
    m_wallet->rewrite(m_wallet_file, pwd_container->password());
  }
  return true;
}

bool simple_wallet::set_unit(const std::vector<std::string> &args/* = std::vector<std::string>()*/)
{
  const std::string &unit = args[1];
  unsigned int decimal_point = CRYPTONOTE_DISPLAY_DECIMAL_POINT;

  if (unit == "loki")
    decimal_point = CRYPTONOTE_DISPLAY_DECIMAL_POINT;
  else if (unit == "megarok")
    decimal_point = CRYPTONOTE_DISPLAY_DECIMAL_POINT - 3;
  else if (unit == "kilorok")
    decimal_point = CRYPTONOTE_DISPLAY_DECIMAL_POINT - 6;
  else if (unit == "rok")
    decimal_point = 0;
  else
  {
    fail_msg_writer() << tr("invalid unit");
    return true;
  }

  const auto pwd_container = get_and_verify_password();
  if (pwd_container)
  {
    cryptonote::set_default_decimal_point(decimal_point);
    m_wallet->rewrite(m_wallet_file, pwd_container->password());
  }
  return true;
}

bool simple_wallet::set_min_output_count(const std::vector<std::string> &args/* = std::vector<std::string>()*/)
{
  uint32_t count;
  if (!string_tools::get_xtype_from_string(count, args[1]))
  {
    fail_msg_writer() << tr("invalid count: must be an unsigned integer");
    return true;
  }

  const auto pwd_container = get_and_verify_password();
  if (pwd_container)
  {
    m_wallet->set_min_output_count(count);
    m_wallet->rewrite(m_wallet_file, pwd_container->password());
  }
  return true;
}

bool simple_wallet::set_min_output_value(const std::vector<std::string> &args/* = std::vector<std::string>()*/)
{
  uint64_t value;
  if (!cryptonote::parse_amount(value, args[1]))
  {
    fail_msg_writer() << tr("invalid value");
    return true;
  }

  const auto pwd_container = get_and_verify_password();
  if (pwd_container)
  {
    m_wallet->set_min_output_value(value);
    m_wallet->rewrite(m_wallet_file, pwd_container->password());
  }
  return true;
}

bool simple_wallet::set_merge_destinations(const std::vector<std::string> &args/* = std::vector<std::string>()*/)
{
  const auto pwd_container = get_and_verify_password();
  if (pwd_container)
  {
    parse_bool_and_use(args[1], [&](bool r) {
      m_wallet->merge_destinations(r);
      m_wallet->rewrite(m_wallet_file, pwd_container->password());
    });
  }
  return true;
}

bool simple_wallet::set_confirm_export_overwrite(const std::vector<std::string> &args/* = std::vector<std::string>()*/)
{
  const auto pwd_container = get_and_verify_password();
  if (pwd_container)
  {
    parse_bool_and_use(args[1], [&](bool r) {
      m_wallet->confirm_export_overwrite(r);
      m_wallet->rewrite(m_wallet_file, pwd_container->password());
    });
  }
  return true;
}

bool simple_wallet::set_refresh_from_block_height(const std::vector<std::string> &args/* = std::vector<std::string>()*/)
{
  const auto pwd_container = get_and_verify_password();
  if (pwd_container)
  {
    uint64_t height;
    if (!epee::string_tools::get_xtype_from_string(height, args[1]))
    {
      fail_msg_writer() << tr("Invalid height");
      return true;
    }
    m_wallet->set_refresh_from_block_height(height);
    m_wallet->rewrite(m_wallet_file, pwd_container->password());
  }
  return true;
}

bool simple_wallet::set_segregate_pre_fork_outputs(const std::vector<std::string> &args/* = std::vector<std::string>()*/)
{
  const auto pwd_container = get_and_verify_password();
  if (pwd_container)
  {
    parse_bool_and_use(args[1], [&](bool r) {
      m_wallet->segregate_pre_fork_outputs(r);
      m_wallet->rewrite(m_wallet_file, pwd_container->password());
    });
  }
  return true;
}

bool simple_wallet::set_key_reuse_mitigation2(const std::vector<std::string> &args/* = std::vector<std::string>()*/)
{
  const auto pwd_container = get_and_verify_password();
  if (pwd_container)
  {
    parse_bool_and_use(args[1], [&](bool r) {
      m_wallet->key_reuse_mitigation2(r);
      m_wallet->rewrite(m_wallet_file, pwd_container->password());
    });
  }
  return true;
}

bool simple_wallet::set_subaddress_lookahead(const std::vector<std::string> &args/* = std::vector<std::string>()*/)
{
  const auto pwd_container = get_and_verify_password();
  if (pwd_container)
  {
    auto lookahead = parse_subaddress_lookahead(args[1]);
    if (lookahead)
    {
      m_wallet->set_subaddress_lookahead(lookahead->first, lookahead->second);
      m_wallet->rewrite(m_wallet_file, pwd_container->password());
    }
  }
  return true;
}

bool simple_wallet::set_segregation_height(const std::vector<std::string> &args/* = std::vector<std::string>()*/)
{
  const auto pwd_container = get_and_verify_password();
  if (pwd_container)
  {
    uint64_t height;
    if (!epee::string_tools::get_xtype_from_string(height, args[1]))
    {
      fail_msg_writer() << tr("Invalid height");
      return true;
    }
    m_wallet->segregation_height(height);
    m_wallet->rewrite(m_wallet_file, pwd_container->password());
  }
  return true;
}

bool simple_wallet::set_ignore_fractional_outputs(const std::vector<std::string> &args/* = std::vector<std::string>()*/)
{
  const auto pwd_container = get_and_verify_password();
  if (pwd_container)
  {
    parse_bool_and_use(args[1], [&](bool r) {
      m_wallet->ignore_fractional_outputs(r);
      m_wallet->rewrite(m_wallet_file, pwd_container->password());
    });
  }
  return true;
}


bool simple_wallet::set_ignore_outputs_above(const std::vector<std::string> &args/* = std::vector<std::string>()*/)
{
  const auto pwd_container = get_and_verify_password();
  if (pwd_container)
  {
    uint64_t amount;
    if (!cryptonote::parse_amount(amount, args[1]))
    {
      fail_msg_writer() << tr("Invalid amount");
      return true;
    }
    if (amount == 0)
      amount = MONEY_SUPPLY;
    m_wallet->ignore_outputs_above(amount);
    m_wallet->rewrite(m_wallet_file, pwd_container->password());
  }
  return true;
}

bool simple_wallet::set_ignore_outputs_below(const std::vector<std::string> &args/* = std::vector<std::string>()*/)
{
  const auto pwd_container = get_and_verify_password();
  if (pwd_container)
  {
    uint64_t amount;
    if (!cryptonote::parse_amount(amount, args[1]))
    {
      fail_msg_writer() << tr("Invalid amount");
      return true;
    }
    m_wallet->ignore_outputs_below(amount);
    m_wallet->rewrite(m_wallet_file, pwd_container->password());
  }
  return true;
}

bool simple_wallet::set_track_uses(const std::vector<std::string> &args/* = std::vector<std::string>()*/)
{
  const auto pwd_container = get_and_verify_password();
  if (pwd_container)
  {
    parse_bool_and_use(args[1], [&](bool r) {
      m_wallet->track_uses(r);
      m_wallet->rewrite(m_wallet_file, pwd_container->password());
    });
  }
  return true;
}

bool simple_wallet::set_inactivity_lock_timeout(const std::vector<std::string> &args/* = std::vector<std::string>()*/)
{
#ifdef _WIN32
  tools::fail_msg_writer() << tr("Inactivity lock timeout disabled on Windows");
  return true;
#endif
  const auto pwd_container = get_and_verify_password();
  if (pwd_container)
  {
    uint32_t r;
    if (epee::string_tools::get_xtype_from_string(r, args[1]))
    {
      m_wallet->inactivity_lock_timeout(r);
      m_wallet->rewrite(m_wallet_file, pwd_container->password());
    }
    else
    {
      tools::fail_msg_writer() << tr("Invalid number of seconds");
    }
  }
  return true;
}

bool simple_wallet::set_device_name(const std::vector<std::string> &args/* = std::vector<std::string>()*/)
{
  const auto pwd_container = get_and_verify_password();
  if (pwd_container)
  {
    if (args.size() == 0){
      fail_msg_writer() << tr("Device name not specified");
      return true;
    }

    m_wallet->device_name(args[1]);
    bool r = false;
    try {
      r = m_wallet->reconnect_device();
      if (!r){
        fail_msg_writer() << tr("Device reconnect failed");
      }

    } catch(const std::exception & e){
      MWARNING("Device reconnect failed: " << e.what());
      fail_msg_writer() << tr("Device reconnect failed: ") << e.what();
    }

  }
  return true;
}

bool simple_wallet::set_export_format(const std::vector<std::string> &args/* = std::vector<std::string()*/)
{
  if (args.size() < 2)
  {
    fail_msg_writer() << tr("Export format not specified");
    return true;
  }

  if (boost::algorithm::iequals(args[1], "ascii"))
  {
    m_wallet->set_export_format(tools::wallet2::ExportFormat::Ascii);
  }
  else if (boost::algorithm::iequals(args[1], "binary"))
  {
    m_wallet->set_export_format(tools::wallet2::ExportFormat::Binary);
  }
  else
  {
    fail_msg_writer() << tr("Export format not recognized.");
    return true;
  }
  const auto pwd_container = get_and_verify_password();
  if (pwd_container)
  {
    m_wallet->rewrite(m_wallet_file, pwd_container->password());
  }
  return true;
}

bool simple_wallet::help(const std::vector<std::string> &args/* = std::vector<std::string>()*/)
{
  if(args.empty())
  {
    success_msg_writer() << get_commands_str();
  }
  else if ((args.size() == 2) && (args.front() == "mms"))
  {
    // Little hack to be able to do "help mms <subcommand>"
    std::vector<std::string> mms_args(1, args.front() + " " + args.back());
    success_msg_writer() << get_command_usage(mms_args);
  }
  else
  {
    success_msg_writer() << get_command_usage(args);
  }
  return true;
}

simple_wallet::simple_wallet()
  : m_allow_mismatched_daemon_version(false)
  , m_refresh_progress_reporter(*this)
  , m_idle_run(true)
  , m_auto_refresh_enabled(false)
  , m_auto_refresh_refreshing(false)
  , m_in_manual_refresh(false)
  , m_current_subaddress_account(0)
  , m_last_activity_time(time(NULL))
  , m_locked(false)
  , m_in_command(false)
{
  m_cmd_binder.set_handler("start_mining",
                           boost::bind(&simple_wallet::on_command, this, &simple_wallet::start_mining, _1),
                           tr(USAGE_START_MINING),
                           tr("Start mining in the daemon"));
  m_cmd_binder.set_handler("stop_mining",
                           boost::bind(&simple_wallet::on_command, this, &simple_wallet::stop_mining, _1),
                           tr("Stop mining in the daemon."));
  m_cmd_binder.set_handler("set_daemon",
                           boost::bind(&simple_wallet::on_command, this, &simple_wallet::set_daemon, _1),
                           tr(USAGE_SET_DAEMON),
                           tr("Set another daemon to connect to."));
  m_cmd_binder.set_handler("save_bc",
                           boost::bind(&simple_wallet::on_command, this, &simple_wallet::save_bc, _1),
                           tr("Save the current blockchain data."));
  m_cmd_binder.set_handler("refresh",
                           boost::bind(&simple_wallet::on_command, this, &simple_wallet::refresh, _1),
                           tr("Synchronize the transactions and balance."));
  m_cmd_binder.set_handler("balance",
                           boost::bind(&simple_wallet::on_command, this, &simple_wallet::show_balance, _1),
                           tr(USAGE_SHOW_BALANCE),
                           tr("Show the wallet's balance of the currently selected account."));
  m_cmd_binder.set_handler("incoming_transfers",
                           boost::bind(&simple_wallet::on_command, this, &simple_wallet::show_incoming_transfers,_1),
                           tr(USAGE_INCOMING_TRANSFERS),
                           tr("Show the incoming transfers, all or filtered by availability and address index.\n\n"
                              "Output format:\n"
                              "Amount, Spent(\"T\"|\"F\"), \"frozen\"|\"locked\"|\"unlocked\", RingCT, Global Index, Transaction Hash, Address Index, [Public Key, Key Image] "));
  m_cmd_binder.set_handler("payments",
                           boost::bind(&simple_wallet::on_command, this, &simple_wallet::show_payments,_1),
                           tr(USAGE_PAYMENTS),
                           tr("Show the payments for the given payment IDs."));
  m_cmd_binder.set_handler("bc_height",
                           boost::bind(&simple_wallet::on_command, this, &simple_wallet::show_blockchain_height, _1),
                           tr("Show the blockchain height."));
  m_cmd_binder.set_handler("transfer", boost::bind(&simple_wallet::on_command, this, &simple_wallet::transfer, _1),
                           tr(USAGE_TRANSFER),
                           tr("Transfer <amount> to <address>. If the parameter \"index=<N1>[,<N2>,...]\" is specified, the wallet uses outputs received by addresses of those indices. If omitted, the wallet randomly chooses address indices to be used. In any case, it tries its best not to combine outputs across multiple addresses. <priority> is the priority of the transaction, or \"blink\" for an instant transaction. The higher the priority, the higher the transaction fee. Valid values in priority order (from lowest to highest) are: unimportant, normal, elevated, priority. If omitted, the default value (see the command \"set priority\") is used. Multiple payments can be made at once by adding <address_2> <amount_2> et cetera (before the payment ID, if it's included)"));
  m_cmd_binder.set_handler("locked_transfer",
                           boost::bind(&simple_wallet::on_command, this, &simple_wallet::locked_transfer,_1),
                           tr(USAGE_LOCKED_TRANSFER),
                           tr("Transfer <amount> to <address> and lock it for <lockblocks> (max. 1000000). If the parameter \"index=<N1>[,<N2>,...]\" is specified, the wallet uses outputs received by addresses of those indices. If omitted, the wallet randomly chooses address indices to be used. In any case, it tries its best not to combine outputs across multiple addresses. <priority> is the priority of the transaction. The higher the priority, the higher the transaction fee. Valid values in priority order (from lowest to highest) are: unimportant, normal, elevated, priority. If omitted, the default value (see the command \"set priority\") is used. Multiple payments can be made at once by adding URI_2 or <address_2> <amount_2> et cetera (before the <lockblocks>)"));
  m_cmd_binder.set_handler("locked_sweep_all",
                           boost::bind(&simple_wallet::on_command, this, &simple_wallet::locked_sweep_all,_1),
                           tr(USAGE_LOCKED_SWEEP_ALL),
                           tr("Send all unlocked balance to an address and lock it for <lockblocks> (max. 1000000).If no address is specified the address of the currently selected account will be used. If the parameter \"index<N1>[,<N2>,...]\" is specified, the wallet sweeps outputs received by those address indices. If omitted, the wallet randomly chooses an address index to be used. <priority> is the priority of the sweep. The higher the priority, the higher the transaction fee. Valid values in priority order (from lowest to highest) are: unimportant, normal, elevated, priority. If omitted, the default value (see the command \"set priority\") is used."));
  m_cmd_binder.set_handler("sweep_unmixable",
                           boost::bind(&simple_wallet::on_command, this, &simple_wallet::sweep_unmixable, _1),
                           tr("Deprecated"));
  m_cmd_binder.set_handler("sweep_all", boost::bind(&simple_wallet::sweep_all, this, _1),
                           tr(USAGE_SWEEP_ALL),
                           tr("Send all unlocked balance to an address.If no address is specified the address of the currently selected account will be used. If the parameter \"index<N1>[,<N2>,...]\" is specified, the wallet sweeps outputs received by those address indices. If omitted, the wallet randomly chooses an address index to be used. If the parameter \"outputs=<N>\" is specified and  N > 0, wallet splits the transaction into N even outputs."
                              " If \"use_v1_tx\" is placed at the end, sweep_all will include version 1 transactions into the sweeping process as well, otherwise exclude them"
                             ));
  m_cmd_binder.set_handler("sweep_below",
                           boost::bind(&simple_wallet::on_command, this, &simple_wallet::sweep_below, _1),
                           tr(USAGE_SWEEP_BELOW),
                           tr("Send all unlocked outputs below the threshold to an address. If no address is specified the address of the currently selected account will be used"));
  m_cmd_binder.set_handler("sweep_single",
                           boost::bind(&simple_wallet::on_command, this, &simple_wallet::sweep_single, _1),
                           tr(USAGE_SWEEP_SINGLE),
                           tr("Send a single output of the given key image to an address without change."));
  m_cmd_binder.set_handler("sweep_unmixable",
                           boost::bind(&simple_wallet::on_command, this, &simple_wallet::sweep_unmixable, _1),
                           tr("Deprecated"));
  m_cmd_binder.set_handler("sign_transfer",
                           boost::bind(&simple_wallet::on_command, this, &simple_wallet::sign_transfer, _1),
                           tr(USAGE_SIGN_TRANSFER),
                           tr("Sign a transaction from a file. If the parameter \"export_raw\" is specified, transaction raw hex data suitable for the daemon RPC /sendrawtransaction is exported."));
  m_cmd_binder.set_handler("submit_transfer",
                           boost::bind(&simple_wallet::on_command, this, &simple_wallet::submit_transfer, _1),
                           tr("Submit a signed transaction from a file."));
  m_cmd_binder.set_handler("set_log",
                           boost::bind(&simple_wallet::on_command, this, &simple_wallet::set_log, _1),
                           tr(USAGE_SET_LOG),
                           tr("Change the current log detail (level must be <0-4>)."));
  m_cmd_binder.set_handler("account",
                           boost::bind(&simple_wallet::on_command, this, &simple_wallet::account, _1),
                           tr(USAGE_ACCOUNT),
                           tr("If no arguments are specified, the wallet shows all the existing accounts along with their balances.\n"
                              "If the \"new\" argument is specified, the wallet creates a new account with its label initialized by the provided label text (which can be empty).\n"
                              "If the \"switch\" argument is specified, the wallet switches to the account specified by <index>.\n"
                              "If the \"label\" argument is specified, the wallet sets the label of the account specified by <index> to the provided label text.\n"
                              "If the \"tag\" argument is specified, a tag <tag_name> is assigned to the specified accounts <account_index_1>, <account_index_2>, ....\n"
                              "If the \"untag\" argument is specified, the tags assigned to the specified accounts <account_index_1>, <account_index_2> ..., are removed.\n"
                              "If the \"tag_description\" argument is specified, the tag <tag_name> is assigned an arbitrary text <description>."));
  m_cmd_binder.set_handler("address",
                           boost::bind(&simple_wallet::on_command, this, &simple_wallet::print_address, _1),
                           tr(USAGE_ADDRESS),
                           tr("If no arguments are specified or <index> is specified, the wallet shows the default or specified address. If \"all\" is specified, the wallet shows all the existing addresses in the currently selected account. If \"new \" is specified, the wallet creates a new address with the provided label text (which can be empty). If \"label\" is specified, the wallet sets the label of the address specified by <index> to the provided label text."));
  m_cmd_binder.set_handler("integrated_address",
                           boost::bind(&simple_wallet::on_command, this, &simple_wallet::print_integrated_address, _1),
                           tr(USAGE_INTEGRATED_ADDRESS),
                           tr("Encode a payment ID into an integrated address for the current wallet public address (no argument uses a random payment ID), or decode an integrated address to standard address and payment ID"));
  m_cmd_binder.set_handler("address_book",
                           boost::bind(&simple_wallet::on_command, this, &simple_wallet::address_book,_1),
                           tr(USAGE_ADDRESS_BOOK),
                           tr("Print all entries in the address book, optionally adding/deleting an entry to/from it."));
  m_cmd_binder.set_handler("save",
                           boost::bind(&simple_wallet::on_command, this, &simple_wallet::save, _1),
                           tr("Save the wallet data."));
  m_cmd_binder.set_handler("save_watch_only",
                           boost::bind(&simple_wallet::on_command, this, &simple_wallet::save_watch_only, _1),
                           tr("Save a watch-only keys file."));
  m_cmd_binder.set_handler("viewkey",
                           boost::bind(&simple_wallet::on_command, this, &simple_wallet::viewkey, _1),
                           tr("Display the private view key."));
  m_cmd_binder.set_handler("spendkey",
                           boost::bind(&simple_wallet::on_command, this, &simple_wallet::spendkey, _1),
                           tr("Display the private spend key."));
  m_cmd_binder.set_handler("seed",
                           boost::bind(&simple_wallet::on_command, this, &simple_wallet::seed, _1),
                           tr("Display the Electrum-style mnemonic seed"));
  m_cmd_binder.set_handler("restore_height",
                           boost::bind(&simple_wallet::restore_height, this, _1),
                           tr("Display the restore height"));
  m_cmd_binder.set_handler("set",
                           boost::bind(&simple_wallet::on_command, this, &simple_wallet::set_variable, _1),
                           tr(USAGE_SET_VARIABLE),
<<<<<<< HEAD
                           tr(R"(Available options:
 seed language
   Set the wallet's seed language.
 always-confirm-transfers <1|0>
   Whether to confirm unsplit txes.
 print-ring-members <1|0>
   Whether to print detailed information about ring members during confirmation.
 store-tx-info <1|0>
   Whether to store outgoing tx info (destination address, payment ID, tx secret key) for future reference.
 auto-refresh <1|0>
   Whether to automatically synchronize new blocks from the daemon.
 refresh-type <full|optimize-coinbase|no-coinbase|default>
   Set the wallet's refresh behaviour.
 priority <0|1|2|3|4|5>
 priority <default|unimportant|normal|elevated|priority|blink>
   Set the default transaction priority to the given numeric or string value.  Note that
   for ordinary transactions, all values other than 1/"unimportant" will result in blink
   transactions.
 ask-password <0|1|2>
 ask-password <never|action|decrypt>
   action: ask the password before many actions such as transfer, etc
   decrypt: same as action, but keeps the spend key encrypted in memory when not needed
 unit <loki|megarok|kilorok|rok>
   Set the default loki (sub-)unit.
 min-outputs-count [n]
   Try to keep at least that many outputs of value at least min-outputs-value.
 min-outputs-value [n]
   Try to keep at least min-outputs-count outputs of at least that value.
 merge-destinations <1|0>
   Whether to merge multiple payments to the same destination address.
 confirm-export-overwrite <1|0>
   Whether to warn if the file to be exported already exists.
 refresh-from-block-height [n]
   Set the height before which to ignore blocks.
 segregate-pre-fork-outputs <1|0>
   Set this if you intend to spend outputs on both Loki AND a key reusing fork.
 key-reuse-mitigation2 <1|0>
   Set this if you are not sure whether you will spend on a key reusing Loki fork later.
 subaddress-lookahead <major>:<minor>
   Set the lookahead sizes for the subaddress hash table.
   Set this if you are not sure whether you will spend on a key reusing Loki fork later.
 segregation-height <n>
   Set to the height of a key reusing fork you want to use, 0 to use default.
ignore-outputs-above <amount>
  Ignore outputs of amount above this threshold when spending. Value 0 is translated to the maximum value (18 million) which disables this filter.
ignore-outputs-below <amount>
  Ignore outputs of amount below this threshold when spending.
 track-uses <1|0>
   Whether to keep track of owned outputs uses.
 device-name <device_name[:device_spec]>
   Device name for hardware wallet.
 export-format <\"binary\"|\"ascii\">
   Save all exported files as binary (cannot be copied and pasted) or ascii (can be).)"));
=======
                           tr("Available options:\n "
                                  "seed language\n "
                                  "  Set the wallet's seed language.\n "
                                  "always-confirm-transfers <1|0>\n "
                                  "  Whether to confirm unsplit txes.\n "
                                  "print-ring-members <1|0>\n "
                                  "  Whether to print detailed information about ring members during confirmation.\n "
                                  "store-tx-info <1|0>\n "
                                  "  Whether to store outgoing tx info (destination address, payment ID, tx secret key) for future reference.\n "
                                  "default-ring-size <n>\n "
                                  "  Set the default ring size (obsolete).\n "
                                  "auto-refresh <1|0>\n "
                                  "  Whether to automatically synchronize new blocks from the daemon.\n "
                                  "refresh-type <full|optimize-coinbase|no-coinbase|default>\n "
                                  "  Set the wallet's refresh behaviour.\n "
                                  "priority [0|1|2|3|4]\n "
                                  "  Set the fee to default/unimportant/normal/elevated/priority.\n "
                                  "confirm-missing-payment-id <1|0> (obsolete)\n "
                                  "ask-password <0|1|2   (or never|action|decrypt)>\n "
                                  "  action: ask the password before many actions such as transfer, etc\n "
                                  "  decrypt: same as action, but keeps the spend key encrypted in memory when not needed\n "
                                  "unit <monero|millinero|micronero|nanonero|piconero>\n "
                                  "  Set the default monero (sub-)unit.\n "
                                  "min-outputs-count [n]\n "
                                  "  Try to keep at least that many outputs of value at least min-outputs-value.\n "
                                  "min-outputs-value [n]\n "
                                  "  Try to keep at least min-outputs-count outputs of at least that value.\n "
                                  "merge-destinations <1|0>\n "
                                  "  Whether to merge multiple payments to the same destination address.\n "
                                  "confirm-backlog <1|0>\n "
                                  "  Whether to warn if there is transaction backlog.\n "
                                  "confirm-backlog-threshold [n]\n "
                                  "  Set a threshold for confirm-backlog to only warn if the transaction backlog is greater than n blocks.\n "
                                  "confirm-export-overwrite <1|0>\n "
                                  "  Whether to warn if the file to be exported already exists.\n "
                                  "refresh-from-block-height [n]\n "
                                  "  Set the height before which to ignore blocks.\n "
                                  "auto-low-priority <1|0>\n "
                                  "  Whether to automatically use the low priority fee level when it's safe to do so.\n "
                                  "segregate-pre-fork-outputs <1|0>\n "
                                  "  Set this if you intend to spend outputs on both Monero AND a key reusing fork.\n "
                                  "key-reuse-mitigation2 <1|0>\n "
                                  "  Set this if you are not sure whether you will spend on a key reusing Monero fork later.\n "
                                  "subaddress-lookahead <major>:<minor>\n "
                                  "  Set the lookahead sizes for the subaddress hash table.\n "
                                  "segregation-height <n>\n "
                                  "  Set to the height of a key reusing fork you want to use, 0 to use default.\n "
                                  "ignore-fractional-outputs <1|0>\n "
                                  "  Whether to ignore fractional outputs that result in net loss when spending due to fee.\n "
                                  "ignore-outputs-above <amount>\n "
                                  "  Ignore outputs of amount above this threshold when spending. Value 0 is translated to the maximum value (18 million) which disables this filter.\n "
                                  "ignore-outputs-below <amount>\n "
                                  "  Ignore outputs of amount below this threshold when spending.\n "
                                  "track-uses <1|0>\n "
                                  "  Whether to keep track of owned outputs uses.\n "
                                  "setup-background-mining <1|0>\n "
                                  "  Whether to enable background mining. Set this to support the network and to get a chance to receive new monero.\n "
                                  "device-name <device_name[:device_spec]>\n "
                                  "  Device name for hardware wallet.\n "
                                  "export-format <\"binary\"|\"ascii\">\n "
                                  "  Save all exported files as binary (cannot be copied and pasted) or ascii (can be).\n "
                                  "persistent-client-id <1|0>\n "
                                  "  Whether to keep using the same client id for RPC payment over wallet restarts.\n"
                                  "auto-mine-for-rpc-payment-threshold <float>\n "
                                  "  Whether to automatically start mining for RPC payment if the daemon requires it.\n"
                                  "credits-target <unsigned int>\n"
                                  "  The RPC payment credits balance to target (0 for default).\n "
                                  "inactivity-lock-timeout <unsigned int>\n "
                                  "  How many seconds to wait before locking the wallet (0 to disable)."));
>>>>>>> 8136bf37e2c0a76851c0bb6482b6e4c2b653f5d7
  m_cmd_binder.set_handler("encrypted_seed",
                           boost::bind(&simple_wallet::on_command, this, &simple_wallet::encrypted_seed, _1),
                           tr("Display the encrypted Electrum-style mnemonic seed."));
  m_cmd_binder.set_handler("rescan_spent",
                           boost::bind(&simple_wallet::on_command, this, &simple_wallet::rescan_spent, _1),
                           tr("Rescan the blockchain for spent outputs."));
  m_cmd_binder.set_handler("get_tx_key",
                           boost::bind(&simple_wallet::on_command, this, &simple_wallet::get_tx_key, _1),
                           tr(USAGE_GET_TX_KEY),
                           tr("Get the transaction key (r) for a given <txid>."));
  m_cmd_binder.set_handler("set_tx_key",
                           boost::bind(&simple_wallet::on_command, this, &simple_wallet::set_tx_key, _1),
                           tr(USAGE_SET_TX_KEY),
                           tr("Set the transaction key (r) for a given <txid> in case the tx was made by some other device or 3rd party wallet."));
  m_cmd_binder.set_handler("check_tx_key",
                           boost::bind(&simple_wallet::on_command, this, &simple_wallet::check_tx_key, _1),
                           tr(USAGE_CHECK_TX_KEY),
                           tr("Check the amount going to <address> in <txid>."));
  m_cmd_binder.set_handler("get_tx_proof",
                           boost::bind(&simple_wallet::on_command, this, &simple_wallet::get_tx_proof, _1),
                           tr(USAGE_GET_TX_PROOF),
                           tr("Generate a signature proving funds sent to <address> in <txid>, optionally with a challenge string <message>, using either the transaction secret key (when <address> is not your wallet's address) or the view secret key (otherwise), which does not disclose the secret key."));
  m_cmd_binder.set_handler("check_tx_proof",
                           boost::bind(&simple_wallet::on_command, this, &simple_wallet::check_tx_proof, _1),
                           tr(USAGE_CHECK_TX_PROOF),
                           tr("Check the proof for funds going to <address> in <txid> with the challenge string <message> if any."));
  m_cmd_binder.set_handler("get_spend_proof",
                           boost::bind(&simple_wallet::on_command, this, &simple_wallet::get_spend_proof, _1),
                           tr(USAGE_GET_SPEND_PROOF),
                           tr("Generate a signature proving that you generated <txid> using the spend secret key, optionally with a challenge string <message>."));
  m_cmd_binder.set_handler("check_spend_proof",
                           boost::bind(&simple_wallet::on_command, this, &simple_wallet::check_spend_proof, _1),
                           tr(USAGE_CHECK_SPEND_PROOF),
                           tr("Check a signature proving that the signer generated <txid>, optionally with a challenge string <message>."));
  m_cmd_binder.set_handler("get_reserve_proof",
                           boost::bind(&simple_wallet::on_command, this, &simple_wallet::get_reserve_proof, _1),
                           tr(USAGE_GET_RESERVE_PROOF),
                           tr("Generate a signature proving that you own at least this much, optionally with a challenge string <message>.\n"
                              "If 'all' is specified, you prove the entire sum of all of your existing accounts' balances.\n"
                              "Otherwise, you prove the reserve of the smallest possible amount above <amount> available in your current account."));
  m_cmd_binder.set_handler("check_reserve_proof",
                           boost::bind(&simple_wallet::on_command, this, &simple_wallet::check_reserve_proof, _1),
                           tr(USAGE_CHECK_RESERVE_PROOF),
                           tr("Check a signature proving that the owner of <address> holds at least this much, optionally with a challenge string <message>."));
  m_cmd_binder.set_handler("show_transfers",
                           boost::bind(&simple_wallet::on_command, this, &simple_wallet::show_transfers, _1),
                           tr(USAGE_SHOW_TRANSFERS),
                           tr(R"(Show the incoming/outgoing transfers within an optional height range.

Output format:
In or Coinbase:    Block Number, "block"|"in", Lock, Checkpointed, Time, Amount,  Transaction Hash, Payment ID, Subaddress Index,                     "-", Note
Out:               Block Number,        "out", Lock, Checkpointed, Time, Amount*, Transaction Hash, Payment ID, Fee, Destinations, Input addresses**, "-", Note
Pool:              "pool",               "in", Lock, Checkpointed, Time, Amount,  Transaction Hash, Payment ID, Subaddress Index,                     "-", Note, Double Spend Note
Pending or Failed: "failed"|"pending",  "out", Lock, Checkpointed, Time, Amount*, Transaction Hash, Payment ID, Fee, Input addresses**,               "-", Note

* Excluding change and fee.
** Set of address indices used as inputs in this transfer.)"));

   m_cmd_binder.set_handler("export_transfers",
                           boost::bind(&simple_wallet::on_command, this, &simple_wallet::export_transfers, _1),
                           tr(USAGE_EXPORT_TRANSFERS),
                           tr("Export to CSV the incoming/outgoing transfers within an optional height range."));
  m_cmd_binder.set_handler("unspent_outputs",
                           boost::bind(&simple_wallet::on_command, this, &simple_wallet::unspent_outputs, _1),
                           tr(USAGE_UNSPENT_OUTPUTS),
                           tr("Show the unspent outputs of a specified address within an optional amount range."));
  m_cmd_binder.set_handler("rescan_bc",
                           boost::bind(&simple_wallet::on_command, this, &simple_wallet::rescan_blockchain, _1),
                           tr(USAGE_RESCAN_BC),
                           tr("Rescan the blockchain from scratch. If \"hard\" is specified, you will lose any information which can not be recovered from the blockchain itself."));
  m_cmd_binder.set_handler("set_tx_note",
                           boost::bind(&simple_wallet::on_command, this, &simple_wallet::set_tx_note, _1),
                           tr(USAGE_SET_TX_NOTE),
                           tr("Set an arbitrary string note for a <txid>."));
  m_cmd_binder.set_handler("get_tx_note",
                           boost::bind(&simple_wallet::on_command, this, &simple_wallet::get_tx_note, _1),
                           tr(USAGE_GET_TX_NOTE),
                           tr("Get a string note for a txid."));
  m_cmd_binder.set_handler("set_description",
                           boost::bind(&simple_wallet::on_command, this, &simple_wallet::set_description, _1),
                           tr(USAGE_SET_DESCRIPTION),
                           tr("Set an arbitrary description for the wallet."));
  m_cmd_binder.set_handler("get_description",
                           boost::bind(&simple_wallet::on_command, this, &simple_wallet::get_description, _1),
                           tr(USAGE_GET_DESCRIPTION),
                           tr("Get the description of the wallet."));
  m_cmd_binder.set_handler("status",
                           boost::bind(&simple_wallet::on_command, this, &simple_wallet::status, _1),
                           tr("Show the wallet's status."));
  m_cmd_binder.set_handler("wallet_info",
                           boost::bind(&simple_wallet::on_command, this, &simple_wallet::wallet_info, _1),
                           tr("Show the wallet's information."));
  m_cmd_binder.set_handler("sign",
                           boost::bind(&simple_wallet::on_command, this, &simple_wallet::sign, _1),
                           tr(USAGE_SIGN),
                           tr("Sign the contents of a file with the given subaddress (or the main address if not specified)"));
  m_cmd_binder.set_handler("verify",
                           boost::bind(&simple_wallet::on_command, this, &simple_wallet::verify, _1),
                           tr(USAGE_VERIFY),
                           tr("Verify a signature on the contents of a file."));
  m_cmd_binder.set_handler("export_key_images",
                           boost::bind(&simple_wallet::on_command, this, &simple_wallet::export_key_images, _1),
                           tr(USAGE_EXPORT_KEY_IMAGES),
                           tr("Export a signed set of key images to a <filename>. By default exports all key images. If 'requested-only' is specified export key images for outputs not previously imported."));
  m_cmd_binder.set_handler("import_key_images",
                           boost::bind(&simple_wallet::on_command, this, &simple_wallet::import_key_images, _1),
                           tr(USAGE_IMPORT_KEY_IMAGES),
                           tr("Import a signed key images list and verify their spent status."));
  m_cmd_binder.set_handler("hw_key_images_sync",
                           boost::bind(&simple_wallet::on_command, this, &simple_wallet::hw_key_images_sync, _1),
                           tr(USAGE_HW_KEY_IMAGES_SYNC),
                           tr("Synchronizes key images with the hw wallet."));
  m_cmd_binder.set_handler("hw_reconnect",
                           boost::bind(&simple_wallet::on_command, this, &simple_wallet::hw_reconnect, _1),
                           tr(USAGE_HW_RECONNECT),
                           tr("Attempts to reconnect HW wallet."));
  m_cmd_binder.set_handler("export_outputs",
                           boost::bind(&simple_wallet::on_command, this, &simple_wallet::export_outputs, _1),
                           tr(USAGE_EXPORT_OUTPUTS),
                           tr("Export a set of outputs owned by this wallet."));
  m_cmd_binder.set_handler("import_outputs",
                           boost::bind(&simple_wallet::on_command, this, &simple_wallet::import_outputs, _1),
                           tr(USAGE_IMPORT_OUTPUTS),
                           tr("Import a set of outputs owned by this wallet."));
  m_cmd_binder.set_handler("show_transfer",
                           boost::bind(&simple_wallet::on_command, this, &simple_wallet::show_transfer, _1),
                           tr(USAGE_SHOW_TRANSFER),
                           tr("Show information about a transfer to/from this address."));
  m_cmd_binder.set_handler("password",
                           boost::bind(&simple_wallet::on_command, this, &simple_wallet::change_password, _1),
                           tr("Change the wallet's password."));
  m_cmd_binder.set_handler("payment_id",
                           boost::bind(&simple_wallet::on_command, this, &simple_wallet::payment_id, _1),
                           tr(USAGE_PAYMENT_ID),
                           tr("Generate a new random full size payment id (obsolete). These will be unencrypted on the blockchain, see integrated_address for encrypted short payment ids."));
  m_cmd_binder.set_handler("fee",
                           boost::bind(&simple_wallet::on_command, this, &simple_wallet::print_fee_info, _1),
                           tr("Print information about the current transaction fees."));
  m_cmd_binder.set_handler("prepare_multisig",
                           boost::bind(&simple_wallet::on_command, this, &simple_wallet::prepare_multisig, _1),
                           tr("Export data needed to create a multisig wallet"));
  m_cmd_binder.set_handler("make_multisig",
                           boost::bind(&simple_wallet::on_command, this, &simple_wallet::make_multisig, _1),
                           tr(USAGE_MAKE_MULTISIG),
                           tr("Turn this wallet into a multisig wallet"));
  m_cmd_binder.set_handler("finalize_multisig",
                           boost::bind(&simple_wallet::on_command, this, &simple_wallet::finalize_multisig, _1),
                           tr(USAGE_FINALIZE_MULTISIG),
                           tr("Turn this wallet into a multisig wallet, extra step for N-1/N wallets"));
  m_cmd_binder.set_handler("exchange_multisig_keys",
                           boost::bind(&simple_wallet::on_command, this, &simple_wallet::exchange_multisig_keys, _1),
                           tr(USAGE_EXCHANGE_MULTISIG_KEYS),
                           tr("Performs extra multisig keys exchange rounds. Needed for arbitrary M/N multisig wallets"));
  m_cmd_binder.set_handler("export_multisig_info",
                           boost::bind(&simple_wallet::on_command, this, &simple_wallet::export_multisig, _1),
                           tr(USAGE_EXPORT_MULTISIG_INFO),
                           tr("Export multisig info for other participants"));
  m_cmd_binder.set_handler("import_multisig_info",
                           boost::bind(&simple_wallet::on_command, this, &simple_wallet::import_multisig, _1),
                           tr(USAGE_IMPORT_MULTISIG_INFO),
                           tr("Import multisig info from other participants"));
  m_cmd_binder.set_handler("sign_multisig",
                           boost::bind(&simple_wallet::on_command, this, &simple_wallet::sign_multisig, _1),
                           tr(USAGE_SIGN_MULTISIG),
                           tr("Sign a multisig transaction from a file"));
  m_cmd_binder.set_handler("submit_multisig",
                           boost::bind(&simple_wallet::on_command, this, &simple_wallet::submit_multisig, _1),
                           tr(USAGE_SUBMIT_MULTISIG),
                           tr("Submit a signed multisig transaction from a file"));
  m_cmd_binder.set_handler("export_raw_multisig_tx",
                           boost::bind(&simple_wallet::on_command, this, &simple_wallet::export_raw_multisig, _1),
                           tr(USAGE_EXPORT_RAW_MULTISIG_TX),
                           tr("Export a signed multisig transaction to a file"));
  m_cmd_binder.set_handler("mms",
                           boost::bind(&simple_wallet::on_command, this, &simple_wallet::mms, _1),
                           tr(USAGE_MMS),
                           tr("Interface with the MMS (Multisig Messaging System)\n"
                              "<subcommand> is one of:\n"
                              "  init, info, signer, list, next, sync, transfer, delete, send, receive, export, note, show, set, help\n"
                              "  send_signer_config, start_auto_config, stop_auto_config, auto_config\n"
                              "Get help about a subcommand with: help mms <subcommand>, or mms help <subcommand>"));
  m_cmd_binder.set_handler("mms init",
                           boost::bind(&simple_wallet::on_command, this, &simple_wallet::mms, _1),
                           tr(USAGE_MMS_INIT),
                           tr("Initialize and configure the MMS for M/N = number of required signers/number of authorized signers multisig"));
  m_cmd_binder.set_handler("mms info",
                           boost::bind(&simple_wallet::on_command, this, &simple_wallet::mms, _1),
                           tr(USAGE_MMS_INFO),
                           tr("Display current MMS configuration"));
  m_cmd_binder.set_handler("mms signer",
                           boost::bind(&simple_wallet::on_command, this, &simple_wallet::mms, _1),
                           tr(USAGE_MMS_SIGNER),
                           tr("Set or modify authorized signer info (single-word label, transport address, Loki address), or list all signers"));
  m_cmd_binder.set_handler("mms list",
                           boost::bind(&simple_wallet::on_command, this, &simple_wallet::mms, _1),
                           tr(USAGE_MMS_LIST),
                           tr("List all messages"));
  m_cmd_binder.set_handler("mms next",
                           boost::bind(&simple_wallet::on_command, this, &simple_wallet::mms, _1),
                           tr(USAGE_MMS_NEXT),
                           tr("Evaluate the next possible multisig-related action(s) according to wallet state, and execute or offer for choice\n"
                              "By using 'sync' processing of waiting messages with multisig sync info can be forced regardless of wallet state"));
  m_cmd_binder.set_handler("mms sync",
                           boost::bind(&simple_wallet::on_command, this, &simple_wallet::mms, _1),
                           tr(USAGE_MMS_SYNC),
                           tr("Force generation of multisig sync info regardless of wallet state, to recover from special situations like \"stale data\" errors"));
  m_cmd_binder.set_handler("mms transfer",
                           boost::bind(&simple_wallet::on_command, this, &simple_wallet::mms, _1),
                           tr(USAGE_MMS_TRANSFER),
                           tr("Initiate transfer with MMS support; arguments identical to normal 'transfer' command arguments, for info see there"));
  m_cmd_binder.set_handler("mms delete",
                           boost::bind(&simple_wallet::on_command, this, &simple_wallet::mms, _1),
                           tr(USAGE_MMS_DELETE),
                           tr("Delete a single message by giving its id, or delete all messages by using 'all'"));
  m_cmd_binder.set_handler("mms send",
                           boost::bind(&simple_wallet::on_command, this, &simple_wallet::mms, _1),
                           tr(USAGE_MMS_SEND),
                           tr("Send a single message by giving its id, or send all waiting messages"));
  m_cmd_binder.set_handler("mms receive",
                           boost::bind(&simple_wallet::on_command, this, &simple_wallet::mms, _1),
                           tr(USAGE_MMS_RECEIVE),
                           tr("Check right away for new messages to receive"));
  m_cmd_binder.set_handler("mms export",
                           boost::bind(&simple_wallet::on_command, this, &simple_wallet::mms, _1),
                           tr(USAGE_MMS_EXPORT),
                           tr("Write the content of a message to a file \"mms_message_content\""));
  m_cmd_binder.set_handler("mms note",
                           boost::bind(&simple_wallet::on_command, this, &simple_wallet::mms, _1),
                           tr(USAGE_MMS_NOTE),
                           tr("Send a one-line message to an authorized signer, identified by its label, or show any waiting unread notes"));
  m_cmd_binder.set_handler("mms show",
                           boost::bind(&simple_wallet::on_command, this, &simple_wallet::mms, _1),
                           tr(USAGE_MMS_SHOW),
                           tr("Show detailed info about a single message"));
  m_cmd_binder.set_handler("mms set",
                           boost::bind(&simple_wallet::on_command, this, &simple_wallet::mms, _1),
                           tr(USAGE_MMS_SET),
                           tr("Available options:\n "
                                  "auto-send <1|0>\n "
                                  "  Whether to automatically send newly generated messages right away.\n "));
  m_cmd_binder.set_handler("mms send_signer_config",
                           boost::bind(&simple_wallet::mms, this, _1),
                           tr(USAGE_MMS_SEND_SIGNER_CONFIG),
                           tr("Send completed signer config to all other authorized signers"));
  m_cmd_binder.set_handler("mms start_auto_config",
                           boost::bind(&simple_wallet::on_command, this, &simple_wallet::mms, _1),
                           tr(USAGE_MMS_START_AUTO_CONFIG),
                           tr("Start auto-config at the auto-config manager's wallet by issuing auto-config tokens and optionally set others' labels"));
  m_cmd_binder.set_handler("mms stop_auto_config",
                           boost::bind(&simple_wallet::on_command, this, &simple_wallet::mms, _1),
                           tr(USAGE_MMS_STOP_AUTO_CONFIG),
                           tr("Delete any auto-config tokens and abort a auto-config process"));
  m_cmd_binder.set_handler("mms auto_config",
                           boost::bind(&simple_wallet::on_command, this, &simple_wallet::mms, _1),
                           tr(USAGE_MMS_AUTO_CONFIG),
                           tr("Start auto-config by using the token received from the auto-config manager"));
  m_cmd_binder.set_handler("print_ring",
                           boost::bind(&simple_wallet::on_command, this, &simple_wallet::print_ring, _1),
                           tr(USAGE_PRINT_RING),
                           tr("Print the ring(s) used to spend a given key image or transaction (if the ring size is > 1)\n\n"
                              "Output format:\n"
                              "Key Image, \"absolute\", list of rings"));
  m_cmd_binder.set_handler("set_ring",
                           boost::bind(&simple_wallet::on_command, this, &simple_wallet::set_ring, _1),
                           tr(USAGE_SET_RING),
                           tr("Set the ring used for a given key image, so it can be reused in a fork"));
  m_cmd_binder.set_handler("unset_ring",
                           boost::bind(&simple_wallet::on_command, this, &simple_wallet::unset_ring, _1),
                           tr(USAGE_UNSET_RING),
                           tr("Unsets the ring used for a given key image or transaction"));
  m_cmd_binder.set_handler("save_known_rings",
                           boost::bind(&simple_wallet::on_command, this, &simple_wallet::save_known_rings, _1),
                           tr(USAGE_SAVE_KNOWN_RINGS),
                           tr("Save known rings to the shared rings database"));
  m_cmd_binder.set_handler("mark_output_spent",
                           boost::bind(&simple_wallet::on_command, this, &simple_wallet::blackball, _1),
                           tr(USAGE_MARK_OUTPUT_SPENT),
                           tr("Mark output(s) as spent so they never get selected as fake outputs in a ring"));
  m_cmd_binder.set_handler("mark_output_unspent",
                           boost::bind(&simple_wallet::on_command, this, &simple_wallet::unblackball, _1),
                           tr(USAGE_MARK_OUTPUT_UNSPENT),
                           tr("Marks an output as unspent so it may get selected as a fake output in a ring"));
  m_cmd_binder.set_handler("is_output_spent",
                           boost::bind(&simple_wallet::on_command, this, &simple_wallet::blackballed, _1),
                           tr(USAGE_IS_OUTPUT_SPENT),
                           tr("Checks whether an output is marked as spent"));
  m_cmd_binder.set_handler("freeze",
                           boost::bind(&simple_wallet::on_command, this, &simple_wallet::freeze, _1),
                           tr(USAGE_FREEZE),
                           tr("Freeze a single output by key image so it will not be used"));
  m_cmd_binder.set_handler("thaw",
                           boost::bind(&simple_wallet::on_command, this, &simple_wallet::thaw, _1),
                           tr(USAGE_THAW),
                           tr("Thaw a single output by key image so it may be used again"));
  m_cmd_binder.set_handler("frozen",
                           boost::bind(&simple_wallet::on_command, this, &simple_wallet::frozen, _1),
                           tr(USAGE_FROZEN),
                           tr("Checks whether a given output is currently frozen by key image"));
  m_cmd_binder.set_handler("lock",
                           boost::bind(&simple_wallet::on_command, this, &simple_wallet::lock, _1),
                           tr(USAGE_LOCK),
                           tr("Lock the wallet console, requiring the wallet password to continue"));
  m_cmd_binder.set_handler("net_stats",
                           boost::bind(&simple_wallet::on_command, this, &simple_wallet::net_stats, _1),
                           tr(USAGE_NET_STATS),
                           tr("Prints simple network stats"));
  m_cmd_binder.set_handler("welcome",
                           boost::bind(&simple_wallet::on_command, this, &simple_wallet::welcome, _1),
                           tr(USAGE_WELCOME),
                           tr("Display the welcome message for the wallet"));
  m_cmd_binder.set_handler("version",
                           boost::bind(&simple_wallet::on_command, this, &simple_wallet::version, _1),
                           tr(USAGE_VERSION),
                           tr("Returns version information"));
  m_cmd_binder.set_handler("help",
                           boost::bind(&simple_wallet::on_command, this, &simple_wallet::help, _1),
                           tr(USAGE_HELP),
                           tr("Show the help section or the documentation about a <command>."));

  //
  // Loki
  //
  m_cmd_binder.set_handler("register_service_node",
                           boost::bind(&simple_wallet::on_command, this, &simple_wallet::register_service_node, _1),
                           tr(USAGE_REGISTER_SERVICE_NODE),
                           tr("Send <amount> to this wallet's main account and lock it as an operator stake for a new Service Node. This command is typically generated on the Service Node via the `prepare_registration' lokid command. The optional index= and <priority> parameters work as in the `transfer' command."));
  m_cmd_binder.set_handler("stake",
                           boost::bind(&simple_wallet::on_command, this, &simple_wallet::stake, _1),
                           tr(USAGE_STAKE),
                           tr("Send a transfer to this wallet's main account and lock it as a contribution stake to the given Service Node (which must be registered and awaiting contributions). The stake amount may be specified either as a fixed amount or as a percentage of the Service Node's total stake. The optional index= and <priority> parameters work as in the `transfer' command."));
  m_cmd_binder.set_handler("request_stake_unlock",
                           boost::bind(&simple_wallet::on_command, this, &simple_wallet::request_stake_unlock, _1),
                           tr(USAGE_REQUEST_STAKE_UNLOCK),
                           tr("Request a stake currently locked in the given Service Node to be unlocked on the network"));
  m_cmd_binder.set_handler("print_locked_stakes",
                           boost::bind(&simple_wallet::on_command, this, &simple_wallet::print_locked_stakes, _1),
                           tr(USAGE_PRINT_LOCKED_STAKES),
                           tr("Print stakes currently locked on the Service Node network"));

  m_cmd_binder.set_handler("lns_buy_mapping",
                           boost::bind(&simple_wallet::on_command, this, &simple_wallet::lns_buy_mapping, _1),
                           tr(USAGE_LNS_BUY_MAPPING),
                           tr(tools::wallet_rpc::COMMAND_RPC_LNS_BUY_MAPPING::description));

  m_cmd_binder.set_handler("lns_update_mapping",
                           boost::bind(&simple_wallet::on_command, this, &simple_wallet::lns_update_mapping, _1),
                           tr(USAGE_LNS_UPDATE_MAPPING),
                           tr(tools::wallet_rpc::COMMAND_RPC_LNS_UPDATE_MAPPING::description));

  m_cmd_binder.set_handler("lns_print_owners_to_names",
                           boost::bind(&simple_wallet::on_command, this, &simple_wallet::lns_print_owners_to_names, _1),
                           tr(USAGE_LNS_PRINT_OWNERS_TO_NAMES),
                           tr("Query the Loki Name Service names that the keys have purchased. If no keys are specified, it defaults to the current wallet."));

  m_cmd_binder.set_handler("lns_print_name_to_owners",
                           boost::bind(&simple_wallet::on_command, this, &simple_wallet::lns_print_name_to_owners, _1),
                           tr(USAGE_LNS_PRINT_NAME_TO_OWNERS),
                           tr("Query the ed25519 public keys that own the Loki Name System names."));

  m_cmd_binder.set_handler("lns_make_update_mapping_signature",
                           boost::bind(&simple_wallet::on_command, this, &simple_wallet::lns_make_update_mapping_signature, _1),
                           tr(USAGE_LNS_MAKE_UPDATE_MAPPING_SIGNATURE),
                           tr(tools::wallet_rpc::COMMAND_RPC_LNS_MAKE_UPDATE_SIGNATURE::description));
}

simple_wallet::~simple_wallet()
{
  if (m_wallet) m_wallet->m_long_poll_disabled = true;
  if (m_long_poll_thread.joinable())
      m_long_poll_thread.join();
}

//----------------------------------------------------------------------------------------------------
bool simple_wallet::set_variable(const std::vector<std::string> &args)
{
  if (args.empty())
  {
    std::string seed_language = m_wallet->get_seed_language();
    if (m_use_english_language_names)
      seed_language = crypto::ElectrumWords::get_english_name_for(seed_language);
    std::string priority_string = "invalid";
    uint32_t priority = m_wallet->get_default_priority();
    if (priority < tools::allowed_priority_strings.size())
      priority_string = tools::allowed_priority_strings[priority];
    std::string ask_password_string = "invalid";
    switch (m_wallet->ask_password())
    {
      case tools::wallet2::AskPasswordNever: ask_password_string = "never"; break;
      case tools::wallet2::AskPasswordOnAction: ask_password_string = "action"; break;
      case tools::wallet2::AskPasswordToDecrypt: ask_password_string = "decrypt"; break;
    }
    success_msg_writer() << "seed = " << seed_language;
    success_msg_writer() << "always-confirm-transfers = " << m_wallet->always_confirm_transfers();
    success_msg_writer() << "print-ring-members = " << m_wallet->print_ring_members();
    success_msg_writer() << "store-tx-info = " << m_wallet->store_tx_info();
    success_msg_writer() << "auto-refresh = " << m_wallet->auto_refresh();
    success_msg_writer() << "refresh-type = " << get_refresh_type_name(m_wallet->get_refresh_type());
    success_msg_writer() << "priority = " << priority<< " (" << priority_string << ")";
    success_msg_writer() << "ask-password = " << m_wallet->ask_password() << " (" << ask_password_string << ")";
    success_msg_writer() << "unit = " << cryptonote::get_unit(cryptonote::get_default_decimal_point());
    success_msg_writer() << "min-outputs-count = " << m_wallet->get_min_output_count();
    success_msg_writer() << "min-outputs-value = " << cryptonote::print_money(m_wallet->get_min_output_value());
    success_msg_writer() << "merge-destinations = " << m_wallet->merge_destinations();
    success_msg_writer() << "confirm-export-overwrite = " << m_wallet->confirm_export_overwrite();
    success_msg_writer() << "refresh-from-block-height = " << m_wallet->get_refresh_from_block_height();
    success_msg_writer() << "segregate-pre-fork-outputs = " << m_wallet->segregate_pre_fork_outputs();
    success_msg_writer() << "key-reuse-mitigation2 = " << m_wallet->key_reuse_mitigation2();
    const std::pair<size_t, size_t> lookahead = m_wallet->get_subaddress_lookahead();
    success_msg_writer() << "subaddress-lookahead = " << lookahead.first << ":" << lookahead.second;
    success_msg_writer() << "segregation-height = " << m_wallet->segregation_height();
    success_msg_writer() << "ignore-fractional-outputs = " << m_wallet->ignore_fractional_outputs();
    success_msg_writer() << "ignore-outputs-above = " << cryptonote::print_money(m_wallet->ignore_outputs_above());
    success_msg_writer() << "ignore-outputs-below = " << cryptonote::print_money(m_wallet->ignore_outputs_below());
    success_msg_writer() << "track-uses = " << m_wallet->track_uses();
    success_msg_writer() << "device_name = " << m_wallet->device_name();
    success_msg_writer() << "export-format = " << (m_wallet->export_format() == tools::wallet2::ExportFormat::Ascii ? "ascii" : "binary");
    success_msg_writer() << "inactivity-lock-timeout = " << m_wallet->inactivity_lock_timeout()
#ifdef _WIN32
        << " (disabled on Windows)"
#endif
        ;
    return true;
  }
  else
  {

#define CHECK_SIMPLE_VARIABLE(name, f, help) do \
  if (args[0] == name) { \
    if (args.size() <= 1) \
    { \
      fail_msg_writer() << "set " << #name << ": " << tr("needs an argument") << " (" << help << ")"; \
      return true; \
    } \
    else \
    { \
      f(args); \
      return true; \
    } \
  } while(0)

    if (args[0] == "seed")
    {
      if (args.size() == 1)
      {
        fail_msg_writer() << tr("set seed: needs an argument. available options: language");
        return true;
      }
      else if (args[1] == "language")
      {
        seed_set_language(args);
        return true;
      }
    }
    CHECK_SIMPLE_VARIABLE("always-confirm-transfers", set_always_confirm_transfers, tr("0 or 1"));
    CHECK_SIMPLE_VARIABLE("print-ring-members", set_print_ring_members, tr("0 or 1"));
    CHECK_SIMPLE_VARIABLE("store-tx-info", set_store_tx_info, tr("0 or 1"));
    CHECK_SIMPLE_VARIABLE("auto-refresh", set_auto_refresh, tr("0 or 1"));
    CHECK_SIMPLE_VARIABLE("refresh-type", set_refresh_type, tr("full (slowest, no assumptions); optimize-coinbase (fast, assumes the whole coinbase is paid to a single address); no-coinbase (fastest, assumes we receive no coinbase transaction), default (same as optimize-coinbase)"));
    CHECK_SIMPLE_VARIABLE("priority", set_default_priority, tr("0-5 or one of ") << join_priority_strings(", "));
    CHECK_SIMPLE_VARIABLE("ask-password", set_ask_password, tr("0|1|2 (or never|action|decrypt)"));
    CHECK_SIMPLE_VARIABLE("unit", set_unit, tr("loki, megarok, kilorok, rok"));
    CHECK_SIMPLE_VARIABLE("min-outputs-count", set_min_output_count, tr("unsigned integer"));
    CHECK_SIMPLE_VARIABLE("min-outputs-value", set_min_output_value, tr("amount"));
    CHECK_SIMPLE_VARIABLE("merge-destinations", set_merge_destinations, tr("0 or 1"));
    CHECK_SIMPLE_VARIABLE("confirm-export-overwrite", set_confirm_export_overwrite, tr("0 or 1"));
    CHECK_SIMPLE_VARIABLE("refresh-from-block-height", set_refresh_from_block_height, tr("block height"));
    CHECK_SIMPLE_VARIABLE("segregate-pre-fork-outputs", set_segregate_pre_fork_outputs, tr("0 or 1"));
    CHECK_SIMPLE_VARIABLE("key-reuse-mitigation2", set_key_reuse_mitigation2, tr("0 or 1"));
    CHECK_SIMPLE_VARIABLE("subaddress-lookahead", set_subaddress_lookahead, tr("<major>:<minor>"));
    CHECK_SIMPLE_VARIABLE("segregation-height", set_segregation_height, tr("unsigned integer"));
    CHECK_SIMPLE_VARIABLE("ignore-fractional-outputs", set_ignore_fractional_outputs, tr("0 or 1"));
    CHECK_SIMPLE_VARIABLE("ignore-outputs-above", set_ignore_outputs_above, tr("amount"));
    CHECK_SIMPLE_VARIABLE("ignore-outputs-below", set_ignore_outputs_below, tr("amount"));
    CHECK_SIMPLE_VARIABLE("track-uses", set_track_uses, tr("0 or 1"));
    CHECK_SIMPLE_VARIABLE("inactivity-lock-timeout", set_inactivity_lock_timeout, tr("unsigned integer (seconds, 0 to disable)"));
    CHECK_SIMPLE_VARIABLE("device-name", set_device_name, tr("<device_name[:device_spec]>"));
    CHECK_SIMPLE_VARIABLE("export-format", set_export_format, tr("\"binary\" or \"ascii\""));
  }
  fail_msg_writer() << tr("set: unrecognized argument(s)");
  return true;
}

//----------------------------------------------------------------------------------------------------
bool simple_wallet::set_log(const std::vector<std::string> &args)
{
  if(args.size() > 1)
  {
    PRINT_USAGE(USAGE_SET_LOG);
    return true;
  }
  if(!args.empty())
  {
    uint16_t level = 0;
    if(epee::string_tools::get_xtype_from_string(level, args[0]))
    {
      if(4 < level)
      {
        fail_msg_writer() << boost::format(tr("wrong number range, use: %s")) % USAGE_SET_LOG;
        return true;
      }
      mlog_set_log_level(level);
    }
    else
    {
      mlog_set_log(args[0].c_str());
    }
  }
  
  success_msg_writer() << "New log categories: " << mlog_get_categories();
  return true;
}
//----------------------------------------------------------------------------------------------------
bool simple_wallet::ask_wallet_create_if_needed()
{
  LOG_PRINT_L3("simple_wallet::ask_wallet_create_if_needed() started");
  std::string wallet_path;
  std::string confirm_creation;
  bool wallet_name_valid = false;
  bool keys_file_exists;
  bool wallet_file_exists;

  do{
      LOG_PRINT_L3("User asked to specify wallet file name.");
      wallet_path = input_line(
        tr(m_restoring ? "Specify a new wallet file name for your restored wallet (e.g., MyWallet).\n"
        "Wallet file name (or Ctrl-C to quit)" :
        "Specify wallet file name (e.g., MyWallet). If the wallet doesn't exist, it will be created.\n"
        "Wallet file name (or Ctrl-C to quit)")
      );
      if(std::cin.eof())
      {
        LOG_ERROR("Unexpected std::cin.eof() - Exited simple_wallet::ask_wallet_create_if_needed()");
        return false;
      }
      if(!tools::wallet2::wallet_valid_path_format(wallet_path))
      {
        fail_msg_writer() << tr("Wallet name not valid. Please try again or use Ctrl-C to quit.");
        wallet_name_valid = false;
      }
      else
      {
        tools::wallet2::wallet_exists(wallet_path, keys_file_exists, wallet_file_exists);
        LOG_PRINT_L3("wallet_path: " << wallet_path << "");
        LOG_PRINT_L3("keys_file_exists: " << std::boolalpha << keys_file_exists << std::noboolalpha
        << "  wallet_file_exists: " << std::boolalpha << wallet_file_exists << std::noboolalpha);

        if((keys_file_exists || wallet_file_exists) && (!m_generate_new.empty() || m_restoring))
        {
          fail_msg_writer() << tr("Attempting to generate or restore wallet, but specified file(s) exist.  Exiting to not risk overwriting.");
          return false;
        }
        if(wallet_file_exists && keys_file_exists) //Yes wallet, yes keys
        {
          success_msg_writer() << tr("Wallet and key files found, loading...");
          m_wallet_file = wallet_path;
          return true;
        }
        else if(!wallet_file_exists && keys_file_exists) //No wallet, yes keys
        {
          success_msg_writer() << tr("Key file found but not wallet file. Regenerating...");
          m_wallet_file = wallet_path;
          return true;
        }
        else if(wallet_file_exists && !keys_file_exists) //Yes wallet, no keys
        {
          fail_msg_writer() << tr("Key file not found. Failed to open wallet: ") << "\"" << wallet_path << "\". Exiting.";
          return false;
        }
        else if(!wallet_file_exists && !keys_file_exists) //No wallet, no keys
        {
          bool ok = true;
          if (!m_restoring)
          {
            std::string prompt = tr("No wallet found with that name. Confirm creation of new wallet named: ");
            prompt += "\"" + wallet_path + "\"";
            confirm_creation = input_line(prompt, true);
            if(std::cin.eof())
            {
              LOG_ERROR("Unexpected std::cin.eof() - Exited simple_wallet::ask_wallet_create_if_needed()");
              return false;
            }
            ok = command_line::is_yes(confirm_creation);
          }
          if (ok)
          {
            success_msg_writer() << tr("Generating new wallet...");
            m_generate_new = wallet_path;
            return true;
          }
        }
      }
    } while(!wallet_name_valid);

  LOG_ERROR("Failed out of do-while loop in ask_wallet_create_if_needed()");
  return false;
}

/*!
 * \brief Prints the seed with a nice message
 * \param seed seed to print
 */
void simple_wallet::print_seed(const epee::wipeable_string &seed)
{
  success_msg_writer(true) << "\n" << boost::format(tr("NOTE: the following %s can be used to recover access to your wallet. "
    "Write them down and store them somewhere safe and secure. Please do not store them in "
    "your email or on file storage services outside of your immediate control.\n")) % (m_wallet->multisig() ? tr("string") : tr("25 words"));
  // don't log
  int space_index = 0;
  size_t len  = seed.size();
  for (const char *ptr = seed.data(); len--; ++ptr)
  {
    if (*ptr == ' ')
    {
      if (space_index == 15 || space_index == 7)
        putchar('\n');
      else
        putchar(*ptr);
      ++space_index;
    }
    else
      putchar(*ptr);
  }
  putchar('\n');
  fflush(stdout);
}
//----------------------------------------------------------------------------------------------------
static bool might_be_partial_seed(const epee::wipeable_string &words)
{
  std::vector<epee::wipeable_string> seed;

  words.split(seed);
  return seed.size() < 24;
}
//----------------------------------------------------------------------------------------------------
static bool datestr_to_int(const std::string &heightstr, uint16_t &year, uint8_t &month, uint8_t &day)
{
  if (heightstr.size() != 10 || heightstr[4] != '-' || heightstr[7] != '-')
  {
    fail_msg_writer() << tr("date format must be YYYY-MM-DD");
    return false;
  }
  try
  {
    year  = boost::lexical_cast<uint16_t>(heightstr.substr(0,4));
    // lexical_cast<uint8_t> won't work because uint8_t is treated as character type
    month = boost::lexical_cast<uint16_t>(heightstr.substr(5,2));
    day   = boost::lexical_cast<uint16_t>(heightstr.substr(8,2));
  }
  catch (const boost::bad_lexical_cast &)
  {
    fail_msg_writer() << tr("bad height parameter: ") << heightstr;
    return false;
  }
  return true;
}
//----------------------------------------------------------------------------------------------------
bool simple_wallet::init(const boost::program_options::variables_map& vm)
{
  LOKI_DEFER { m_electrum_seed.wipe(); };

  const bool testnet = tools::wallet2::has_testnet_option(vm);
  const bool stagenet = tools::wallet2::has_stagenet_option(vm);
  if (testnet && stagenet)
  {
    fail_msg_writer() << tr("Can't specify more than one of --testnet and --stagenet");
    return false;
  }
  network_type const nettype = testnet ? TESTNET : stagenet ? STAGENET : MAINNET;

  epee::wipeable_string multisig_keys;
  epee::wipeable_string password;

  if (!handle_command_line(vm))
    return false;

  bool welcome = false;

  if((!m_generate_new.empty()) + (!m_wallet_file.empty()) + (!m_generate_from_device.empty()) + (!m_generate_from_view_key.empty()) + (!m_generate_from_spend_key.empty()) + (!m_generate_from_keys.empty()) + (!m_generate_from_multisig_keys.empty()) + (!m_generate_from_json.empty()) > 1)
  {
    fail_msg_writer() << tr("can't specify more than one of --generate-new-wallet=\"wallet_name\", --wallet-file=\"wallet_name\", --generate-from-view-key=\"wallet_name\", --generate-from-spend-key=\"wallet_name\", --generate-from-keys=\"wallet_name\", --generate-from-multisig-keys=\"wallet_name\", --generate-from-json=\"jsonfilename\" and --generate-from-device=\"wallet_name\"");
    return false;
  }
  else if (m_generate_new.empty() && m_wallet_file.empty() && m_generate_from_device.empty() && m_generate_from_view_key.empty() && m_generate_from_spend_key.empty() && m_generate_from_keys.empty() && m_generate_from_multisig_keys.empty() && m_generate_from_json.empty())
  {
    if(!ask_wallet_create_if_needed()) return false;
  }

  if (!m_generate_new.empty() || m_restoring)
  {
    if (!m_subaddress_lookahead.empty() && !parse_subaddress_lookahead(m_subaddress_lookahead))
      return false;

    std::string old_language;
    // check for recover flag.  if present, require electrum word list (only recovery option for now).
    if (m_restore_deterministic_wallet || m_restore_multisig_wallet)
    {
      if (m_non_deterministic)
      {
        fail_msg_writer() << tr("can't specify both --restore-deterministic-wallet or --restore-multisig-wallet and --non-deterministic");
        return false;
      }
      if (!m_wallet_file.empty())
      {
        if (m_restore_multisig_wallet)
          fail_msg_writer() << tr("--restore-multisig-wallet uses --generate-new-wallet, not --wallet-file");
        else
          fail_msg_writer() << tr("--restore-deterministic-wallet uses --generate-new-wallet, not --wallet-file");
        return false;
      }

      if (m_electrum_seed.empty())
      {
        if (m_restore_multisig_wallet)
        {
            const char *prompt = "Specify multisig seed";
            m_electrum_seed = input_secure_line(prompt);
            if (std::cin.eof())
              return false;
            if (m_electrum_seed.empty())
            {
              fail_msg_writer() << tr("specify a recovery parameter with the --electrum-seed=\"multisig seed here\"");
              return false;
            }
        }
        else
        {
          m_electrum_seed = "";
          do
          {
            const char *prompt = m_electrum_seed.empty() ? "Specify Electrum seed" : "Electrum seed continued";
            epee::wipeable_string electrum_seed = input_secure_line(prompt);
            if (std::cin.eof())
              return false;
            if (electrum_seed.empty())
            {
              fail_msg_writer() << tr("specify a recovery parameter with the --electrum-seed=\"words list here\"");
              return false;
            }
            m_electrum_seed += electrum_seed;
            m_electrum_seed += ' ';
          } while (might_be_partial_seed(m_electrum_seed));
        }
      }

      if (m_restore_multisig_wallet)
      {
        const boost::optional<epee::wipeable_string> parsed = m_electrum_seed.parse_hexstr();
        if (!parsed)
        {
          fail_msg_writer() << tr("Multisig seed failed verification");
          return false;
        }
        multisig_keys = *parsed;
      }
      else
      {
        if (!crypto::ElectrumWords::words_to_bytes(m_electrum_seed, m_recovery_key, old_language))
        {
          fail_msg_writer() << tr("Electrum-style word list failed verification");
          return false;
        }
      }

      auto pwd_container = password_prompter(tr("Enter seed offset passphrase, empty if none"), false);
      if (std::cin.eof() || !pwd_container)
        return false;
      epee::wipeable_string seed_pass = pwd_container->password();
      if (!seed_pass.empty())
      {
        if (m_restore_multisig_wallet)
        {
          crypto::secret_key key;
          crypto::cn_slow_hash(seed_pass.data(), seed_pass.size(), (crypto::hash&)key, crypto::cn_slow_hash_type::heavy_v1);
          sc_reduce32((unsigned char*)key.data);
          multisig_keys = m_wallet->decrypt<epee::wipeable_string>(std::string(multisig_keys.data(), multisig_keys.size()), key, true);
        }
        else
          m_recovery_key = cryptonote::decrypt_key(m_recovery_key, seed_pass);
      }
    }
    if (!m_generate_from_view_key.empty())
    {
      m_wallet_file = m_generate_from_view_key;
      // parse address
      std::string address_string = input_line("Standard address");
      if (std::cin.eof())
        return false;
      if (address_string.empty()) {
        fail_msg_writer() << tr("No data supplied, cancelled");
        return false;
      }
      cryptonote::address_parse_info info;
      if(!get_account_address_from_str(info, nettype, address_string))
      {
          fail_msg_writer() << tr("failed to parse address");
          return false;
      }
      if (info.is_subaddress)
      {
        fail_msg_writer() << tr("This address is a subaddress which cannot be used here.");
        return false;
      }

      // parse view secret key
      epee::wipeable_string viewkey_string = input_secure_line("Secret view key");
      if (std::cin.eof())
        return false;
      if (viewkey_string.empty()) {
        fail_msg_writer() << tr("No data supplied, cancelled");
        return false;
      }
      crypto::secret_key viewkey;
      if (!viewkey_string.hex_to_pod(unwrap(unwrap(viewkey))))
      {
        fail_msg_writer() << tr("failed to parse view key secret key");
        return false;
      }

      m_wallet_file=m_generate_from_view_key;

      // check the view key matches the given address
      crypto::public_key pkey;
      if (!crypto::secret_key_to_public_key(viewkey, pkey)) {
        fail_msg_writer() << tr("failed to verify view key secret key");
        return false;
      }
      if (info.address.m_view_public_key != pkey) {
        fail_msg_writer() << tr("view key does not match standard address");
        return false;
      }

      auto r = new_wallet(vm, info.address, boost::none, viewkey);
      CHECK_AND_ASSERT_MES(r, false, tr("account creation failed"));
      password = *r;
      welcome = true;
    }
    else if (!m_generate_from_spend_key.empty())
    {
      m_wallet_file = m_generate_from_spend_key;
      // parse spend secret key
      epee::wipeable_string spendkey_string = input_secure_line("Secret spend key");
      if (std::cin.eof())
        return false;
      if (spendkey_string.empty()) {
        fail_msg_writer() << tr("No data supplied, cancelled");
        return false;
      }
      if (!spendkey_string.hex_to_pod(unwrap(unwrap(m_recovery_key))))
      {
        fail_msg_writer() << tr("failed to parse spend key secret key");
        return false;
      }
      auto r = new_wallet(vm, m_recovery_key, true, false, "");
      CHECK_AND_ASSERT_MES(r, false, tr("account creation failed"));
      password = *r;
      welcome = true;
    }
    else if (!m_generate_from_keys.empty())
    {
      m_wallet_file = m_generate_from_keys;
      // parse address
      std::string address_string = input_line("Standard address");
      if (std::cin.eof())
        return false;
      if (address_string.empty()) {
        fail_msg_writer() << tr("No data supplied, cancelled");
        return false;
      }
      cryptonote::address_parse_info info;
      if(!get_account_address_from_str(info, nettype, address_string))
      {
          fail_msg_writer() << tr("failed to parse address");
          return false;
      }
      if (info.is_subaddress)
      {
        fail_msg_writer() << tr("This address is a subaddress which cannot be used here.");
        return false;
      }

      // parse spend secret key
      epee::wipeable_string spendkey_string = input_secure_line("Secret spend key");
      if (std::cin.eof())
        return false;
      if (spendkey_string.empty()) {
        fail_msg_writer() << tr("No data supplied, cancelled");
        return false;
      }
      crypto::secret_key spendkey;
      if (!spendkey_string.hex_to_pod(unwrap(unwrap(spendkey))))
      {
        fail_msg_writer() << tr("failed to parse spend key secret key");
        return false;
      }

      // parse view secret key
      epee::wipeable_string viewkey_string = input_secure_line("Secret view key");
      if (std::cin.eof())
        return false;
      if (viewkey_string.empty()) {
        fail_msg_writer() << tr("No data supplied, cancelled");
        return false;
      }
      crypto::secret_key viewkey;
      if(!viewkey_string.hex_to_pod(unwrap(unwrap(viewkey))))
      {
        fail_msg_writer() << tr("failed to parse view key secret key");
        return false;
      }

      m_wallet_file=m_generate_from_keys;

      // check the spend and view keys match the given address
      crypto::public_key pkey;
      if (!crypto::secret_key_to_public_key(spendkey, pkey)) {
        fail_msg_writer() << tr("failed to verify spend key secret key");
        return false;
      }
      if (info.address.m_spend_public_key != pkey) {
        fail_msg_writer() << tr("spend key does not match standard address");
        return false;
      }
      if (!crypto::secret_key_to_public_key(viewkey, pkey)) {
        fail_msg_writer() << tr("failed to verify view key secret key");
        return false;
      }
      if (info.address.m_view_public_key != pkey) {
        fail_msg_writer() << tr("view key does not match standard address");
        return false;
      }
      auto r = new_wallet(vm, info.address, spendkey, viewkey);
      CHECK_AND_ASSERT_MES(r, false, tr("account creation failed"));
      password = *r;
      welcome = true;
    }
    
    // Asks user for all the data required to merge secret keys from multisig wallets into one master wallet, which then gets full control of the multisig wallet. The resulting wallet will be the same as any other regular wallet.
    else if (!m_generate_from_multisig_keys.empty())
    {
      m_wallet_file = m_generate_from_multisig_keys;
      unsigned int multisig_m;
      unsigned int multisig_n;
      
      // parse multisig type
      std::string multisig_type_string = input_line("Multisig type (input as M/N with M <= N and M > 1)");
      if (std::cin.eof())
        return false;
      if (multisig_type_string.empty())
      {
        fail_msg_writer() << tr("No data supplied, cancelled");
        return false;
      }
      if (sscanf(multisig_type_string.c_str(), "%u/%u", &multisig_m, &multisig_n) != 2)
      {
        fail_msg_writer() << tr("Error: expected M/N, but got: ") << multisig_type_string;
        return false;
      }
      if (multisig_m <= 1 || multisig_m > multisig_n)
      {
        fail_msg_writer() << tr("Error: expected N > 1 and N <= M, but got: ") << multisig_type_string;
        return false;
      }
      if (multisig_m != multisig_n)
      {
        fail_msg_writer() << tr("Error: M/N is currently unsupported. ");
        return false;
      }      
      message_writer() << boost::format(tr("Generating master wallet from %u of %u multisig wallet keys")) % multisig_m % multisig_n;
      
      // parse multisig address
      std::string address_string = input_line("Multisig wallet address");
      if (std::cin.eof())
        return false;
      if (address_string.empty()) {
        fail_msg_writer() << tr("No data supplied, cancelled");
        return false;
      }
      cryptonote::address_parse_info info;
      if(!get_account_address_from_str(info, nettype, address_string))
      {
          fail_msg_writer() << tr("failed to parse address");
          return false;
      }
      
      // parse secret view key
      epee::wipeable_string viewkey_string = input_secure_line("Secret view key");
      if (std::cin.eof())
        return false;
      if (viewkey_string.empty())
      {
        fail_msg_writer() << tr("No data supplied, cancelled");
        return false;
      }
      crypto::secret_key viewkey;
      if(!viewkey_string.hex_to_pod(unwrap(unwrap(viewkey))))
      {
        fail_msg_writer() << tr("failed to parse secret view key");
        return false;
      }
      
      // check that the view key matches the given address
      crypto::public_key pkey;
      if (!crypto::secret_key_to_public_key(viewkey, pkey))
      {
        fail_msg_writer() << tr("failed to verify secret view key");
        return false;
      }
      if (info.address.m_view_public_key != pkey)
      {
        fail_msg_writer() << tr("view key does not match standard address");
        return false;
      }
      
      // parse multisig spend keys
      crypto::secret_key spendkey;
      // parsing N/N
      if(multisig_m == multisig_n)
      {
        std::vector<crypto::secret_key> multisig_secret_spendkeys(multisig_n);
        epee::wipeable_string spendkey_string;
        cryptonote::blobdata spendkey_data;
        // get N secret spend keys from user
        for(unsigned int i=0; i<multisig_n; ++i)
        {
          spendkey_string = input_secure_line(tr((boost::format(tr("Secret spend key (%u of %u)")) % (i+1) % multisig_m).str().c_str()));
          if (std::cin.eof())
            return false;
          if (spendkey_string.empty())
          {
            fail_msg_writer() << tr("No data supplied, cancelled");
            return false;
          }
          if(!spendkey_string.hex_to_pod(unwrap(unwrap(multisig_secret_spendkeys[i]))))
          {
            fail_msg_writer() << tr("failed to parse spend key secret key");
            return false;
          }
        }
        
        // sum the spend keys together to get the master spend key
        spendkey = multisig_secret_spendkeys[0];
        for(unsigned int i=1; i<multisig_n; ++i)
          sc_add(reinterpret_cast<unsigned char*>(&spendkey), reinterpret_cast<unsigned char*>(&spendkey), reinterpret_cast<unsigned char*>(&multisig_secret_spendkeys[i]));
      }
      // parsing M/N
      else
      {
        fail_msg_writer() << tr("Error: M/N is currently unsupported");
        return false;
      }
      
      // check that the spend key matches the given address
      if (!crypto::secret_key_to_public_key(spendkey, pkey))
      {
        fail_msg_writer() << tr("failed to verify spend key secret key");
        return false;
      }
      if (info.address.m_spend_public_key != pkey)
      {
        fail_msg_writer() << tr("spend key does not match standard address");
        return false;
      }
      
      // create wallet
      auto r = new_wallet(vm, info.address, spendkey, viewkey);
      CHECK_AND_ASSERT_MES(r, false, tr("account creation failed"));
      password = *r;
      welcome = true;
    }
    
    else if (!m_generate_from_json.empty())
    {
      try
      {
        auto rc = tools::wallet2::make_from_json(vm, false, m_generate_from_json, password_prompter);
        m_wallet = std::move(rc.first);
        password = rc.second.password();
        m_wallet_file = m_wallet->path();
      }
      catch (const std::exception &e)
      {
        fail_msg_writer() << e.what();
        return false;
      }
      if (!m_wallet)
        return false;
    }
    else if (!m_generate_from_device.empty())
    {
      m_wallet_file = m_generate_from_device;
      // create wallet
      auto r = new_wallet(vm);
      CHECK_AND_ASSERT_MES(r, false, tr("account creation failed"));
      password = *r;
      welcome = true;
      // if no block_height is specified, assume its a new account and start it "now"
      if(m_wallet->get_refresh_from_block_height() == 0) {
        {
          tools::scoped_message_writer wrt = tools::msg_writer();
          wrt << tr("No restore height is specified.") << " ";
          wrt << tr("Assumed you are creating a new account, restore will be done from current estimated blockchain height.") << " ";
          wrt << tr("Use --restore-height or --restore-date if you want to restore an already setup account from a specific height.");
        }
        std::string confirm = input_line(tr("Is this okay?"), true);
        if (std::cin.eof() || !command_line::is_yes(confirm))
          CHECK_AND_ASSERT_MES(false, false, tr("account creation aborted"));

        m_wallet->set_refresh_from_block_height(m_wallet->estimate_blockchain_height() > 0 ? m_wallet->estimate_blockchain_height() - 1 : 0);
        m_wallet->explicit_refresh_from_block_height(true);
        m_restore_height = m_wallet->get_refresh_from_block_height();
      }
    }
    else
    {
      if (m_generate_new.empty()) {
        fail_msg_writer() << tr("specify a wallet path with --generate-new-wallet (not --wallet-file)");
        return false;
      }
      m_wallet_file = m_generate_new;
      boost::optional<epee::wipeable_string> r;
      if (m_restore_multisig_wallet)
        r = new_wallet(vm, multisig_keys, old_language);
      else
        r = new_wallet(vm, m_recovery_key, m_restore_deterministic_wallet, m_non_deterministic, old_language);
      CHECK_AND_ASSERT_MES(r, false, tr("account creation failed"));
      password = *r;
      welcome = true;
    }

    if (m_restoring && m_generate_from_json.empty() && m_generate_from_device.empty())
    {
      m_wallet->explicit_refresh_from_block_height(!(command_line::is_arg_defaulted(vm, arg_restore_height) &&
        command_line::is_arg_defaulted(vm, arg_restore_date)));
      if (command_line::is_arg_defaulted(vm, arg_restore_height) && !command_line::is_arg_defaulted(vm, arg_restore_date))
      {
        uint16_t year;
        uint8_t month;
        uint8_t day;
        if (!datestr_to_int(m_restore_date, year, month, day))
          return false;
        try
        {
          m_restore_height = m_wallet->get_blockchain_height_by_date(year, month, day);
          success_msg_writer() << tr("Restore height is: ") << m_restore_height;
        }
        catch (const std::runtime_error& e)
        {
          fail_msg_writer() << e.what();
          return false;
        }
      }
    }
    if (!m_wallet->explicit_refresh_from_block_height() && m_restoring)
    {
      rpc::version_t version;
      bool connected = try_connect_to_daemon(false, &version);
      while (true)
      {
        std::string heightstr;
        if (!connected || version < rpc::version_t{1, 6})
          heightstr = input_line("Restore from specific blockchain height (optional, default 0)");
        else
          heightstr = input_line("Restore from specific blockchain height (optional, default 0),\nor alternatively from specific date (YYYY-MM-DD)");
        if (std::cin.eof())
          return false;
        if (heightstr.empty())
        {
          m_restore_height = 0;
          break;
        }
        try
        {
          m_restore_height = boost::lexical_cast<uint64_t>(heightstr);
          break;
        }
        catch (const boost::bad_lexical_cast &)
        {
          if (!connected || version < rpc::version_t{1, 6})
          {
            fail_msg_writer() << tr("bad m_restore_height parameter: ") << heightstr;
            continue;
          }
          uint16_t year;
          uint8_t month;  // 1, 2, ..., 12
          uint8_t day;    // 1, 2, ..., 31
          try
          {
            if (!datestr_to_int(heightstr, year, month, day))
              return false;
            m_restore_height = m_wallet->get_blockchain_height_by_date(year, month, day);
            success_msg_writer() << tr("Restore height is: ") << m_restore_height;
            std::string confirm = input_line(tr("Is this okay?"), true);
            if (std::cin.eof())
              return false;
            if(command_line::is_yes(confirm))
              break;
          }
          catch (const boost::bad_lexical_cast &)
          {
            fail_msg_writer() << tr("bad m_restore_height parameter: ") << heightstr;
          }
          catch (const std::runtime_error& e)
          {
            fail_msg_writer() << e.what();
          }
        }
      }
    }
    if (m_restoring)
    {
      uint64_t estimate_height = m_wallet->estimate_blockchain_height();
      if (m_restore_height >= estimate_height)
      {
        success_msg_writer() << tr("Restore height ") << m_restore_height << (" is not yet reached. The current estimated height is ") << estimate_height;
        std::string confirm = input_line(tr("Still apply restore height?"), true);
        if (std::cin.eof() || command_line::is_no(confirm))
          m_restore_height = 0;
      }
      m_wallet->set_refresh_from_block_height(m_restore_height);
    }
    m_wallet->rewrite(m_wallet_file, password);
  }
  else
  {
    assert(!m_wallet_file.empty());
    if (!m_subaddress_lookahead.empty())
    {
      fail_msg_writer() << tr("can't specify --subaddress-lookahead and --wallet-file at the same time");
      return false;
    }
    auto r = open_wallet(vm);
    CHECK_AND_ASSERT_MES(r, false, tr("failed to open account"));
    password = *r;
  }
  if (!m_wallet)
  {
    fail_msg_writer() << tr("wallet is null");
    return false;
  }

  if (!m_wallet->is_trusted_daemon())
  {
    message_writer(epee::console_color_red, true) << (boost::format(tr("Warning: using an untrusted daemon at %s")) % m_wallet->get_daemon_address()).str();
    message_writer(epee::console_color_red, true) << boost::format(tr("Using a third party daemon can be detrimental to your security and privacy"));
    bool ssl = false;
    if (m_wallet->check_connection(NULL, &ssl) && !ssl)
      message_writer(epee::console_color_red, true) << boost::format(tr("Using your own without SSL exposes your RPC traffic to monitoring"));
    message_writer(epee::console_color_red, true) << boost::format(tr("You are strongly encouraged to connect to the Loki network using your own daemon"));
    message_writer(epee::console_color_red, true) << boost::format(tr("If you or someone you trust are operating this daemon, you can use --trusted-daemon"));

    cryptonote::rpc::GET_INFO::request req;
    cryptonote::rpc::GET_INFO::response res;
    bool r = m_wallet->invoke_http_json("/get_info", req, res);
    std::string err = interpret_rpc_response(r, res.status);
    if (r && err.empty() && (res.was_bootstrap_ever_used || !res.bootstrap_daemon_address.empty()))
      message_writer(epee::console_color_red, true) << boost::format(tr("Moreover, a daemon is also less secure when running in bootstrap mode"));
  }

  if (m_wallet->get_ring_database().empty())
    fail_msg_writer() << tr("Failed to initialize ring database: privacy enhancing features will be inactive");

  m_wallet->callback(this);

  if (welcome)
    message_writer(epee::console_color_yellow, true) << tr("If you are new to Loki, type \"welcome\" for a brief overview.");

  m_last_activity_time = time(NULL);
  return true;
}
//----------------------------------------------------------------------------------------------------
bool simple_wallet::deinit()
{
  if (!m_wallet.get())
    return true;

  return close_wallet();
}
//----------------------------------------------------------------------------------------------------
bool simple_wallet::handle_command_line(const boost::program_options::variables_map& vm)
{
  m_wallet_file                   = command_line::get_arg(vm, arg_wallet_file);
  m_generate_new                  = command_line::get_arg(vm, arg_generate_new_wallet);
  m_generate_from_device          = command_line::get_arg(vm, arg_generate_from_device);
  m_generate_from_view_key        = command_line::get_arg(vm, arg_generate_from_view_key);
  m_generate_from_spend_key       = command_line::get_arg(vm, arg_generate_from_spend_key);
  m_generate_from_keys            = command_line::get_arg(vm, arg_generate_from_keys);
  m_generate_from_multisig_keys   = command_line::get_arg(vm, arg_generate_from_multisig_keys);
  m_generate_from_json            = command_line::get_arg(vm, arg_generate_from_json);
  m_mnemonic_language             = command_line::get_arg(vm, arg_mnemonic_language);
  m_electrum_seed                 = command_line::get_arg(vm, arg_electrum_seed);
  m_restore_deterministic_wallet  = command_line::get_arg(vm, arg_restore_deterministic_wallet);
  m_restore_multisig_wallet       = command_line::get_arg(vm, arg_restore_multisig_wallet);
  m_non_deterministic             = command_line::get_arg(vm, arg_non_deterministic);
  m_allow_mismatched_daemon_version = command_line::get_arg(vm, arg_allow_mismatched_daemon_version);
  m_restore_height                = command_line::get_arg(vm, arg_restore_height);
  m_restore_date                  = command_line::get_arg(vm, arg_restore_date);
  m_do_not_relay                  = command_line::get_arg(vm, arg_do_not_relay);
  m_subaddress_lookahead          = command_line::get_arg(vm, arg_subaddress_lookahead);
  m_use_english_language_names    = command_line::get_arg(vm, arg_use_english_language_names);
  m_restoring                     = !m_generate_from_view_key.empty() ||
                                    !m_generate_from_spend_key.empty() ||
                                    !m_generate_from_keys.empty() ||
                                    !m_generate_from_multisig_keys.empty() ||
                                    !m_generate_from_json.empty() ||
                                    !m_generate_from_device.empty() ||
                                    m_restore_deterministic_wallet ||
                                    m_restore_multisig_wallet;

  if (!command_line::is_arg_defaulted(vm, arg_restore_date))
  {
    uint16_t year;
    uint8_t month, day;
    if (!datestr_to_int(m_restore_date, year, month, day))
      return false;
  }

  return true;
}
//----------------------------------------------------------------------------------------------------
bool simple_wallet::try_connect_to_daemon(bool silent, rpc::version_t* version)
{
  rpc::version_t version_{};
  if (!version)
    version = &version_;
  if (!m_wallet->check_connection(version))
  {
    if (!silent)
      fail_msg_writer() << tr("wallet failed to connect to daemon: ") << m_wallet->get_daemon_address() << ". " <<
        tr("Daemon either is not started or wrong port was passed. "
        "Please make sure daemon is running or change the daemon address using the 'set_daemon' command.");
    return false;
  }
  if (!m_allow_mismatched_daemon_version && version->first != rpc::VERSION.first)
  {
    if (!silent)
      fail_msg_writer() << boost::format(tr("Daemon uses a different RPC major version (%u) than the wallet (%u): %s. Either update one of them, or use --allow-mismatched-daemon-version.")) % version->first % rpc::VERSION.first % m_wallet->get_daemon_address();
    return false;
  }
  return true;
}

/*!
 * \brief Gets the word seed language from the user.
 * 
 * User is asked to choose from a list of supported languages.
 * 
 * \return The chosen language.
 */
std::string simple_wallet::get_mnemonic_language()
{
  std::vector<std::string> language_list_self, language_list_english;
  const std::vector<std::string> &language_list = m_use_english_language_names ? language_list_english : language_list_self;
  std::string language_choice;
  int language_number = -1;
  crypto::ElectrumWords::get_language_list(language_list_self, false);
  crypto::ElectrumWords::get_language_list(language_list_english, true);
  std::cout << tr("List of available languages for your wallet's seed:") << std::endl;
  std::cout << tr("If your display freezes, exit blind with ^C, then run again with --use-english-language-names") << std::endl;
  int ii;
  std::vector<std::string>::const_iterator it;
  for (it = language_list.begin(), ii = 0; it != language_list.end(); it++, ii++)
  {
    std::cout << ii << " : " << *it << std::endl;
  }
  while (language_number < 0)
  {
    language_choice = input_line(tr("Enter the number corresponding to the language of your choice"));
    if (std::cin.eof())
      return std::string();
    try
    {
      language_number = std::stoi(language_choice);
      if (!((language_number >= 0) && (static_cast<unsigned int>(language_number) < language_list.size())))
      {
        language_number = -1;
        fail_msg_writer() << tr("invalid language choice entered. Please try again.\n");
      }
    }
    catch (const std::exception &e)
    {
      fail_msg_writer() << tr("invalid language choice entered. Please try again.\n");
    }
  }
  return language_list_self[language_number];
}
//----------------------------------------------------------------------------------------------------
boost::optional<tools::password_container> simple_wallet::get_and_verify_password() const
{
  auto pwd_container = default_password_prompter(m_wallet_file.empty());
  if (!pwd_container)
    return boost::none;

  if (!m_wallet->verify_password(pwd_container->password()))
  {
    fail_msg_writer() << tr("invalid password");
    return boost::none;
  }
  return pwd_container;
}
//----------------------------------------------------------------------------------------------------
boost::optional<epee::wipeable_string> simple_wallet::new_wallet(const boost::program_options::variables_map& vm,
  const crypto::secret_key& recovery_key, bool recover, bool two_random, const std::string &old_language)
{
  std::pair<std::unique_ptr<tools::wallet2>, tools::password_container> rc;
  try { rc = tools::wallet2::make_new(vm, false, password_prompter); }
  catch(const std::exception &e) { fail_msg_writer() << tr("Error creating wallet: ") << e.what(); return {}; }
  m_wallet = std::move(rc.first);
  if (!m_wallet)
  {
    return {};
  }
  epee::wipeable_string password = rc.second.password();

  if (!m_subaddress_lookahead.empty())
  {
    auto lookahead = parse_subaddress_lookahead(m_subaddress_lookahead);
    assert(lookahead);
    m_wallet->set_subaddress_lookahead(lookahead->first, lookahead->second);
  }

  bool was_deprecated_wallet = m_restore_deterministic_wallet && ((old_language == crypto::ElectrumWords::old_language_name) ||
    crypto::ElectrumWords::get_is_old_style_seed(m_electrum_seed));

  std::string mnemonic_language = old_language;

  std::vector<std::string> language_list;
  crypto::ElectrumWords::get_language_list(language_list);
  if (mnemonic_language.empty() && std::find(language_list.begin(), language_list.end(), m_mnemonic_language) != language_list.end())
  {
    mnemonic_language = m_mnemonic_language;
  }

  // Ask for seed language if:
  // it's a deterministic wallet AND
  // a seed language is not already specified AND
  // (it is not a wallet restore OR if it was a deprecated wallet
  // that was earlier used before this restore)
  if ((!two_random) && (mnemonic_language.empty() || mnemonic_language == crypto::ElectrumWords::old_language_name) && (!m_restore_deterministic_wallet || was_deprecated_wallet))
  {
    if (was_deprecated_wallet)
    {
      // The user had used an older version of the wallet with old style mnemonics.
      message_writer(epee::console_color_green, false) << "\n" << tr("You had been using "
        "a deprecated version of the wallet. Please use the new seed that we provide.\n");
    }
    mnemonic_language = get_mnemonic_language();
    if (mnemonic_language.empty())
      return {};
  }

  m_wallet->set_seed_language(mnemonic_language);

  bool create_address_file = command_line::get_arg(vm, arg_create_address_file);

  crypto::secret_key recovery_val;
  try
  {
    recovery_val = m_wallet->generate(m_wallet_file, std::move(rc.second).password(), recovery_key, recover, two_random, create_address_file);
    message_writer(epee::console_color_white, true) << tr("Generated new wallet: ")
      << m_wallet->get_account().get_public_address_str(m_wallet->nettype());
    rdln::suspend_readline pause_readline;
    std::cout << tr("View key: ");
    print_secret_key(m_wallet->get_account().get_keys().m_view_secret_key);
    std::cout << '\n';
  }
  catch (const std::exception& e)
  {
    fail_msg_writer() << tr("failed to generate new wallet: ") << e.what();
    return {};
  }

  // convert rng value to electrum-style word list
  epee::wipeable_string electrum_words;

  crypto::ElectrumWords::bytes_to_words(recovery_val, electrum_words, mnemonic_language);

  success_msg_writer() <<
    "**********************************************************************\n" <<
    tr("Your wallet has been generated!\n"
    "To start synchronizing with the daemon, use the \"refresh\" command.\n"
    "Use the \"help\" command to see the list of available commands.\n"
    "Use \"help <command>\" to see a command's documentation.\n"
    "Always use the \"exit\" command when closing loki-wallet-cli to save \n"
    "your current session's state. Otherwise, you might need to synchronize \n"
    "your wallet again (your wallet keys are NOT at risk in any case).\n")
  ;

  if (!two_random)
  {
    print_seed(electrum_words);
  }
  success_msg_writer() << "**********************************************************************";

  return password;
}
//----------------------------------------------------------------------------------------------------
boost::optional<epee::wipeable_string> simple_wallet::new_wallet(const boost::program_options::variables_map& vm,
  const cryptonote::account_public_address& address, const boost::optional<crypto::secret_key>& spendkey,
  const crypto::secret_key& viewkey)
{
  std::pair<std::unique_ptr<tools::wallet2>, tools::password_container> rc;
  try { rc = tools::wallet2::make_new(vm, false, password_prompter); }
  catch(const std::exception &e) { fail_msg_writer() << tr("Error creating wallet: ") << e.what(); return {}; }
  m_wallet = std::move(rc.first);
  if (!m_wallet)
  {
    return {};
  }
  epee::wipeable_string password = rc.second.password();

  if (!m_subaddress_lookahead.empty())
  {
    auto lookahead = parse_subaddress_lookahead(m_subaddress_lookahead);
    assert(lookahead);
    m_wallet->set_subaddress_lookahead(lookahead->first, lookahead->second);
  }

  if (m_restore_height)
    m_wallet->set_refresh_from_block_height(m_restore_height);

  bool create_address_file = command_line::get_arg(vm, arg_create_address_file);

  try
  {
    if (spendkey)
    {
      m_wallet->generate(m_wallet_file, std::move(rc.second).password(), address, *spendkey, viewkey, create_address_file);
    }
    else
    {
      m_wallet->generate(m_wallet_file, std::move(rc.second).password(), address, viewkey, create_address_file);
    }
    message_writer(epee::console_color_white, true) << tr("Generated new wallet: ")
      << m_wallet->get_account().get_public_address_str(m_wallet->nettype());
  }
  catch (const std::exception& e)
  {
    fail_msg_writer() << tr("failed to generate new wallet: ") << e.what();
    return {};
  }


  return password;
}

//----------------------------------------------------------------------------------------------------
boost::optional<epee::wipeable_string> simple_wallet::new_wallet(const boost::program_options::variables_map& vm)
{
  std::pair<std::unique_ptr<tools::wallet2>, tools::password_container> rc;
  try { rc = tools::wallet2::make_new(vm, false, password_prompter); }
  catch(const std::exception &e) { fail_msg_writer() << tr("Error creating wallet: ") << e.what(); return {}; }
  m_wallet = std::move(rc.first);
  m_wallet->callback(this);
  if (!m_wallet)
  {
    return {};
  }
  epee::wipeable_string password = rc.second.password();

  if (!m_subaddress_lookahead.empty())
  {
    auto lookahead = parse_subaddress_lookahead(m_subaddress_lookahead);
    assert(lookahead);
    m_wallet->set_subaddress_lookahead(lookahead->first, lookahead->second);
  }

  if (m_restore_height)
    m_wallet->set_refresh_from_block_height(m_restore_height);

  auto device_desc = tools::wallet2::device_name_option(vm);
  auto device_derivation_path = tools::wallet2::device_derivation_path_option(vm);
  try
  {
    bool create_address_file = command_line::get_arg(vm, arg_create_address_file);
    m_wallet->device_derivation_path(device_derivation_path);
    m_wallet->restore(m_wallet_file, std::move(rc.second).password(), device_desc.empty() ? "Ledger" : device_desc, create_address_file);
    message_writer(epee::console_color_white, true) << tr("Generated new wallet on hw device: ")
      << m_wallet->get_account().get_public_address_str(m_wallet->nettype());
  }
  catch (const std::exception& e)
  {
    fail_msg_writer() << tr("failed to generate new wallet: ") << e.what();
    return {};
  }

  return password;
}
//----------------------------------------------------------------------------------------------------
boost::optional<epee::wipeable_string> simple_wallet::new_wallet(const boost::program_options::variables_map& vm,
    const epee::wipeable_string &multisig_keys, const std::string &old_language)
{
  std::pair<std::unique_ptr<tools::wallet2>, tools::password_container> rc;
  try { rc = tools::wallet2::make_new(vm, false, password_prompter); }
  catch(const std::exception &e) { fail_msg_writer() << tr("Error creating wallet: ") << e.what(); return {}; }
  m_wallet = std::move(rc.first);
  if (!m_wallet)
  {
    return {};
  }
  epee::wipeable_string password = rc.second.password();

  if (!m_subaddress_lookahead.empty())
  {
    auto lookahead = parse_subaddress_lookahead(m_subaddress_lookahead);
    assert(lookahead);
    m_wallet->set_subaddress_lookahead(lookahead->first, lookahead->second);
  }

  std::string mnemonic_language = old_language;

  std::vector<std::string> language_list;
  crypto::ElectrumWords::get_language_list(language_list);
  if (mnemonic_language.empty() && std::find(language_list.begin(), language_list.end(), m_mnemonic_language) != language_list.end())
  {
    mnemonic_language = m_mnemonic_language;
  }

  m_wallet->set_seed_language(mnemonic_language);

  bool create_address_file = command_line::get_arg(vm, arg_create_address_file);

  try
  {
    m_wallet->generate(m_wallet_file, std::move(rc.second).password(), multisig_keys, create_address_file);
    bool ready;
    uint32_t threshold, total;
    if (!m_wallet->multisig(&ready, &threshold, &total) || !ready)
    {
      fail_msg_writer() << tr("failed to generate new mutlisig wallet");
      return {};
    }
    message_writer(epee::console_color_white, true) << boost::format(tr("Generated new %u/%u multisig wallet: ")) % threshold % total
      << m_wallet->get_account().get_public_address_str(m_wallet->nettype());
  }
  catch (const std::exception& e)
  {
    fail_msg_writer() << tr("failed to generate new wallet: ") << e.what();
    return {};
  }

  return password;
}
//----------------------------------------------------------------------------------------------------
boost::optional<epee::wipeable_string> simple_wallet::open_wallet(const boost::program_options::variables_map& vm)
{
  if (!tools::wallet2::wallet_valid_path_format(m_wallet_file))
  {
    fail_msg_writer() << tr("wallet file path not valid: ") << m_wallet_file;
    return {};
  }

  bool keys_file_exists;
  bool wallet_file_exists;

  tools::wallet2::wallet_exists(m_wallet_file, keys_file_exists, wallet_file_exists);
  if(!keys_file_exists)
  {
    fail_msg_writer() << tr("Key file not found. Failed to open wallet");
    return {};
  }
  
  epee::wipeable_string password;
  try
  {
    auto rc = tools::wallet2::make_from_file(vm, false, "", password_prompter);
    m_wallet = std::move(rc.first);
    password = std::move(std::move(rc.second).password());
    if (!m_wallet)
    {
      return {};
    }

    m_wallet->callback(this);
    m_wallet->load(m_wallet_file, password);
    std::string prefix;
    bool ready;
    uint32_t threshold, total;
    if (m_wallet->watch_only())
      prefix = tr("Opened watch-only wallet");
    else if (m_wallet->multisig(&ready, &threshold, &total))
      prefix = (boost::format(tr("Opened %u/%u multisig wallet%s")) % threshold % total % (ready ? "" : " (not yet finalized)")).str();
    else
      prefix = tr("Opened wallet");
    message_writer(epee::console_color_white, true) <<
      prefix << ": " << m_wallet->get_account().get_public_address_str(m_wallet->nettype());
    if (m_wallet->get_account().get_device()) {
       message_writer(epee::console_color_white, true) << "Wallet is on device: " << m_wallet->get_account().get_device().get_name();
    }
    // If the wallet file is deprecated, we should ask for mnemonic language again and store
    // everything in the new format.
    // NOTE: this is_deprecated() refers to the wallet file format before becoming JSON. It does not refer to the "old english" seed words form of "deprecated" used elsewhere.
    if (m_wallet->is_deprecated())
    {
      bool is_deterministic;
      {
        SCOPED_WALLET_UNLOCK_ON_BAD_PASSWORD(return {};);
        is_deterministic = m_wallet->is_deterministic();
      }
      if (is_deterministic)
      {
        message_writer(epee::console_color_green, false) << "\n" << tr("You had been using "
          "a deprecated version of the wallet. Please proceed to upgrade your wallet.\n");
        std::string mnemonic_language = get_mnemonic_language();
        if (mnemonic_language.empty())
          return {};
        m_wallet->set_seed_language(mnemonic_language);
        m_wallet->rewrite(m_wallet_file, password);

        // Display the seed
        epee::wipeable_string seed;
        m_wallet->get_seed(seed);
        print_seed(seed);
      }
      else
      {
        message_writer(epee::console_color_green, false) << "\n" << tr("You had been using "
          "a deprecated version of the wallet. Your wallet file format is being upgraded now.\n");
        m_wallet->rewrite(m_wallet_file, password);
      }
    }
  }
  catch (const std::exception& e)
  {
    fail_msg_writer() << tr("failed to load wallet: ") << e.what();
    if (m_wallet)
    {
      // only suggest removing cache if the password was actually correct
      bool password_is_correct = false;
      try
      {
        password_is_correct = m_wallet->verify_password(password);
      }
      catch (...) { } // guard against I/O errors
      if (password_is_correct)
        fail_msg_writer() << boost::format(tr("You may want to remove the file \"%s\" and try again")) % m_wallet_file;
    }
    return {};
  }
  success_msg_writer() <<
    "**********************************************************************\n" <<
    tr("Use the \"help\" command to see the list of available commands.\n") <<
    tr("Use \"help <command>\" to see a command's documentation.\n") <<
    "**********************************************************************";
  return password;
}
//----------------------------------------------------------------------------------------------------
bool simple_wallet::close_wallet()
{
  if (m_idle_run.load(std::memory_order_relaxed))
  {
    m_idle_run.store(false, std::memory_order_relaxed);
    m_wallet->stop();
    {
      boost::unique_lock<boost::mutex> lock(m_idle_mutex);
      m_idle_cond.notify_one();
    }
    m_idle_thread.join();
  }

  bool r = m_wallet->deinit();
  if (!r)
  {
    fail_msg_writer() << tr("failed to deinitialize wallet");
    return false;
  }

  try
  {
    m_wallet->store();
  }
  catch (const std::exception& e)
  {
    fail_msg_writer() << e.what();
    return false;
  }

  return true;
}
//----------------------------------------------------------------------------------------------------
bool simple_wallet::save(const std::vector<std::string> &args)
{
  try
  {
    LOCK_IDLE_SCOPE();
    m_wallet->store();
    success_msg_writer() << tr("Wallet data saved");
  }
  catch (const std::exception& e)
  {
    fail_msg_writer() << e.what();
  }

  return true;
}
//----------------------------------------------------------------------------------------------------
bool simple_wallet::save_watch_only(const std::vector<std::string> &args/* = std::vector<std::string>()*/)
{
  if (m_wallet->multisig())
  {
    fail_msg_writer() << tr("wallet is multisig and cannot save a watch-only version");
    return true;
  }

  const auto pwd_container = password_prompter(tr("Password for new watch-only wallet"), true);

  if (!pwd_container)
  {
    fail_msg_writer() << tr("failed to read wallet password");
    return true;
  }

  try
  {
    std::string new_keys_filename;
    m_wallet->write_watch_only_wallet(m_wallet_file, pwd_container->password(), new_keys_filename);
    success_msg_writer() << tr("Watch only wallet saved as: ") << new_keys_filename;
  }
  catch (const std::exception &e)
  {
    fail_msg_writer() << tr("Failed to save watch only wallet: ") << e.what();
    return true;
  }
  return true;
}
//----------------------------------------------------------------------------------------------------
bool simple_wallet::start_mining(const std::vector<std::string>& args)
{
  if (!m_wallet->is_trusted_daemon())
  {
    fail_msg_writer() << tr("this command requires a trusted daemon. Enable with --trusted-daemon");
    return true;
  }

  if (!try_connect_to_daemon())
    return true;

  if (!m_wallet)
  {
    fail_msg_writer() << tr("wallet is null");
    return true;
  }
  rpc::START_MINING::request req{};
  req.miner_address = m_wallet->get_account().get_public_address_str(m_wallet->nettype());

  bool ok = true;
  size_t arg_size = args.size();
  if(arg_size >= 1)
  {
    uint16_t num = 1;
    ok = string_tools::get_xtype_from_string(num, args[0]);
    ok = ok && 1 <= num;
    req.threads_count = num;
  }
  else
  {
    req.threads_count = 1;
  }

  if (!ok)
  {
    PRINT_USAGE(USAGE_START_MINING);
    return true;
  }

  rpc::START_MINING::response res{};
  bool r = m_wallet->invoke_http_json("/start_mining", req, res);
  std::string err = interpret_rpc_response(r, res.status);
  if (err.empty())
    success_msg_writer() << tr("Mining started in daemon");
  else
    fail_msg_writer() << tr("mining has NOT been started: ") << err;
  return true;
}
//----------------------------------------------------------------------------------------------------
bool simple_wallet::stop_mining(const std::vector<std::string>& args)
{
  if (!try_connect_to_daemon())
    return true;

  if (!m_wallet)
  {
    fail_msg_writer() << tr("wallet is null");
    return true;
  }

  rpc::STOP_MINING::request req{};
  rpc::STOP_MINING::response res{};
  bool r = m_wallet->invoke_http_json("/stop_mining", req, res);
  std::string err = interpret_rpc_response(r, res.status);
  if (err.empty())
    success_msg_writer() << tr("Mining stopped in daemon");
  else
    fail_msg_writer() << tr("mining has NOT been stopped: ") << err;
  return true;
}
//----------------------------------------------------------------------------------------------------
bool simple_wallet::set_daemon(const std::vector<std::string>& args)
{
  std::string daemon_url;

  if (args.size() < 1)
  {
    PRINT_USAGE(USAGE_SET_DAEMON);
    return true;
  }

  boost::regex rgx("^(.*://)?([A-Za-z0-9\\-\\.]+)(:[0-9]+)?");
  boost::cmatch match;
  // If user input matches URL regex
  if (boost::regex_match(args[0].c_str(), match, rgx))
  {
    if (match.length() < 4)
    {
      fail_msg_writer() << tr("Unexpected array length - Exited simple_wallet::set_daemon()");
      return true;
    }
    // If no port has been provided, use the default from config
    if (!match[3].length())
    {
      int daemon_port = get_config(m_wallet->nettype()).RPC_DEFAULT_PORT;
      daemon_url = match[1] + match[2] + std::string(":") + std::to_string(daemon_port);
    } else {
      daemon_url = args[0];
    }
    LOCK_IDLE_SCOPE();
    m_wallet->init(daemon_url);

    if (args.size() == 2)
    {
      if (args[1] == "trusted")
        m_wallet->set_trusted_daemon(true);
      else if (args[1] == "untrusted")
        m_wallet->set_trusted_daemon(false);
      else
      {
        fail_msg_writer() << tr("Expected trusted or untrusted, got ") << args[1] << ": assuming untrusted";
        m_wallet->set_trusted_daemon(false);
      }
    }
    else
    {
      m_wallet->set_trusted_daemon(false);
      try
      {
        if (tools::is_local_address(m_wallet->get_daemon_address()))
        {
          MINFO(tr("Daemon is local, assuming trusted"));
          m_wallet->set_trusted_daemon(true);
        }
      }
      catch (const std::exception &e) { }
    }
    success_msg_writer() << boost::format("Daemon set to %s, %s") % daemon_url % (m_wallet->is_trusted_daemon() ? tr("trusted") : tr("untrusted"));
  } else {
    fail_msg_writer() << tr("This does not seem to be a valid daemon URL.");
  }
  return true;
}
//----------------------------------------------------------------------------------------------------
bool simple_wallet::save_bc(const std::vector<std::string>& args)
{
  if (!try_connect_to_daemon())
    return true;

  if (!m_wallet)
  {
    fail_msg_writer() << tr("wallet is null");
    return true;
  }
  rpc::SAVE_BC::request req{};
  rpc::SAVE_BC::response res{};
  bool r = m_wallet->invoke_http_json("/save_bc", req, res);
  std::string err = interpret_rpc_response(r, res.status);
  if (err.empty())
    success_msg_writer() << tr("Blockchain saved");
  else
    fail_msg_writer() << tr("blockchain can't be saved: ") << err;
  return true;
}
//----------------------------------------------------------------------------------------------------
void simple_wallet::on_new_block(uint64_t height, const cryptonote::block& block)
{
  if (m_locked)
    return;
  if (!m_auto_refresh_refreshing)
    m_refresh_progress_reporter.update(height, false);
}
//----------------------------------------------------------------------------------------------------
void simple_wallet::on_money_received(uint64_t height, const crypto::hash &txid, const cryptonote::transaction& tx, uint64_t amount, const cryptonote::subaddress_index& subaddr_index, uint64_t unlock_time, bool blink)
{
  if (m_locked)
    return;
  {
    auto m = message_writer(epee::console_color_green, false);
    m << "\r";
    if (height == 0 && blink)
      m << tr("Blink, ");
    else
      m << tr("Height ") << height << ", ";
    m << tr("txid ") << txid << ", " <<
      print_money(amount) << ", " <<
      tr("idx ") << subaddr_index;
  }

  const uint64_t warn_height = m_wallet->nettype() == TESTNET ? 1000000 : m_wallet->nettype() == STAGENET ? 50000 : 1650000;
  if (height >= warn_height)
  {
    std::vector<tx_extra_field> tx_extra_fields;
    parse_tx_extra(tx.extra, tx_extra_fields); // failure ok
    tx_extra_nonce extra_nonce;
    tx_extra_pub_key extra_pub_key;
    crypto::hash8 payment_id8 = crypto::null_hash8;
    if (find_tx_extra_field_by_type(tx_extra_fields, extra_pub_key))
    {
      const crypto::public_key &tx_pub_key = extra_pub_key.pub_key;
      if (find_tx_extra_field_by_type(tx_extra_fields, extra_nonce))
      {
<<<<<<< HEAD
        if (payment_id8 != crypto::null_hash8)
          message_writer() <<
            tr("NOTE: this transaction uses an encrypted payment ID: consider using subaddresses instead");
      }
      else if (get_payment_id_from_tx_extra_nonce(extra_nonce.nonce, payment_id))
        message_writer(epee::console_color_red, false) <<
          tr("WARNING: this transaction uses an unencrypted payment ID: these are obsolete and ignored. Use subaddresses instead.");
   }
=======
        if (get_encrypted_payment_id_from_tx_extra_nonce(extra_nonce.nonce, payment_id8))
        {
          m_wallet->get_account().get_device().decrypt_payment_id(payment_id8, tx_pub_key, m_wallet->get_account().get_keys().m_view_secret_key);
        }
     }
    }

    if (payment_id8 != crypto::null_hash8)
      message_writer() <<
        tr("NOTE: this transaction uses an encrypted payment ID: consider using subaddresses instead");

    crypto::hash payment_id = crypto::null_hash;
    if (get_payment_id_from_tx_extra_nonce(extra_nonce.nonce, payment_id))
      message_writer(console_color_red, false) <<
        tr("WARNING: this transaction uses an unencrypted payment ID: these are obsolete and ignored. Use subaddresses instead.");
>>>>>>> 04187e59
  }
  if (unlock_time && !cryptonote::is_coinbase(tx))
    message_writer() << tr("NOTE: This transaction is locked, see details with: show_transfer ") + epee::string_tools::pod_to_hex(txid);
  if (m_auto_refresh_refreshing)
    m_cmd_binder.print_prompt();
  else
    m_refresh_progress_reporter.update(height, true);
}
//----------------------------------------------------------------------------------------------------
void simple_wallet::on_unconfirmed_money_received(uint64_t height, const crypto::hash &txid, const cryptonote::transaction& tx, uint64_t amount, const cryptonote::subaddress_index& subaddr_index)
{
  if (m_locked)
    return;
  // Not implemented in CLI wallet
}
//----------------------------------------------------------------------------------------------------
void simple_wallet::on_money_spent(uint64_t height, const crypto::hash &txid, const cryptonote::transaction& in_tx, uint64_t amount, const cryptonote::transaction& spend_tx, const cryptonote::subaddress_index& subaddr_index)
{
  if (m_locked)
    return;
  message_writer(epee::console_color_magenta, false) << "\r" <<
    tr("Height ") << height << ", " <<
    tr("txid ") << txid << ", " <<
    tr("spent ") << print_money(amount) << ", " <<
    tr("idx ") << subaddr_index;
  if (m_auto_refresh_refreshing)
    m_cmd_binder.print_prompt();
  else
    m_refresh_progress_reporter.update(height, true);
}
//----------------------------------------------------------------------------------------------------
void simple_wallet::on_skip_transaction(uint64_t height, const crypto::hash &txid, const cryptonote::transaction& tx)
{
  if (m_locked)
    return;
}
//----------------------------------------------------------------------------------------------------
boost::optional<epee::wipeable_string> simple_wallet::on_get_password(const char *reason)
{
  if (m_locked)
    return boost::none;
  // can't ask for password from a background thread
  if (!m_in_manual_refresh.load(std::memory_order_relaxed))
  {
    crypto::hash tx_pool_checksum = m_wallet->get_long_poll_tx_pool_checksum();
    if (m_password_asked_on_height   != m_wallet->get_blockchain_current_height() ||
        m_password_asked_on_checksum != tx_pool_checksum)
    {
      m_password_asked_on_height = m_wallet->get_blockchain_current_height();
      m_password_asked_on_checksum   = tx_pool_checksum;

      message_writer(epee::console_color_red, false) << boost::format(tr("Password needed %s")) % reason;
      m_cmd_binder.print_prompt();
    }
    return boost::none;
  }

  rdln::suspend_readline pause_readline;
  std::string msg = tr("Enter password ");
  if (reason && *reason)
    msg += reason;
  auto pwd_container = tools::password_container::prompt(false, msg.c_str());
  if (!pwd_container)
  {
    MERROR("Failed to read password");
    return boost::none;
  }

  return pwd_container->password();
}
//----------------------------------------------------------------------------------------------------
void simple_wallet::on_device_button_request(uint64_t code)
{
  message_writer(epee::console_color_white, false) << tr("Device requires attention");
}
//----------------------------------------------------------------------------------------------------
boost::optional<epee::wipeable_string> simple_wallet::on_device_pin_request()
{
  rdln::suspend_readline pause_readline;
  std::string msg = tr("Enter device PIN");
  auto pwd_container = tools::password_container::prompt(false, msg.c_str());
  THROW_WALLET_EXCEPTION_IF(!pwd_container, tools::error::password_entry_failed, tr("Failed to read device PIN"));
  return pwd_container->password();
}
//----------------------------------------------------------------------------------------------------
boost::optional<epee::wipeable_string> simple_wallet::on_device_passphrase_request(bool on_device)
{
  if (on_device){
    message_writer(epee::console_color_white, true) << tr("Please enter the device passphrase on the device");
    return boost::none;
  }

  rdln::suspend_readline pause_readline;
  std::string msg = tr("Enter device passphrase");
  auto pwd_container = tools::password_container::prompt(false, msg.c_str());
  THROW_WALLET_EXCEPTION_IF(!pwd_container, tools::error::password_entry_failed, tr("Failed to read device passphrase"));
  return pwd_container->password();
}
//----------------------------------------------------------------------------------------------------
void simple_wallet::on_refresh_finished(uint64_t start_height, uint64_t fetched_blocks, bool is_init, bool received_money)
{
  // Key image sync after the first refresh
  if (!m_wallet->get_account().get_device().has_tx_cold_sign() || m_wallet->get_account().get_device().has_ki_live_refresh()) {
    return;
  }

  if (!received_money || m_wallet->get_device_last_key_image_sync() != 0) {
    return;
  }

  // Finished first refresh for HW device and money received -> KI sync
  message_writer() << "\n" << tr("The first refresh has finished for the HW-based wallet with received money. hw_key_images_sync is needed. ");

  std::string accepted = input_line(tr("Do you want to do it now? (Y/Yes/N/No): "));
  if (std::cin.eof() || !command_line::is_yes(accepted)) {
    message_writer(epee::console_color_red, false) << tr("hw_key_images_sync skipped. Run command manually before a transfer.");
    return;
  }

  key_images_sync_intern();
}
//----------------------------------------------------------------------------------------------------
bool simple_wallet::refresh_main(uint64_t start_height, enum ResetType reset, bool is_init)
{
  if (!try_connect_to_daemon(is_init))
    return true;

  LOCK_IDLE_SCOPE();

  crypto::hash transfer_hash_pre{};
  uint64_t height_pre = 0, height_post = 0;
  if (reset != ResetNone)
  {
    if (reset == ResetSoftKeepKI)
      height_pre = m_wallet->hash_m_transfers(-1, transfer_hash_pre);

    m_wallet->rescan_blockchain(reset == ResetHard, false, reset == ResetSoftKeepKI);
  }

  rdln::suspend_readline pause_readline;

  message_writer() << tr("Starting refresh...");

  uint64_t fetched_blocks = 0;
  bool received_money = false;
  bool ok = false;
  std::ostringstream ss;
  try
  {
    m_in_manual_refresh.store(true, std::memory_order_relaxed);
    LOKI_DEFER { m_in_manual_refresh.store(false, std::memory_order_relaxed); };
    m_wallet->refresh(m_wallet->is_trusted_daemon(), start_height, fetched_blocks, received_money);

    if (reset == ResetSoftKeepKI)
    {
      m_wallet->finish_rescan_bc_keep_key_images(height_pre, transfer_hash_pre);

      height_post = m_wallet->get_num_transfer_details();
      if (height_pre != height_post)
      {
        message_writer() << tr("New transfer received since rescan was started. Key images are incomplete.");
      }
    }

    m_has_locked_key_images = query_locked_stakes(false /*print_result*/);
    ok = true;
    // Clear line "Height xxx of xxx"
    std::cout << "\r                                                                \r";
    success_msg_writer(true) << tr("Refresh done, blocks received: ") << fetched_blocks;
    if (is_init)
      print_accounts();
    show_balance_unlocked();
    on_refresh_finished(start_height, fetched_blocks, is_init, received_money);
  }
  catch (const tools::error::daemon_busy&)
  {
    ss << tr("daemon is busy. Please try again later.");
  }
  catch (const tools::error::no_connection_to_daemon&)
  {
    ss << tr("no connection to daemon. Please make sure daemon is running.");
  }
  catch (const tools::error::wallet_rpc_error& e)
  {
    LOG_ERROR("RPC error: " << e.to_string());
    ss << tr("RPC error: ") << e.what();
  }
  catch (const tools::error::refresh_error& e)
  {
    LOG_ERROR("refresh error: " << e.to_string());
    ss << tr("refresh error: ") << e.what();
  }
  catch (const tools::error::wallet_internal_error& e)
  {
    LOG_ERROR("internal error: " << e.to_string());
    ss << tr("internal error: ") << e.what();
  }
  catch (const std::exception& e)
  {
    LOG_ERROR("unexpected error: " << e.what());
    ss << tr("unexpected error: ") << e.what();
  }
  catch (...)
  {
    LOG_ERROR("unknown error");
    ss << tr("unknown error");
  }

  if (!ok)
  {
    fail_msg_writer() << tr("refresh failed: ") << ss.str() << ". " << tr("Blocks received: ") << fetched_blocks;
  }

  return true;
}
//----------------------------------------------------------------------------------------------------
bool simple_wallet::refresh(const std::vector<std::string>& args)
{
  uint64_t start_height = 0;
  if(!args.empty()){
    try
    {
        start_height = boost::lexical_cast<uint64_t>( args[0] );
    }
    catch(const boost::bad_lexical_cast &)
    {
        start_height = 0;
    }
  }
  return refresh_main(start_height, ResetNone);
}
//----------------------------------------------------------------------------------------------------
bool simple_wallet::show_balance_unlocked(bool detailed)
{
  std::string extra;
  if (m_wallet->has_multisig_partial_key_images())
    extra = tr(" (Some owned outputs have partial key images - import_multisig_info needed)");
  else if (m_wallet->has_unknown_key_images())
    extra += tr(" (Some owned outputs have missing key images - import_key_images needed)");
  success_msg_writer() << tr("Currently selected account: [") << m_current_subaddress_account << tr("] ") << m_wallet->get_subaddress_label({m_current_subaddress_account, 0});
  const std::string tag = m_wallet->get_account_tags().second[m_current_subaddress_account];
  success_msg_writer() << tr("Tag: ") << (tag.empty() ? std::string{tr("(No tag assigned)")} : tag);
  uint64_t blocks_to_unlock;
  uint64_t unlocked_balance = m_wallet->unlocked_balance(m_current_subaddress_account, false, &blocks_to_unlock);
  std::string unlock_time_message;
  if (blocks_to_unlock > 0)
    unlock_time_message = (boost::format(" (%lu block(s) to unlock)") % blocks_to_unlock).str();
  success_msg_writer() << tr("Balance: ") << print_money(m_wallet->balance(m_current_subaddress_account, false)) << ", "
    << tr("unlocked balance: ") << print_money(unlocked_balance) << unlock_time_message << extra;
  std::map<uint32_t, uint64_t> balance_per_subaddress = m_wallet->balance_per_subaddress(m_current_subaddress_account, false);
  std::map<uint32_t, std::pair<uint64_t, uint64_t>> unlocked_balance_per_subaddress = m_wallet->unlocked_balance_per_subaddress(m_current_subaddress_account, false);
  if (!detailed || balance_per_subaddress.empty())
    return true;
  success_msg_writer() << tr("Balance per address:");
  success_msg_writer() << boost::format("%15s %21s %21s %7s %21s") % tr("Address") % tr("Balance") % tr("Unlocked balance") % tr("Outputs") % tr("Label");
  std::vector<tools::wallet2::transfer_details> transfers;
  m_wallet->get_transfers(transfers);
  for (const auto& i : balance_per_subaddress)
  {
    cryptonote::subaddress_index subaddr_index = {m_current_subaddress_account, i.first};
    std::string address_str = m_wallet->get_subaddress_as_str(subaddr_index).substr(0, 6);
    uint64_t num_unspent_outputs = std::count_if(transfers.begin(), transfers.end(), [&subaddr_index](const tools::wallet2::transfer_details& td) { return !td.m_spent && td.m_subaddr_index == subaddr_index; });
    success_msg_writer() << boost::format(tr("%8u %6s %21s %21s %7u %21s")) % i.first % address_str % print_money(i.second) % print_money(unlocked_balance_per_subaddress[i.first].first) % num_unspent_outputs % m_wallet->get_subaddress_label(subaddr_index);
  }
  return true;
}
//----------------------------------------------------------------------------------------------------
bool simple_wallet::show_balance(const std::vector<std::string>& args/* = std::vector<std::string>()*/)
{
  if (args.size() > 1 || (args.size() == 1 && args[0] != "detail"))
  {
    PRINT_USAGE(USAGE_SHOW_BALANCE);
    return true;
  }
  LOCK_IDLE_SCOPE();
  show_balance_unlocked(args.size() == 1);
  return true;
}
//----------------------------------------------------------------------------------------------------
bool simple_wallet::show_incoming_transfers(const std::vector<std::string>& args)
{
  if (args.size() > 3)
  {
    PRINT_USAGE(USAGE_INCOMING_TRANSFERS);
    return true;
  }
  auto local_args = args;
  LOCK_IDLE_SCOPE();

  bool filter = false;
  bool available = false;
  bool verbose = false;
  bool uses = false;
  if (local_args.size() > 0)
  {
    if (local_args[0] == "available")
    {
      filter = true;
      available = true;
      local_args.erase(local_args.begin());
    }
    else if (local_args[0] == "unavailable")
    {
      filter = true;
      available = false;
      local_args.erase(local_args.begin());
    }
  }
  while (local_args.size() > 0)
  {
    if (local_args[0] == "verbose")
      verbose = true;
    else if (local_args[0] == "uses")
      uses = true;
    else
    {
      fail_msg_writer() << tr("Invalid keyword: ") << local_args.front();
      break;
    }
    local_args.erase(local_args.begin());
  }

  const uint64_t blockchain_height = m_wallet->get_blockchain_current_height();

  rdln::suspend_readline pause_readline;

  std::set<uint32_t> subaddr_indices;
  if (local_args.size() > 0 && local_args[0].substr(0, 6) == "index=")
  {
    std::string parse_subaddr_err;
    if (!tools::parse_subaddress_indices(local_args[0], subaddr_indices, &parse_subaddr_err))
    {
      fail_msg_writer() << parse_subaddr_err;
      return true;
    }
    local_args.erase(local_args.begin());
  }

  if (local_args.size() > 0)
  {
    PRINT_USAGE(USAGE_INCOMING_TRANSFERS);
    return true;
  }

  tools::wallet2::transfer_container transfers;
  m_wallet->get_transfers(transfers);

  size_t transfers_found = 0;
  for (const auto& td : transfers)
  {
    if (!filter || available != td.m_spent)
    {
      if (m_current_subaddress_account != td.m_subaddr_index.major || (!subaddr_indices.empty() && subaddr_indices.count(td.m_subaddr_index.minor) == 0))
        continue;
      if (!transfers_found)
      {
        std::string verbose_string;
        if (verbose)
          verbose_string = (boost::format("%68s%68s") % tr("pubkey") % tr("key image")).str();
        message_writer() << boost::format("%21s%8s%12s%8s%16s%68s%16s%s") % tr("amount") % tr("spent") % tr("unlocked") % tr("ringct") % tr("global index") % tr("tx id") % tr("addr index") % verbose_string;
      }
      std::string extra_string;
      if (verbose)
        extra_string += (boost::format("%68s%68s") % td.get_public_key() % (td.m_key_image_known ? epee::string_tools::pod_to_hex(td.m_key_image) : td.m_key_image_partial ? (epee::string_tools::pod_to_hex(td.m_key_image) + "/p") : std::string(64, '?'))).str();
      if (uses)
      {
        std::vector<uint64_t> heights;
        for (const auto &e: td.m_uses) heights.push_back(e.first);
        const std::pair<std::string, std::string> line = show_outputs_line(heights, blockchain_height, td.m_spent_height);
        extra_string += std::string("\n    ") + tr("Used at heights: ") + line.first + "\n    " + line.second;
      }
      message_writer(td.m_spent ? epee::console_color_magenta : epee::console_color_green, false) <<
        boost::format("%21s%8s%12s%8s%16u%68s%16u%s") %
        print_money(td.amount()) %
        (td.m_spent ? tr("T") : tr("F")) %
        (m_wallet->frozen(td) ? tr("[frozen]") : m_wallet->is_transfer_unlocked(td) ? tr("unlocked") : tr("locked")) %
        (td.is_rct() ? tr("RingCT") : tr("-")) %
        td.m_global_output_index %
        td.m_txid %
        td.m_subaddr_index.minor %
        extra_string;
      ++transfers_found;
    }
  }

  if (!transfers_found)
  {
    if (!filter)
    {
      success_msg_writer() << tr("No incoming transfers");
    }
    else if (available)
    {
      success_msg_writer() << tr("No incoming available transfers");
    }
    else
    {
      success_msg_writer() << tr("No incoming unavailable transfers");
    }
  }
  else
  {
    success_msg_writer() << boost::format("Found %u/%u transfers") % transfers_found % transfers.size();
  }

  return true;
}
//----------------------------------------------------------------------------------------------------
bool simple_wallet::show_payments(const std::vector<std::string> &args)
{
  if(args.empty())
  {
    PRINT_USAGE(USAGE_PAYMENTS);
    return true;
  }

  LOCK_IDLE_SCOPE();

  rdln::suspend_readline pause_readline;

  message_writer() << boost::format("%68s%68s%12s%21s%16s%16s") %
    tr("payment") % tr("transaction") % tr("height") % tr("amount") % tr("unlock time") % tr("addr index");

  bool payments_found = false;
  for(std::string arg : args)
  {
    crypto::hash payment_id;
    if(tools::wallet2::parse_payment_id(arg, payment_id))
    {
      std::list<tools::wallet2::payment_details> payments;
      m_wallet->get_payments(payment_id, payments);
      if(payments.empty())
      {
        success_msg_writer() << tr("No payments with id ") << payment_id;
        continue;
      }

      for (const tools::wallet2::payment_details& pd : payments)
      {
        if(!payments_found)
        {
          payments_found = true;
        }
        success_msg_writer(true) <<
          boost::format("%68s%68s%12s%21s%16s%16s") %
          payment_id %
          pd.m_tx_hash %
          pd.m_block_height %
          print_money(pd.m_amount) %
          pd.m_unlock_time %
          pd.m_subaddr_index.minor;
      }
    }
    else
    {
      fail_msg_writer() << tr("payment ID has invalid format, expected 16 or 64 character hex string: ") << arg;
    }
  }

  return true;
}
//----------------------------------------------------------------------------------------------------
uint64_t simple_wallet::get_daemon_blockchain_height(std::string& err)
{
  if (!m_wallet)
  {
    throw std::runtime_error("simple_wallet null wallet");
  }
  return m_wallet->get_daemon_blockchain_height(err);
}
//----------------------------------------------------------------------------------------------------
bool simple_wallet::show_blockchain_height(const std::vector<std::string>& args)
{
  if (!try_connect_to_daemon())
    return true;

  std::string err;
  uint64_t bc_height = get_daemon_blockchain_height(err);
  if (err.empty())
    success_msg_writer() << bc_height;
  else
    fail_msg_writer() << tr("failed to get blockchain height: ") << err;
  return true;
}
//----------------------------------------------------------------------------------------------------
bool simple_wallet::rescan_spent(const std::vector<std::string> &args)
{
  if (!m_wallet->is_trusted_daemon())
  {
    fail_msg_writer() << tr("this command requires a trusted daemon. Enable with --trusted-daemon");
    return true;
  }

  if (!try_connect_to_daemon())
    return true;

  try
  {
    LOCK_IDLE_SCOPE();
    m_wallet->rescan_spent();
  }
  catch (const tools::error::daemon_busy&)
  {
    fail_msg_writer() << tr("daemon is busy. Please try again later.");
  }
  catch (const tools::error::no_connection_to_daemon&)
  {
    fail_msg_writer() << tr("no connection to daemon. Please make sure daemon is running.");
  }
  catch (const tools::error::is_key_image_spent_error&)
  {
    fail_msg_writer() << tr("failed to get spent status");
  }
  catch (const tools::error::wallet_rpc_error& e)
  {
    LOG_ERROR("RPC error: " << e.to_string());
    fail_msg_writer() << tr("RPC error: ") << e.what();
  }
  catch (const std::exception& e)
  {
    LOG_ERROR("unexpected error: " << e.what());
    fail_msg_writer() << tr("unexpected error: ") << e.what();
  }
  catch (...)
  {
    LOG_ERROR("unknown error");
    fail_msg_writer() << tr("unknown error");
  }

  return true;
}
//----------------------------------------------------------------------------------------------------
std::pair<std::string, std::string> simple_wallet::show_outputs_line(const std::vector<uint64_t> &heights, uint64_t blockchain_height, uint64_t highlight_height) const
{
  std::stringstream ostr;

  for (uint64_t h: heights)
    blockchain_height = std::max(blockchain_height, h);

  for (size_t j = 0; j < heights.size(); ++j)
    ostr << (heights[j] == highlight_height ? " *" : " ") << heights[j];

  // visualize the distribution, using the code by moneroexamples onion-monero-viewer
  const uint64_t resolution = 79;
  std::string ring_str(resolution, '_');
  for (size_t j = 0; j < heights.size(); ++j)
  {
    uint64_t pos = (heights[j] * resolution) / blockchain_height;
    ring_str[pos] = 'o';
  }
  if (highlight_height < blockchain_height)
  {
    uint64_t pos = (highlight_height * resolution) / blockchain_height;
    ring_str[pos] = '*';
  }

  return std::make_pair(ostr.str(), ring_str);
}
//----------------------------------------------------------------------------------------------------
bool simple_wallet::print_ring_members(const std::vector<tools::wallet2::pending_tx>& ptx_vector, std::ostream& ostr)
{
  rpc::version_t version;
  if (!try_connect_to_daemon(false, &version))
    return false;
  std::string err;
  uint64_t blockchain_height = get_daemon_blockchain_height(err);
  if (!err.empty())
  {
    fail_msg_writer() << tr("failed to get blockchain height: ") << err;
    return false;
  }
  // for each transaction
  for (size_t n = 0; n < ptx_vector.size(); ++n)
  {
    const cryptonote::transaction& tx = ptx_vector[n].tx;
    const tools::wallet2::tx_construction_data& construction_data = ptx_vector[n].construction_data;
    ostr << boost::format(tr("\nTransaction %llu/%llu: txid=%s")) % (n + 1) % ptx_vector.size() % cryptonote::get_transaction_hash(tx);
    // for each input
    std::vector<uint64_t>     spent_key_height(tx.vin.size());
    std::vector<crypto::hash> spent_key_txid  (tx.vin.size());
    for (size_t i = 0; i < tx.vin.size(); ++i)
    {
      if (tx.vin[i].type() != typeid(cryptonote::txin_to_key))
        continue;
      const cryptonote::txin_to_key& in_key = boost::get<cryptonote::txin_to_key>(tx.vin[i]);
      const tools::wallet2::transfer_details &td = m_wallet->get_transfer_details(construction_data.selected_transfers[i]);
      const cryptonote::tx_source_entry *sptr = NULL;
      for (const auto &src: construction_data.sources)
        if (src.outputs[src.real_output].second.dest == td.get_public_key())
          sptr = &src;
      if (!sptr)
      {
        fail_msg_writer() << tr("failed to find construction data for tx input");
        return false;
      }
      const cryptonote::tx_source_entry& source = *sptr;

      ostr << boost::format(tr("\nInput %llu/%llu (%s): amount=%s")) % (i + 1) % tx.vin.size() % epee::string_tools::pod_to_hex(in_key.k_image) % print_money(source.amount);
      // convert relative offsets of ring member keys into absolute offsets (indices) associated with the amount
      std::vector<uint64_t> absolute_offsets = cryptonote::relative_output_offsets_to_absolute(in_key.key_offsets);
      // get block heights from which those ring member keys originated
      rpc::GET_OUTPUTS_BIN::request req{};
      req.outputs.resize(absolute_offsets.size());
      for (size_t j = 0; j < absolute_offsets.size(); ++j)
      {
        req.outputs[j].amount = in_key.amount;
        req.outputs[j].index = absolute_offsets[j];
      }
      rpc::GET_OUTPUTS_BIN::response res{};
      bool r = m_wallet->invoke_http_bin("/get_outs.bin", req, res);
      err = interpret_rpc_response(r, res.status);
      if (!err.empty())
      {
        fail_msg_writer() << tr("failed to get output: ") << err;
        return false;
      }
      // make sure that returned block heights are less than blockchain height
      for (auto& res_out : res.outs)
      {
        if (res_out.height >= blockchain_height)
        {
          fail_msg_writer() << tr("output key's originating block height shouldn't be higher than the blockchain height");
          return false;
        }
      }
      ostr << tr("\nOriginating block heights: ");
      spent_key_height[i] = res.outs[source.real_output].height;
      spent_key_txid  [i] = res.outs[source.real_output].txid;
      std::vector<uint64_t> heights(absolute_offsets.size(), 0);
      uint64_t highlight_height = std::numeric_limits<uint64_t>::max();
      for (size_t j = 0; j < absolute_offsets.size(); ++j)
      {
        heights[j] = res.outs[j].height;
        if (j == source.real_output)
          highlight_height = heights[j];
      }
      std::pair<std::string, std::string> ring_str = show_outputs_line(heights, blockchain_height, highlight_height);
      ostr << ring_str.first << tr("\n|") << ring_str.second << tr("|\n");
    }
    // warn if rings contain keys originating from the same tx or temporally very close block heights
    bool are_keys_from_same_tx      = false;
    bool are_keys_from_close_height = false;
    for (size_t i = 0; i < tx.vin.size(); ++i) {
      for (size_t j = i + 1; j < tx.vin.size(); ++j)
      {
        if (spent_key_txid[i] == spent_key_txid[j])
          are_keys_from_same_tx = true;
        if (std::abs((int64_t)(spent_key_height[i] - spent_key_height[j])) < (int64_t)5)
          are_keys_from_close_height = true;
      }
    }
    if (are_keys_from_same_tx || are_keys_from_close_height)
    {
      ostr
        << tr("\nWarning: Some input keys being spent are from ")
        << (are_keys_from_same_tx ? tr("the same transaction") : tr("blocks that are temporally very close"))
        << tr(", which can break the anonymity of ring signature. Make sure this is intentional!");
    }
    ostr << "\n";
  }
  return true;
}

//----------------------------------------------------------------------------------------------------
static bool locked_blocks_arg_valid(const std::string& arg, uint64_t& duration)
{
  try
  {
    duration = boost::lexical_cast<uint64_t>(arg);
  }
  catch (const std::exception &e)
  {
    return false;
  }

  if (duration > 1000000)
  {
    fail_msg_writer() << tr("Locked blocks too high, max 1000000 (~4 yrs)");
    return false;
  }

  return true;
}
//----------------------------------------------------------------------------------------------------
static bool parse_subaddr_indices_and_priority(tools::wallet2 &wallet, std::vector<std::string> &args, std::set<uint32_t> &subaddr_indices, uint32_t &priority)
{
  if (args.size() > 0 && args[0].substr(0, 6) == "index=")
  {
    std::string parse_subaddr_err;
    if (!tools::parse_subaddress_indices(args[0], subaddr_indices, &parse_subaddr_err))
    {
      fail_msg_writer() << parse_subaddr_err;
      return false;
    }
    args.erase(args.begin());
  }

  if (args.size() > 0 && tools::parse_priority(args[0], priority))
    args.erase(args.begin());

  return true;
}
void simple_wallet::check_for_inactivity_lock(bool user)
{
  if (m_locked)
  {
    rdln::suspend_readline pause_readline;
#ifdef HAVE_READLINE
    rdln::clear_screen();
#endif
    tools::clear_screen();
    m_in_command = true;
    if (!user)
    {
        tools::msg_writer() << R"(
 ______________________________________________
/ I locked your Loki Wallet to protect you     \
| while you were away see "help set" to        |
\ to configure/disable                         /
 ----------------------------------------------
        \   (__)
         \  (oo)\_______
            (__)\       )\/\
                ||----w |
                ||     ||
)";
    }

    while (1)
    {
      const char *inactivity_msg = user ? "" : tr("Locked due to inactivity.");
      tools::msg_writer() << inactivity_msg << (inactivity_msg[0] ? " " : "") << tr("The wallet password is required to unlock the console.");
      try
      {
        if (get_and_verify_password())
          break;
      }
      catch (...) { /* do nothing, just let the loop loop */ }
    }
    m_last_activity_time = time(NULL);
    m_in_command = false;
    m_locked = false;
  }
}
//----------------------------------------------------------------------------------------------------
bool simple_wallet::on_command(bool (simple_wallet::*cmd)(const std::vector<std::string>&), const std::vector<std::string> &args)
{
  m_last_activity_time = time(NULL);
  m_in_command = true;
  LOKI_DEFER {
    m_last_activity_time = time(NULL);
    m_in_command = false;
  };

  check_for_inactivity_lock(false);
  return (this->*cmd)(args);
}
//----------------------------------------------------------------------------------------------------
bool simple_wallet::confirm_and_send_tx(std::vector<cryptonote::address_parse_info> const &dests, std::vector<tools::wallet2::pending_tx> &ptx_vector, bool blink, uint64_t lock_time_in_blocks, uint64_t unlock_block, bool called_by_mms)
{
  if (ptx_vector.empty())
    return false;

  // if more than one tx necessary, prompt user to confirm
  if (m_wallet->always_confirm_transfers() || ptx_vector.size() > 1)
  {
      uint64_t total_sent = 0;
      uint64_t total_fee = 0;
      uint64_t dust_not_in_fee = 0;
      uint64_t dust_in_fee = 0;
      uint64_t change = 0;
      for (size_t n = 0; n < ptx_vector.size(); ++n)
      {
        total_fee += ptx_vector[n].fee;
        for (auto i: ptx_vector[n].selected_transfers)
          total_sent += m_wallet->get_transfer_details(i).amount();
        total_sent -= ptx_vector[n].change_dts.amount + ptx_vector[n].fee;
        change += ptx_vector[n].change_dts.amount;

        if (ptx_vector[n].dust_added_to_fee)
          dust_in_fee += ptx_vector[n].dust;
        else
          dust_not_in_fee += ptx_vector[n].dust;
      }

      std::stringstream prompt;
      std::set<uint32_t> subaddr_indices;
      for (size_t n = 0; n < ptx_vector.size(); ++n)
      {
        prompt << tr("\nTransaction ") << (n + 1) << "/" << ptx_vector.size() << ":\n";
        subaddr_indices.clear();
        for (uint32_t i : ptx_vector[n].construction_data.subaddr_indices)
          subaddr_indices.insert(i);
        for (uint32_t i : subaddr_indices)
          prompt << boost::format(tr("Spending from address index %d\n")) % i;
        if (subaddr_indices.size() > 1)
          prompt << tr("WARNING: Outputs of multiple addresses are being used together, which might potentially compromise your privacy.\n");
      }
      prompt << boost::format(tr("Sending %s.  ")) % print_money(total_sent);
      if (ptx_vector.size() > 1)
      {
        prompt << boost::format(tr("Your transaction needs to be split into %llu transactions.  "
          "This will result in a transaction fee being applied to each transaction, for a total fee of %s")) %
          ((unsigned long long)ptx_vector.size()) % print_money(total_fee);
      }
      else
      {
        prompt << boost::format(tr("The transaction fee is %s")) %
          print_money(total_fee);
      }
      if (dust_in_fee != 0) prompt << boost::format(tr(", of which %s is dust from change")) % print_money(dust_in_fee);
      if (dust_not_in_fee != 0)  prompt << tr(".") << "\n" << boost::format(tr("A total of %s from dust change will be sent to dust address"))
                                                 % print_money(dust_not_in_fee);

      if (lock_time_in_blocks > 0)
      {
        float days = lock_time_in_blocks / BLOCKS_EXPECTED_IN_DAYS(1.f);
        prompt << boost::format(tr(".\nThis transaction (including %s change) will unlock on block %llu, in approximately %s days (assuming 2 minutes per block)")) % cryptonote::print_money(change) % ((unsigned long long)unlock_block) % days;
      }

      if (m_wallet->print_ring_members())
      {
        if (!print_ring_members(ptx_vector, prompt))
          return false;
      }
      bool default_ring_size = true;
      for (const auto &ptx: ptx_vector)
      {
        for (const auto &vin: ptx.tx.vin)
        {
          if (vin.type() == typeid(txin_to_key))
          {
            const txin_to_key& in_to_key = boost::get<txin_to_key>(vin);
            if (in_to_key.key_offsets.size() != CRYPTONOTE_DEFAULT_TX_MIXIN + 1)
              default_ring_size = false;
          }
        }
      }
      if (m_wallet->confirm_non_default_ring_size() && !default_ring_size)
      {
        prompt << tr("WARNING: this is a non default ring size, which may harm your privacy. Default is recommended.");
      }
      prompt << "\n\n" << tr("Is this okay?");

      std::string accepted = input_line(prompt.str(), true);
      if (std::cin.eof())
        return false;
      if (!command_line::is_yes(accepted))
      {
        fail_msg_writer() << tr("transaction cancelled.");

        return false;
      }
  }

  // actually commit the transactions
  if (m_wallet->multisig() && called_by_mms)
  {
    std::string ciphertext = m_wallet->save_multisig_tx(ptx_vector);
    if (!ciphertext.empty())
    {
      get_message_store().process_wallet_created_data(get_multisig_wallet_state(), mms::message_type::partially_signed_tx, ciphertext);
      success_msg_writer(true) << tr("Unsigned transaction(s) successfully written to MMS");
    }
  }
  else if (m_wallet->multisig())
  {
    bool r = m_wallet->save_multisig_tx(ptx_vector, "multisig_loki_tx");
    if (!r)
    {
      fail_msg_writer() << tr("Failed to write transaction(s) to file");
      return false;
    }
    else
    {
      success_msg_writer(true) << tr("Unsigned transaction(s) successfully written to file: ") << "multisig_loki_tx";
    }
  }
  else if (m_wallet->get_account().get_device().has_tx_cold_sign())
  {
    try
    {
      tools::wallet2::signed_tx_set signed_tx;
      if (!cold_sign_tx(ptx_vector, signed_tx, dests, [&](const tools::wallet2::signed_tx_set &tx){ return accept_loaded_tx(tx); })){
        fail_msg_writer() << tr("Failed to cold sign transaction with HW wallet");
        return false;
      }

      commit_or_save(signed_tx.ptx, m_do_not_relay, blink);
    }
    catch (const std::exception& e)
    {
      handle_transfer_exception(std::current_exception(), m_wallet->is_trusted_daemon());
      return false;
    }
    catch (...)
    {
      LOG_ERROR("Unknown error");
      fail_msg_writer() << tr("unknown error");
      return false;
    }
  }
  else if (m_wallet->watch_only())
  {
    bool r = m_wallet->save_tx(ptx_vector, "unsigned_loki_tx");
    if (!r)
    {
      fail_msg_writer() << tr("Failed to write transaction(s) to file");
      return false;
    }
    else
    {
      success_msg_writer(true) << tr("Unsigned transaction(s) successfully written to file: ") << "unsigned_loki_tx";
    }
  }
  else
  {
    commit_or_save(ptx_vector, m_do_not_relay, blink);
  }

  return true;
}

bool simple_wallet::transfer_main(Transfer transfer_type, const std::vector<std::string> &args_, bool called_by_mms)
{
//  "transfer [index=<N1>[,<N2>,...]] [<priority>] <address> <amount> [<payment_id>]"
  if (!try_connect_to_daemon())
    return false;

  std::vector<std::string> local_args = args_;
  uint32_t priority = 0;
  std::set<uint32_t> subaddr_indices  = {};
  if (!parse_subaddr_indices_and_priority(*m_wallet, local_args, subaddr_indices, priority)) return false;

  const size_t min_args = (transfer_type == Transfer::Locked) ? 2 : 1;
  if(local_args.size() < min_args)
  {
     fail_msg_writer() << tr("wrong number of arguments");
     return false;
  }

  std::vector<uint8_t> extra;
  bool payment_id_seen = false;
  if (!local_args.empty())
  {
    std::string payment_id_str = local_args.back();
    crypto::hash payment_id;
    bool r = true;
    if (tools::wallet2::parse_long_payment_id(payment_id_str, payment_id))
    {
      LONG_PAYMENT_ID_SUPPORT_CHECK();
    }
    if(!r)
    {
      fail_msg_writer() << tr("payment id failed to encode");
      return false;
    }
  }

  uint64_t locked_blocks = 0;
  if (transfer_type == Transfer::Locked)
  {
    if (priority == tools::tx_priority_blink)
    {
      fail_msg_writer() << tr("blink priority cannot be used for locked transfers");
      return false;
    }

    if (!locked_blocks_arg_valid(local_args.back(), locked_blocks))
    {
      return true;
    }
    local_args.pop_back();
  }

  std::vector<cryptonote::address_parse_info> dsts_info;
  std::vector<cryptonote::tx_destination_entry> dsts;
  size_t num_subaddresses = 0;
  for (size_t i = 0; i < local_args.size(); )
  {
    dsts_info.emplace_back();
    cryptonote::address_parse_info & info = dsts_info.back();
    cryptonote::tx_destination_entry de;
    bool r = true;

    // check for a URI
    std::string address_uri, payment_id_uri, tx_description, recipient_name, error;
    std::vector<std::string> unknown_parameters;
    uint64_t amount = 0;
    bool has_uri = m_wallet->parse_uri(local_args[i], address_uri, payment_id_uri, amount, tx_description, recipient_name, unknown_parameters, error);
    if (has_uri)
    {
      r = cryptonote::get_account_address_from_str_or_url(info, m_wallet->nettype(), address_uri, oa_prompter);
      if (payment_id_uri.size() == 16)
      {
        if (!tools::wallet2::parse_short_payment_id(payment_id_uri, info.payment_id))
        {
          fail_msg_writer() << tr("failed to parse short payment ID from URI");
          return false;
        }
        info.has_payment_id = true;
      }
      de.amount = amount;
      de.original = local_args[i];
      ++i;
    }
    else if (i + 1 < local_args.size())
    {
      r = cryptonote::get_account_address_from_str_or_url(info, m_wallet->nettype(), local_args[i], oa_prompter);
      bool ok = cryptonote::parse_amount(de.amount, local_args[i + 1]);
      if(!ok || 0 == de.amount)
      {
        fail_msg_writer() << tr("amount is wrong: ") << local_args[i] << ' ' << local_args[i + 1] <<
          ", " << tr("expected number from 0 to ") << print_money(std::numeric_limits<uint64_t>::max());
        return false;
      }
      de.original = local_args[i];
      i += 2;
    }
    else
    {
      if (boost::starts_with(local_args[i], "loki:"))
        fail_msg_writer() << tr("Invalid last argument: ") << local_args.back() << ": " << error;
      else
        fail_msg_writer() << tr("Invalid last argument: ") << local_args.back();
      return false;
    }

    if (!r)
    {
      fail_msg_writer() << tr("failed to parse address");
      return false;
    }
    de.addr = info.address;
    de.is_subaddress = info.is_subaddress;
    de.is_integrated = info.has_payment_id;
    num_subaddresses += info.is_subaddress;

    if (info.has_payment_id || !payment_id_uri.empty())
    {
      if (payment_id_seen)
      {
        fail_msg_writer() << tr("a single transaction cannot use more than one payment id/integrated address");
        return false;
      }

      crypto::hash payment_id;
      std::string extra_nonce;
      if (info.has_payment_id)
      {
        set_encrypted_payment_id_to_tx_extra_nonce(extra_nonce, info.payment_id);
      }
      else if (tools::wallet2::parse_payment_id(payment_id_uri, payment_id))
      {
        LONG_PAYMENT_ID_SUPPORT_CHECK();
      }
      else
      {
        fail_msg_writer() << tr("failed to parse payment id, though it was detected");
        return false;
      }
      bool r = add_extra_nonce_to_tx_extra(extra, extra_nonce);
      if(!r)
      {
        fail_msg_writer() << tr("failed to set up payment id, though it was decoded correctly");
        return false;
      }
      payment_id_seen = true;
    }

    dsts.push_back(de);
  }

  SCOPED_WALLET_UNLOCK_ON_BAD_PASSWORD(return false;);

  try
  {
    // figure out what tx will be necessary
    std::vector<tools::wallet2::pending_tx> ptx_vector;
    uint64_t bc_height, unlock_block = 0;
    std::string err;
    if (transfer_type == Transfer::Locked)
    {
      bc_height = get_daemon_blockchain_height(err);
      if (!err.empty())
      {
        fail_msg_writer() << tr("failed to get blockchain height: ") << err;
        return false;
      }
      unlock_block = bc_height + locked_blocks;
    }

    boost::optional<uint8_t> hf_version = m_wallet->get_hard_fork_version();
    if (!hf_version)
    {
      fail_msg_writer() << tools::ERR_MSG_NETWORK_VERSION_QUERY_FAILED;
      return false;
    }

    loki_construct_tx_params tx_params = tools::wallet2::construct_params(*hf_version, txtype::standard, priority);
    ptx_vector = m_wallet->create_transactions_2(dsts, CRYPTONOTE_DEFAULT_TX_MIXIN, unlock_block, priority, extra, m_current_subaddress_account, subaddr_indices, tx_params);

    if (ptx_vector.empty())
    {
      fail_msg_writer() << tr("No outputs found, or daemon is not ready");
      return false;
    }

    if (!confirm_and_send_tx(dsts_info, ptx_vector, priority == tools::tx_priority_blink, locked_blocks, unlock_block, called_by_mms))
      return false;
  }
  catch (const std::exception &e)
  {
    handle_transfer_exception(std::current_exception(), m_wallet->is_trusted_daemon());
    return false;
  }
  catch (...)
  {
    LOG_ERROR("unknown error");
    fail_msg_writer() << tr("unknown error");
    return false;
  }

  return true;
}
//----------------------------------------------------------------------------------------------------
bool simple_wallet::transfer(const std::vector<std::string> &args_)
{
  return transfer_main(Transfer::Normal, args_, false);
}
//----------------------------------------------------------------------------------------------------
bool simple_wallet::locked_transfer(const std::vector<std::string> &args_)
{
  return transfer_main(Transfer::Locked, args_, false);
}
//----------------------------------------------------------------------------------------------------
bool simple_wallet::locked_sweep_all(const std::vector<std::string> &args_)
{
  return sweep_main(0, Transfer::Locked, args_);
}
//----------------------------------------------------------------------------------------------------
bool simple_wallet::register_service_node(const std::vector<std::string> &args_)
{
  if (!try_connect_to_daemon())
    return true;

  SCOPED_WALLET_UNLOCK()
  tools::wallet2::register_service_node_result result = m_wallet->create_register_service_node_tx(args_, m_current_subaddress_account);
  if (result.status != tools::wallet2::register_service_node_result_status::success)
  {
    fail_msg_writer() << result.msg;
    if (result.status == tools::wallet2::register_service_node_result_status::insufficient_num_args ||
        result.status == tools::wallet2::register_service_node_result_status::service_node_key_parse_fail ||
        result.status == tools::wallet2::register_service_node_result_status::service_node_signature_parse_fail ||
        result.status == tools::wallet2::register_service_node_result_status::subaddr_indices_parse_fail ||
        result.status == tools::wallet2::register_service_node_result_status::convert_registration_args_failed)
    {
      fail_msg_writer() << USAGE_REGISTER_SERVICE_NODE;
    }
    return true;
  }

  address_parse_info info = {};
  info.address            = m_wallet->get_address();
  try
  {
    std::vector<tools::wallet2::pending_tx> ptx_vector = {result.ptx};
    if (!sweep_main_internal(sweep_type_t::register_stake, ptx_vector, info, false /* don't blink */))
    {
      fail_msg_writer() << tr("Sending register transaction failed");
      return true;
    }
  }
  catch (const std::exception& e)
  {
    handle_transfer_exception(std::current_exception(), m_wallet->is_trusted_daemon());
  }
  catch (...)
  {
    LOG_ERROR("unknown error");
    fail_msg_writer() << tr("unknown error");
  }

  return true;
}
//----------------------------------------------------------------------------------------------------
bool simple_wallet::stake(const std::vector<std::string> &args_)
{
  if (!try_connect_to_daemon())
    return true;

  //
  // Parse Arguments from Args
  //
  crypto::public_key service_node_key = {};
  uint32_t priority = 0;
  std::set<uint32_t> subaddr_indices = {};
  uint64_t amount = 0;
  double amount_fraction = 0;
  {
    std::vector<std::string> local_args = args_;
    uint32_t priority                   = 0;
    std::set<uint32_t> subaddr_indices  = {};
    if (!parse_subaddr_indices_and_priority(*m_wallet, local_args, subaddr_indices, priority))
      return false;

    if (local_args.size() < 2)
    {
      fail_msg_writer() << tr(USAGE_STAKE);
      return true;
    }

    if (!epee::string_tools::hex_to_pod(local_args[0], service_node_key))
    {
      fail_msg_writer() << tr("failed to parse service node pubkey");
      return true;
    }

    if (local_args[1].back() == '%')
    {
      local_args[1].pop_back();
      amount = 0;
      try
      {
        amount_fraction = boost::lexical_cast<double>(local_args[1]) / 100.0;
      }
      catch (const std::exception &e)
      {
        fail_msg_writer() << tr("Invalid percentage");
        return true;
      }
      if (amount_fraction < 0 || amount_fraction > 1)
      {
        fail_msg_writer() << tr("Invalid percentage");
        return true;
      }
    }
    else
    {
      if (!cryptonote::parse_amount(amount, local_args[1]) || amount == 0)
      {
        fail_msg_writer() << tr("amount is wrong: ") << local_args[1] <<
          ", " << tr("expected number from ") << print_money(1) << " to " << print_money(std::numeric_limits<uint64_t>::max());
        return true;
      }
    }
  }

  //
  // Try Staking
  //
  SCOPED_WALLET_UNLOCK()
  {
    m_wallet->refresh(false);
    try
    {
      address_parse_info info = {};
      info.address            = m_wallet->get_address();

      time_t begin_construct_time = time(nullptr);

      tools::wallet2::stake_result stake_result = m_wallet->create_stake_tx(service_node_key, info, amount, amount_fraction, priority, m_current_subaddress_account, subaddr_indices);
      if (stake_result.status != tools::wallet2::stake_result_status::success)
      {
        fail_msg_writer() << stake_result.msg;
        return true;
      }

      if (!stake_result.msg.empty()) // i.e. warnings
        tools::msg_writer() << stake_result.msg;

      std::vector<tools::wallet2::pending_tx> ptx_vector = {stake_result.ptx};
      if (!sweep_main_internal(sweep_type_t::stake, ptx_vector, info, false /* don't blink */))
      {
        fail_msg_writer() << tr("Sending stake transaction failed");
        return true;
      }

      time_t end_construct_time = time(nullptr);
      time_t construct_time     = end_construct_time - begin_construct_time;
      if (construct_time > (60 * 10))
      {
        fail_msg_writer() << tr("Staking command has timed out due to waiting longer than 10 mins. This prevents the staking transaction from becoming invalid due to blocks mined interim. Please try again");
        return true;
      }
    }
    catch (const std::exception& e)
    {
      handle_transfer_exception(std::current_exception(), m_wallet->is_trusted_daemon());
    }
    catch (...)
    {
      LOG_ERROR("unknown error");
      fail_msg_writer() << tr("unknown error");
    }
  }

  return true;
}
//----------------------------------------------------------------------------------------------------
bool simple_wallet::request_stake_unlock(const std::vector<std::string> &args_)
{
  if (!try_connect_to_daemon())
    return true;

  if (args_.size() != 1)
  {
    fail_msg_writer() << tr(USAGE_REQUEST_STAKE_UNLOCK);
    return true;
  }

  crypto::public_key snode_key;
  if (!epee::string_tools::hex_to_pod(args_[0], snode_key))
  {
    fail_msg_writer() << tr("failed to parse service node pubkey: ") << args_[0];
    return true;
  }

  SCOPED_WALLET_UNLOCK();
  tools::wallet2::request_stake_unlock_result unlock_result = m_wallet->can_request_stake_unlock(snode_key);
  if (unlock_result.success)
  {
    tools::msg_writer() << unlock_result.msg;
  }
  else
  {
    fail_msg_writer() << unlock_result.msg;
    return true;
  }

  if (!command_line::is_yes(input_line("Is this okay?", true)))
    return true;

  // TODO(doyle): INF_STAKING(doyle): Do we support staking in these modes?
  if (m_wallet->multisig())
  {
    fail_msg_writer() << tr("Multi sig request stake unlock is unsupported");
    return true;
  }

  std::vector<tools::wallet2::pending_tx> ptx_vector = {unlock_result.ptx};
  if (m_wallet->watch_only())
  {
    if (m_wallet->save_tx(ptx_vector, "unsigned_loki_tx"))
      success_msg_writer(true) << tr("Unsigned transaction(s) successfully written to file: ") << "unsigned_loki_tx";
    else
      fail_msg_writer() << tr("Failed to write transaction(s) to file");

    return true;
  }

  try
  {
    commit_or_save(ptx_vector, m_do_not_relay, false /* don't blink */);
  }
  catch (const std::exception &e)
  {
    handle_transfer_exception(std::current_exception(), m_wallet->is_trusted_daemon());
  }
  catch (...)
  {
    LOG_ERROR("unknown error");
    fail_msg_writer() << tr("unknown error");
  }

  return true;
}
//----------------------------------------------------------------------------------------------------
bool simple_wallet::query_locked_stakes(bool print_result)
{
  if (!try_connect_to_daemon())
    return false;

  bool has_locked_stakes = false;
  std::string msg_buf;
  {
    using namespace cryptonote;
    boost::optional<std::string> failed;
    const std::vector<rpc::GET_SERVICE_NODES::response::entry> response = m_wallet->get_all_service_nodes(failed);
    if (failed)
    {
      fail_msg_writer() << *failed;
      return has_locked_stakes;
    }

    cryptonote::account_public_address const primary_address = m_wallet->get_address();
    for (rpc::GET_SERVICE_NODES::response::entry const &node_info : response)
    {
      bool only_once = true;
      for (const auto& contributor : node_info.contributors)
      {
        address_parse_info address_info = {};
        if (!cryptonote::get_account_address_from_str(address_info, m_wallet->nettype(), contributor.address))
        {
          fail_msg_writer() << tr("Failed to parse string representation of address: ") << contributor.address;
          continue;
        }

        if (primary_address != address_info.address)
          continue;

        for (size_t i = 0; i < contributor.locked_contributions.size(); ++i)
        {
          const auto& contribution = contributor.locked_contributions[i];
          has_locked_stakes = true;

          if (!print_result)
            continue;

          msg_buf.reserve(512);
          if (only_once)
          {
            only_once = false;
            msg_buf.append("Service Node: ");
            msg_buf.append(node_info.service_node_pubkey);
            msg_buf.append("\n");

            msg_buf.append("Unlock Height: ");
            if (node_info.requested_unlock_height == service_nodes::KEY_IMAGE_AWAITING_UNLOCK_HEIGHT)
                msg_buf.append("Unlock not requested yet");
            else
                msg_buf.append(std::to_string(node_info.requested_unlock_height));
            msg_buf.append("\n");

            msg_buf.append("Total Locked: ");
            msg_buf.append(cryptonote::print_money(contributor.amount));
            msg_buf.append("\n");

            msg_buf.append("Amount/Key Image: ");
          }

          msg_buf.append(cryptonote::print_money(contribution.amount));
          msg_buf.append("/");
          msg_buf.append(contribution.key_image);
          msg_buf.append("\n");

          if (i < (contributor.locked_contributions.size() - 1))
          {
            msg_buf.append("                  ");
          }
          else
          {
            msg_buf.append("\n");
          }
        }
      }
    }
  }

  {
    using namespace cryptonote;
    boost::optional<std::string> failed;
    const std::vector<rpc::GET_SERVICE_NODE_BLACKLISTED_KEY_IMAGES::entry> response = m_wallet->get_service_node_blacklisted_key_images(failed);
    if (failed)
    {
      fail_msg_writer() << *failed;
      return has_locked_stakes;
    }

    bool once_only = true;
    cryptonote::blobdata binary_buf;
    binary_buf.reserve(sizeof(crypto::key_image));
    for (size_t i = 0; i < response.size(); ++i)
    {
      rpc::GET_SERVICE_NODE_BLACKLISTED_KEY_IMAGES::entry const &entry = response[i];
      binary_buf.clear();
      if(!epee::string_tools::parse_hexstr_to_binbuff(entry.key_image, binary_buf) || binary_buf.size() != sizeof(crypto::key_image))
      {
        fail_msg_writer() << tr("Failed to parse hex representation of key image: ") << entry.key_image;
        continue;
      }

      if (!m_wallet->contains_key_image(*reinterpret_cast<const crypto::key_image*>(binary_buf.data())))
        continue;

      has_locked_stakes = true;
      if (!print_result)
        continue;

      msg_buf.reserve(512);
      if (once_only)
      {
        msg_buf.append("Blacklisted Stakes\n");
        once_only = false;
      }

      msg_buf.append("  Unlock Height/Key Image: ");
      msg_buf.append(std::to_string(entry.unlock_height));
      msg_buf.append("/");
      msg_buf.append(entry.key_image);
      msg_buf.append("\n");
      if (entry.amount > 0) {
        // version >= service_nodes::key_image_blacklist_entry::version_1_serialize_amount
        msg_buf.append("  Total Locked: ");
        msg_buf.append(cryptonote::print_money(entry.amount));
        msg_buf.append("\n");
      }

      if (i < (response.size() - 1))
        msg_buf.append("\n");
    }
  }

  if (print_result)
  {
    if (has_locked_stakes)
    {
      tools::msg_writer() << msg_buf;
    }
    else
    {
      tools::msg_writer() << "No locked stakes known for this wallet on the network";
    }
  }

  return has_locked_stakes;
}
//----------------------------------------------------------------------------------------------------
bool simple_wallet::print_locked_stakes(const std::vector<std::string>& /*args*/)
{
  SCOPED_WALLET_UNLOCK();
  query_locked_stakes(true/*print_result*/);
  return true;
}
//----------------------------------------------------------------------------------------------------
std::string eat_named_argument(std::vector<std::string> &args, char const *prefix, size_t prefix_len)
{
  std::string result = {};
  for (auto it = args.begin(); it != args.end(); it++)
  {
    if (it->size() > prefix_len && memcmp(it->data(), prefix, prefix_len) == 0)
    {
      result = it->substr(prefix_len, it->size() - prefix_len);
      args.erase(it);
      break;
    }
  }

  return result;
}
//----------------------------------------------------------------------------------------------------
constexpr char const LNS_OWNER_PREFIX[]        = "owner=";
constexpr char const LNS_BACKUP_OWNER_PREFIX[] = "backup_owner=";
constexpr char const LNS_VALUE_PREFIX[]        = "value=";
constexpr char const LNS_SIGNATURE_PREFIX[]    = "signature=";
bool simple_wallet::lns_buy_mapping(const std::vector<std::string>& args)
{
  std::vector<std::string> local_args = args;
  uint32_t priority = 0;
  std::set<uint32_t> subaddr_indices  = {};
  if (!parse_subaddr_indices_and_priority(*m_wallet, local_args, subaddr_indices, priority)) return false;

  std::string owner        = eat_named_argument(local_args, LNS_OWNER_PREFIX, loki::char_count(LNS_OWNER_PREFIX));
  std::string backup_owner = eat_named_argument(local_args, LNS_BACKUP_OWNER_PREFIX, loki::char_count(LNS_BACKUP_OWNER_PREFIX));

  if (local_args.size() != 2)
  {
    PRINT_USAGE(USAGE_LNS_BUY_MAPPING);
    return true;
  }

  std::string const &name  = local_args[0];
  std::string const &value = local_args[1];


  SCOPED_WALLET_UNLOCK();
  std::string reason;
  std::vector<tools::wallet2::pending_tx> ptx_vector;
  try
  {
    ptx_vector = m_wallet->lns_create_buy_mapping_tx(lns::mapping_type::session,
                                                     owner.size() ? &owner : nullptr,
                                                     backup_owner.size() ? &backup_owner : nullptr,
                                                     name,
                                                     value,
                                                     &reason,
                                                     priority,
                                                     m_current_subaddress_account,
                                                     subaddr_indices);
    if (ptx_vector.empty())
    {
      tools::fail_msg_writer() << reason;
      return true;
    }

    std::vector<cryptonote::address_parse_info> dsts;
    cryptonote::address_parse_info info = {};
    info.address                        = m_wallet->get_subaddress({m_current_subaddress_account, 0});
    info.is_subaddress                  = m_current_subaddress_account != 0;
    dsts.push_back(info);

    std::cout << std::endl << tr("Buying Loki Name System Record") << std::endl << std::endl;
    std::cout << boost::format(tr("Name:         %s")) % name << std::endl;
    std::cout << boost::format(tr("Value:        %s")) % value << boost::format(tr(" for %s")) % "Session" << std::endl;
    std::cout << boost::format(tr("Owner:        %s")) % (owner.size() ? owner : m_wallet->get_subaddress_as_str({m_current_subaddress_account, 0}) + " (this wallet) ") << std::endl;
    if(backup_owner.size()) {
      std::cout << boost::format(tr("Backup Owner: %s")) % backup_owner << std::endl;
    } else {
      std::cout << tr("Backup Owner: (none)") << std::endl;
    }

    if (!confirm_and_send_tx(dsts, ptx_vector, priority == tools::tx_priority_blink))
      return false;
  }
  catch (const std::exception &e)
  {
    handle_transfer_exception(std::current_exception(), m_wallet->is_trusted_daemon());
    return true;
  }
  catch (...)
  {
    LOG_ERROR("unknown error");
    fail_msg_writer() << tr("unknown error");
    return true;
  }

  return true;
}
//----------------------------------------------------------------------------------------------------
bool simple_wallet::lns_update_mapping(const std::vector<std::string>& args)
{
  std::vector<std::string> local_args = args;
  uint32_t priority = 0;
  std::set<uint32_t> subaddr_indices  = {};
  if (!parse_subaddr_indices_and_priority(*m_wallet, local_args, subaddr_indices, priority)) return false;


  std::string owner        = eat_named_argument(local_args, LNS_OWNER_PREFIX, loki::char_count(LNS_OWNER_PREFIX));
  std::string backup_owner = eat_named_argument(local_args, LNS_BACKUP_OWNER_PREFIX, loki::char_count(LNS_BACKUP_OWNER_PREFIX));
  std::string value        = eat_named_argument(local_args, LNS_VALUE_PREFIX, loki::char_count(LNS_VALUE_PREFIX));
  std::string signature    = eat_named_argument(local_args, LNS_SIGNATURE_PREFIX, loki::char_count(LNS_SIGNATURE_PREFIX));

  if (local_args.empty())
  {
    PRINT_USAGE(USAGE_LNS_UPDATE_MAPPING);
    return false;
  }
  std::string const &name = local_args[0];

  SCOPED_WALLET_UNLOCK();
  std::string reason;
  std::vector<tools::wallet2::pending_tx> ptx_vector;
  std::vector<cryptonote::rpc::LNS_NAMES_TO_OWNERS::response_entry> response;
  try
  {


    ptx_vector = m_wallet->lns_create_update_mapping_tx(lns::mapping_type::session,
                                                        name,
                                                        value.size() ? &value : nullptr,
                                                        owner.size() ? &owner : nullptr,
                                                        backup_owner.size() ? &backup_owner : nullptr,
                                                        signature.size() ? &signature : nullptr,
                                                        &reason,
                                                        priority,
                                                        m_current_subaddress_account,
                                                        subaddr_indices,
                                                        &response);
    if (ptx_vector.empty())
    {
      tools::fail_msg_writer() << reason;
      return true;
    }

    lns::mapping_value encrypted_value = {};
    encrypted_value.len                = response[0].encrypted_value.size() / 2;
    lokimq::from_hex(response[0].encrypted_value.begin(), response[0].encrypted_value.end(), encrypted_value.buffer.begin());

    lns::mapping_value old_value = {};
    if (!lns::decrypt_mapping_value(name, encrypted_value, old_value))
    {
      fail_msg_writer() << "Failed to decrypt the mapping value=" << response[0].encrypted_value;
      return false;
    }

    std::vector<cryptonote::address_parse_info> dsts;
    cryptonote::address_parse_info info = {};
    info.address                        = m_wallet->get_subaddress({m_current_subaddress_account, 0});
    info.is_subaddress                  = m_current_subaddress_account != 0;
    dsts.push_back(info);

    std::cout << std::endl << tr("Updating Loki Name System Record") << std::endl << std::endl;
    std::cout << boost::format(tr("Name:             %s")) % name << std::endl;

    if(value.size()) {
      std::cout << boost::format(tr("Old Value:        %s")) % old_value.to_readable_value(m_wallet->nettype(),static_cast<lns::mapping_type>(response[0].type)) << std::endl;
      std::cout << boost::format(tr("New Value:        %s")) % value << std::endl;
    } else {
      std::cout << boost::format(tr("Value:            %s")) % old_value.to_readable_value(m_wallet->nettype(),static_cast<lns::mapping_type>(response[0].type)) << std::endl;
    }

    if(owner.size()) {
      std::cout << boost::format(tr("Old Owner:        %s")) % response[0].owner << std::endl;
      std::cout << boost::format(tr("New Owner:        %s")) % owner << std::endl;
    } else {
      std::cout << boost::format(tr("Owner:            %s (unchanged)")) % response[0].owner << std::endl;
    }

    if(backup_owner.size()) {
      std::cout << boost::format(tr("Old Backup Owner: %s")) % (response[0].backup_owner.empty() ? "(none)" : response[0].backup_owner) << std::endl;
      std::cout << boost::format(tr("New Backup Owner: %s")) % backup_owner << std::endl;
    } else {
      std::cout << boost::format(tr("Backup Owner:     %s (unchanged)")) % (response[0].backup_owner.empty() ? "(none)" : response[0].backup_owner) << std::endl;
    }
    if (!confirm_and_send_tx(dsts, ptx_vector, false /*blink*/))
      return false;

  }
  catch (const std::exception &e)
  {
    handle_transfer_exception(std::current_exception(), m_wallet->is_trusted_daemon());
    return true;
  }
  catch (...)
  {
    LOG_ERROR("unknown error");
    fail_msg_writer() << tr("unknown error");
    return true;
  }

  return true;
}
//----------------------------------------------------------------------------------------------------
bool simple_wallet::lns_make_update_mapping_signature(const std::vector<std::string> &args)
{
  if (!try_connect_to_daemon())
    return true;

  std::vector<std::string> local_args = args;
  std::string owner        = eat_named_argument(local_args, LNS_OWNER_PREFIX, loki::char_count(LNS_OWNER_PREFIX));
  std::string backup_owner = eat_named_argument(local_args, LNS_BACKUP_OWNER_PREFIX, loki::char_count(LNS_BACKUP_OWNER_PREFIX));
  std::string value        = eat_named_argument(local_args, LNS_VALUE_PREFIX, loki::char_count(LNS_VALUE_PREFIX));

  if (local_args.empty())
  {
    PRINT_USAGE(USAGE_LNS_MAKE_UPDATE_MAPPING_SIGNATURE);
    return false;
  }

  std::string const &name = local_args[0];
  SCOPED_WALLET_UNLOCK();
  lns::generic_signature signature_binary;
  std::string reason;
  if (m_wallet->lns_make_update_mapping_signature(lns::mapping_type::session,
                                                  name,
                                                  value.size() ? &value : nullptr,
                                                  owner.size() ? &owner : nullptr,
                                                  backup_owner.size() ? &backup_owner : nullptr,
                                                  signature_binary,
                                                  m_current_subaddress_account,
                                                  &reason))
    tools::success_msg_writer() << "signature=" << epee::string_tools::pod_to_hex(signature_binary.ed25519);
  else
    fail_msg_writer() << reason;

  return true;
}
//----------------------------------------------------------------------------------------------------
static char constexpr NULL_STR[] = "(none)";
bool simple_wallet::lns_print_name_to_owners(const std::vector<std::string>& args)
{
  if (!try_connect_to_daemon())
    return false;

  if (args.empty())
  {
    PRINT_USAGE(USAGE_LNS_PRINT_NAME_TO_OWNERS);
    return true;
  }

  std::vector<uint16_t> requested_types;
  size_t name_index = 0;
  // Parse LNS Types
  {
    std::string const &first = args[0];
    char const type_prefix[] = "type=";

    if (first.size() >= loki::char_count(type_prefix) && strncmp(first.data(), type_prefix, loki::char_count(type_prefix)) == 0)
    {
      name_index = 1;
      std::string type_substr = first.substr(loki::char_count(type_prefix), first.size() - loki::char_count(type_prefix));
      std::vector<std::string> split_types;
      boost::split(split_types, type_substr, boost::is_any_of(","));

      for (std::string const &type : split_types)
      {
        lns::mapping_type mapping_type;
        std::string reason;
        if (!lns::validate_mapping_type(type, &mapping_type, &reason))
        {
          fail_msg_writer() << reason;
          return false;
        }
        requested_types.push_back(static_cast<uint16_t>(mapping_type));
      }
    }
  }

  if (name_index >= args.size())
  {
    PRINT_USAGE(USAGE_LNS_PRINT_NAME_TO_OWNERS);
    return true;
  }

  std::string const &name = tools::lowercase_ascii_string(args[name_index]);
  rpc::LNS_NAMES_TO_OWNERS::request request = {};
  request.entries.push_back({lns::name_to_base64_hash(name), std::move(requested_types)});

  rpc::LNS_NAMES_TO_OWNERS::request_entry &entry = request.entries.back();
  if (entry.types.empty()) entry.types.push_back(static_cast<uint16_t>(lns::mapping_type::session));

  boost::optional<std::string> failed;
  std::vector<rpc::LNS_NAMES_TO_OWNERS::response_entry> response = m_wallet->lns_names_to_owners(request, failed);
  if (failed)
  {
    fail_msg_writer() << *failed;
    return false;
  }

  for (auto const &mapping : response)
  {
    lns::mapping_value encrypted_value = {};
    encrypted_value.len                = mapping.encrypted_value.size() / 2;
    lokimq::from_hex(mapping.encrypted_value.begin(), mapping.encrypted_value.end(), encrypted_value.buffer.begin());

    lns::mapping_value value = {};
    if (!lns::decrypt_mapping_value(name, encrypted_value, value))
    {
      fail_msg_writer() << "Failed to decrypt the mapping value=" << mapping.encrypted_value;
      return false;
    }

    tools::msg_writer() << "name_hash=" << request.entries[0].name_hash // NOTE: We only query one name at a time
                        << ", type=" << static_cast<lns::mapping_type>(mapping.type)
                        << ", owner=" << mapping.owner
                        << ", backup_owner=" << (mapping.backup_owner.empty() ? NULL_STR : mapping.backup_owner)
                        << ", height=" << mapping.register_height
                        << ", update_height=" << mapping.update_height
                        << ", encrypted_value=" << mapping.encrypted_value
                        << ", value=" << value.to_readable_value(m_wallet->nettype(), static_cast<lns::mapping_type>(mapping.type))
                        << ", prev_txid=" << (mapping.prev_txid.empty() ? NULL_STR : mapping.prev_txid);
  }

  return true;
}
//----------------------------------------------------------------------------------------------------
bool simple_wallet::lns_print_owners_to_names(const std::vector<std::string>& args)
{
  if (!try_connect_to_daemon())
    return false;

  boost::optional<std::string> failed;
  std::vector<std::vector<cryptonote::rpc::LNS_OWNERS_TO_NAMES::response_entry>> rpc_results;
  std::vector<cryptonote::rpc::LNS_OWNERS_TO_NAMES::request> requests(1);

  if (args.size() == 0)
  {
    for (uint32_t index = 0; index < m_wallet->get_num_subaddresses(m_current_subaddress_account); ++index)
    {
      if (requests.back().entries.size() >= cryptonote::rpc::LNS_OWNERS_TO_NAMES::MAX_REQUEST_ENTRIES)
        requests.emplace_back();
      requests.back().entries.push_back(m_wallet->get_subaddress_as_str({m_current_subaddress_account, index}));
    }
  }
  else
  {
    for (std::string const &arg : args)
    {
      size_t constexpr MAX_LEN = 128;
      if (arg.size() >=  MAX_LEN)
      {
        fail_msg_writer() << "arg too long, fails basic size sanity check max length = " << MAX_LEN << ", arg = " << arg;
        return false;
      }
      if (!lokimq::is_hex(arg))
      {
        fail_msg_writer() << "arg contains non-hex characters: " << arg;
        return false;
      }

      if (requests.back().entries.size() >= cryptonote::rpc::LNS_OWNERS_TO_NAMES::MAX_REQUEST_ENTRIES)
        requests.emplace_back();
      requests.back().entries.push_back(arg);
    }
  }

  rpc_results.reserve(requests.size());
  for (auto const &request : requests)
  {
    std::vector<cryptonote::rpc::LNS_OWNERS_TO_NAMES::response_entry> result = m_wallet->lns_owners_to_names(request, failed);
    if (failed)
    {
      fail_msg_writer() << *failed;
      return false;
    }
    rpc_results.emplace_back(std::move(result));
  }

  for (size_t i = 0; i < rpc_results.size(); i++)
  {
    auto const &rpc = rpc_results[i];
    for (auto const &entry : rpc)
    {
      std::string const *owner = nullptr;
      try
      {
        owner = &requests[i].entries.at(entry.request_index);
      }
      catch (std::exception const &e)
      {
        fail_msg_writer() << "Daemon returned an invalid owner index = " << entry.request_index << " skipping mapping";
        continue;
      }

      tools::msg_writer() << "owner=" << *owner
                          << ", backup_owner=" << (entry.backup_owner.empty() ? NULL_STR : entry.backup_owner)
                          << ", type=" << static_cast<lns::mapping_type>(entry.type)
                          << ", height=" << entry.register_height
                          << ", update_height=" << entry.update_height
                          << ", name_hash=" << entry.name_hash
                          << ", encrypted_value=" << entry.encrypted_value
                          << ", prev_txid=" << (entry.prev_txid.empty() ? NULL_STR : entry.prev_txid);
    }
  }
  return true;
}
//----------------------------------------------------------------------------------------------------
bool simple_wallet::sweep_unmixable(const std::vector<std::string> &args_)
{
  if (!try_connect_to_daemon())
    return true;

  SCOPED_WALLET_UNLOCK();

  try
  {
    // figure out what tx will be necessary
    auto ptx_vector = m_wallet->create_unmixable_sweep_transactions();

    if (ptx_vector.empty())
    {
      fail_msg_writer() << tr("No unmixable outputs found");
      return true;
    }

    // give user total and fee, and prompt to confirm
    uint64_t total_fee = 0, total_unmixable = 0;
    for (size_t n = 0; n < ptx_vector.size(); ++n)
    {
      total_fee += ptx_vector[n].fee;
      for (auto i: ptx_vector[n].selected_transfers)
        total_unmixable += m_wallet->get_transfer_details(i).amount();
    }

    std::string prompt_str = tr("Sweeping ") + print_money(total_unmixable);
    if (ptx_vector.size() > 1) {
      prompt_str = (boost::format(tr("Sweeping %s in %llu transactions for a total fee of %s.  Is this okay?")) %
        print_money(total_unmixable) %
        ((unsigned long long)ptx_vector.size()) %
        print_money(total_fee)).str();
    }
    else {
      prompt_str = (boost::format(tr("Sweeping %s for a total fee of %s. Is this okay?")) %
        print_money(total_unmixable) %
        print_money(total_fee)).str();
    }
    std::string accepted = input_line(prompt_str, true);
    if (std::cin.eof())
      return true;
    if (!command_line::is_yes(accepted))
    {
      fail_msg_writer() << tr("transaction cancelled.");

      return true;
    }

    // actually commit the transactions
    if (m_wallet->multisig())
    {
      bool r = m_wallet->save_multisig_tx(ptx_vector, "multisig_loki_tx");
      if (!r)
      {
        fail_msg_writer() << tr("Failed to write transaction(s) to file");
      }
      else
      {
        success_msg_writer(true) << tr("Unsigned transaction(s) successfully written to file: ") << "multisig_loki_tx";
      }
    }
    else if (m_wallet->watch_only())
    {
      bool r = m_wallet->save_tx(ptx_vector, "unsigned_loki_tx");
      if (!r)
      {
        fail_msg_writer() << tr("Failed to write transaction(s) to file");
      }
      else
      {
        success_msg_writer(true) << tr("Unsigned transaction(s) successfully written to file: ") << "unsigned_loki_tx";
      }
    }
    else
    {
      commit_or_save(ptx_vector, m_do_not_relay, false /* don't blink */);
    }
  }
  catch (const std::exception &e)
  {
    handle_transfer_exception(std::current_exception(), m_wallet->is_trusted_daemon());
  }
  catch (...)
  {
    LOG_ERROR("unknown error");
    fail_msg_writer() << tr("unknown error");
  }

  return true;
}
//----------------------------------------------------------------------------------------------------
bool simple_wallet::sweep_main_internal(sweep_type_t sweep_type, std::vector<tools::wallet2::pending_tx> &ptx_vector, cryptonote::address_parse_info const &dest, bool blink)
{
  if ((sweep_type == sweep_type_t::stake || sweep_type == sweep_type_t::register_stake) && ptx_vector.size() > 1)
  {
    fail_msg_writer() << tr("Too many outputs. Please sweep_all first");
    return true;
  }

  if (sweep_type == sweep_type_t::single)
  {
    if (ptx_vector.size() > 1)
    {
      fail_msg_writer() << tr("Multiple transactions are created, which is not supposed to happen");
      return true;
    }

    if (ptx_vector[0].selected_transfers.size() != 1)
    {
      fail_msg_writer() << tr("The transaction uses multiple or no inputs, which is not supposed to happen");
      return true;
    }
  }

  if (ptx_vector.empty())
  {
    fail_msg_writer() << tr("No outputs found, or daemon is not ready");
    return false;
  }

  // give user total and fee, and prompt to confirm
  uint64_t total_fee = 0, total_sent = 0;
  for (size_t n = 0; n < ptx_vector.size(); ++n)
  {
    total_fee += ptx_vector[n].fee;
    for (auto i: ptx_vector[n].selected_transfers)
      total_sent += m_wallet->get_transfer_details(i).amount();

    if (sweep_type == sweep_type_t::stake || sweep_type == sweep_type_t::register_stake)
      total_sent -= ptx_vector[n].change_dts.amount + ptx_vector[n].fee;
  }

  std::ostringstream prompt;
  std::set<uint32_t> subaddr_indices;
  for (size_t n = 0; n < ptx_vector.size(); ++n)
  {
    prompt << tr("\nTransaction ") << (n + 1) << "/" << ptx_vector.size() << ":\n";
    subaddr_indices.clear();
    for (uint32_t i : ptx_vector[n].construction_data.subaddr_indices)
      subaddr_indices.insert(i);
    for (uint32_t i : subaddr_indices)
      prompt << boost::format(tr("Spending from address index %d\n")) % i;
    if (subaddr_indices.size() > 1)
      prompt << tr("WARNING: Outputs of multiple addresses are being used together, which might potentially compromise your privacy.\n");
  }
  if (m_wallet->print_ring_members() && !print_ring_members(ptx_vector, prompt))
  {
    fail_msg_writer() << tr("Error printing ring members");
    return false;
  }

  const char *label = (sweep_type == sweep_type_t::stake || sweep_type == sweep_type_t::register_stake) ? "Staking" : "Sweeping";
  if (ptx_vector.size() > 1) {
    prompt << boost::format(tr("%s %s in %llu transactions for a total fee of %s. Is this okay?")) %
      label %
      print_money(total_sent) %
      ((unsigned long long)ptx_vector.size()) %
      print_money(total_fee);
  }
  else {
    prompt << boost::format(tr("%s %s for a total fee of %s. Is this okay?")) %
      label %
      print_money(total_sent) %
      print_money(total_fee);
  }
  std::string accepted = input_line(prompt.str(), true);
  if (std::cin.eof())
    return false;
  if (!command_line::is_yes(accepted))
  {
    fail_msg_writer() << tr("transaction cancelled.");
    return false;
  }

  // actually commit the transactions
  bool submitted_to_network = false;
  if (m_wallet->multisig())
  {
    bool r = m_wallet->save_multisig_tx(ptx_vector, "multisig_loki_tx");
    if (!r)
    {
      fail_msg_writer() << tr("Failed to write transaction(s) to file");
    }
    else
    {
      success_msg_writer(true) << tr("Unsigned transaction(s) successfully written to file: ") << "multisig_loki_tx";
    }
  }
  else if (m_wallet->get_account().get_device().has_tx_cold_sign())
  {
    try
    {
      tools::wallet2::signed_tx_set signed_tx;
      std::vector<cryptonote::address_parse_info> dsts_info;
      dsts_info.push_back(dest);

      if (!cold_sign_tx(ptx_vector, signed_tx, dsts_info, [&](const tools::wallet2::signed_tx_set &tx){ return accept_loaded_tx(tx); })){
        fail_msg_writer() << tr("Failed to cold sign transaction with HW wallet");
        return true;
      }

      commit_or_save(signed_tx.ptx, m_do_not_relay, blink);
    }
    catch (const std::exception& e)
    {
      handle_transfer_exception(std::current_exception(), m_wallet->is_trusted_daemon());
    }
    catch (...)
    {
      LOG_ERROR("Unknown error");
      fail_msg_writer() << tr("unknown error");
    }
  }
  else if (m_wallet->watch_only())
  {
    bool r = m_wallet->save_tx(ptx_vector, "unsigned_loki_tx");
    if (!r)
    {
      fail_msg_writer() << tr("Failed to write transaction(s) to file");
    }
    else
    {
      success_msg_writer(true) << tr("Unsigned transaction(s) successfully written to file: ") << "unsigned_loki_tx";
    }
  }
  else
  {
    commit_or_save(ptx_vector, m_do_not_relay, blink);
    submitted_to_network = true;
  }

  if (sweep_type == sweep_type_t::register_stake && submitted_to_network)
  {
    success_msg_writer() << tr("Wait for transaction to be included in a block before registration is complete.\n")
                         << tr("Use the print_sn command in the daemon to check the status.");
  }

  return true;
}

bool simple_wallet::sweep_main(uint64_t below, Transfer transfer_type, const std::vector<std::string> &args_)
{
  auto print_usage = [below]()
  {
    if (below)
    {
      PRINT_USAGE(USAGE_SWEEP_BELOW);
    }
    else
    {
      PRINT_USAGE(USAGE_SWEEP_ALL);
    }
  };


  if (!try_connect_to_daemon())
    return true;

  std::vector<std::string> local_args = args_;
  uint32_t priority = 0;
  std::set<uint32_t> subaddr_indices  = {};
  if (!parse_subaddr_indices_and_priority(*m_wallet, local_args, subaddr_indices, priority)) return false;

  uint64_t unlock_block = 0;
  if (transfer_type == Transfer::Locked) {
    if (priority == tools::tx_priority_blink) {
      fail_msg_writer() << tr("blink priority cannot be used for locked transfers");
      return false;
    }
    uint64_t locked_blocks = 0;

    if (local_args.size() < 1) {
      fail_msg_writer() << tr("missing lockedblocks parameter");
      return true;
    }

    try
    {
      if (local_args.size() == 1) 
        locked_blocks = boost::lexical_cast<uint64_t>(local_args[0]);
      else
        locked_blocks = boost::lexical_cast<uint64_t>(local_args[1]);
    }
    catch (const std::exception &e)
    {
      fail_msg_writer() << tr("bad locked_blocks parameter");
      return true;
    }
    if (locked_blocks > 1000000)
    {
      fail_msg_writer() << tr("Locked blocks too high, max 1000000 (~4 yrs)");
      return true;
    }
    std::string err;
    uint64_t bc_height = get_daemon_blockchain_height(err);
    if (!err.empty())
    {
      fail_msg_writer() << tr("failed to get blockchain height: ") << err;
      return true;
    }
    unlock_block = bc_height + locked_blocks;

    local_args.erase(local_args.begin() + 1);
  }

  size_t outputs = 1;
  if (local_args.size() > 0 && local_args[0].substr(0, 8) == "outputs=")
  {
    if (!epee::string_tools::get_xtype_from_string(outputs, local_args[0].substr(8)))
    {
      fail_msg_writer() << tr("Failed to parse number of outputs");
      return true;
    }
    else if (outputs < 1)
    {
      fail_msg_writer() << tr("Amount of outputs should be greater than 0");
      return true;
    }
    else
    {
      local_args.erase(local_args.begin());
    }
  }

  std::vector<uint8_t> extra;
  bool payment_id_seen = false;
  if (local_args.size() >= 2)
  {
    std::string payment_id_str = local_args.back();

    crypto::hash payment_id;
    bool r = tools::wallet2::parse_long_payment_id(payment_id_str, payment_id);
    if(r)
    {
      LONG_PAYMENT_ID_SUPPORT_CHECK();
    }

    if(!r && local_args.size() == 3)
    {
      fail_msg_writer() << tr("payment id has invalid format, expected 16 or 64 character hex string: ") << payment_id_str;
      print_usage();
      return true;
    }
    if (payment_id_seen)
      local_args.pop_back();
  }

  cryptonote::address_parse_info info;
  std::string addr;
  if (local_args.size() > 0)
    addr = local_args[0];
  else 
    addr = m_wallet->get_subaddress_as_str({m_current_subaddress_account, 0});
  
  if (!cryptonote::get_account_address_from_str_or_url(info, m_wallet->nettype(), addr, oa_prompter))
  {
    fail_msg_writer() << tr("failed to parse address");
    print_usage();
    return true;
  }

  if (info.has_payment_id)
  {
    if (payment_id_seen)
    {
      fail_msg_writer() << tr("a single transaction cannot use more than one payment id: ") << local_args[0];
      return true;
    }

    std::string extra_nonce;
    set_encrypted_payment_id_to_tx_extra_nonce(extra_nonce, info.payment_id);
    bool r = add_extra_nonce_to_tx_extra(extra, extra_nonce);
    if(!r)
    {
      fail_msg_writer() << tr("failed to set up payment id, though it was decoded correctly");
      return true;
    }
    payment_id_seen = true;
  }

  SCOPED_WALLET_UNLOCK();
  try
  {
    auto ptx_vector = m_wallet->create_transactions_all(below, info.address, info.is_subaddress, outputs, CRYPTONOTE_DEFAULT_TX_MIXIN, unlock_block /* unlock_time */, priority, extra, m_current_subaddress_account, subaddr_indices);
    sweep_main_internal(sweep_type_t::all_or_below, ptx_vector, info, priority == tools::tx_priority_blink);
  }
  catch (const std::exception &e)
  {
    handle_transfer_exception(std::current_exception(), m_wallet->is_trusted_daemon());
  }
  catch (...)
  {
    LOG_ERROR("unknown error");
    fail_msg_writer() << tr("unknown error");
  }

  return true;
}
//----------------------------------------------------------------------------------------------------
bool simple_wallet::sweep_single(const std::vector<std::string> &args_)
{
  if (!try_connect_to_daemon())
    return true;

  std::vector<std::string> local_args = args_;

  uint32_t priority = 0;
  if (local_args.size() > 0 && tools::parse_priority(local_args[0], priority))
    local_args.erase(local_args.begin());

  size_t outputs = 1;
  if (local_args.size() > 0 && local_args[0].substr(0, 8) == "outputs=")
  {
    if (!epee::string_tools::get_xtype_from_string(outputs, local_args[0].substr(8)))
    {
      fail_msg_writer() << tr("Failed to parse number of outputs");
      return true;
    }
    else if (outputs < 1)
    {
      fail_msg_writer() << tr("Amount of outputs should be greater than 0");
      return true;
    }
    else
    {
      local_args.erase(local_args.begin());
    }
  }

  std::vector<uint8_t> extra;
  bool payment_id_seen = false;
  if (local_args.size() == 3)
  {
    crypto::hash payment_id;
    crypto::hash8 payment_id8;
    std::string extra_nonce;
    if (tools::wallet2::parse_long_payment_id(local_args.back(), payment_id))
    {
      LONG_PAYMENT_ID_SUPPORT_CHECK();
    }
    else
    {
      fail_msg_writer() << tr("failed to parse Payment ID");
      return true;
    }

    if (!add_extra_nonce_to_tx_extra(extra, extra_nonce))
    {
      fail_msg_writer() << tr("failed to set up payment id, though it was decoded correctly");
      return true;
    }

    local_args.pop_back();
    payment_id_seen = true;
  }

  if (local_args.size() != 2)
  {
    PRINT_USAGE(USAGE_SWEEP_SINGLE);
    return true;
  }

  crypto::key_image ki;
  if (!epee::string_tools::hex_to_pod(local_args[0], ki))
  {
    fail_msg_writer() << tr("failed to parse key image");
    return true;
  }

  cryptonote::address_parse_info info;
  if (!cryptonote::get_account_address_from_str_or_url(info, m_wallet->nettype(), local_args[1], oa_prompter))
  {
    fail_msg_writer() << tr("failed to parse address");
    return true;
  }

  if (info.has_payment_id)
  {
    if (payment_id_seen)
    {
      fail_msg_writer() << tr("a single transaction cannot use more than one payment id: ") << local_args[0];
      return true;
    }

    std::string extra_nonce;
    set_encrypted_payment_id_to_tx_extra_nonce(extra_nonce, info.payment_id);
    if (!add_extra_nonce_to_tx_extra(extra, extra_nonce))
    {
      fail_msg_writer() << tr("failed to set up payment id, though it was decoded correctly");
      return true;
    }
    payment_id_seen = true;
  }

  SCOPED_WALLET_UNLOCK();

  try
  {
    // figure out what tx will be necessary
    auto ptx_vector = m_wallet->create_transactions_single(ki, info.address, info.is_subaddress, outputs, CRYPTONOTE_DEFAULT_TX_MIXIN, 0 /* unlock_time */, priority, extra);
    sweep_main_internal(sweep_type_t::single, ptx_vector, info, priority == tools::tx_priority_blink);
  }
  catch (const std::exception& e)
  {
    handle_transfer_exception(std::current_exception(), m_wallet->is_trusted_daemon());
  }
  catch (...)
  {
    LOG_ERROR("unknown error");
    fail_msg_writer() << tr("unknown error");
  }

  return true;
}
//----------------------------------------------------------------------------------------------------
bool simple_wallet::sweep_all(const std::vector<std::string> &args_)
{
  return sweep_main(0, Transfer::Normal, args_);
}
//----------------------------------------------------------------------------------------------------
bool simple_wallet::sweep_below(const std::vector<std::string> &args_)
{
  uint64_t below = 0;
  if (args_.size() < 1)
  {
    fail_msg_writer() << tr("missing threshold amount");
    return true;
  }
  if (!cryptonote::parse_amount(below, args_[0]))
  {
    fail_msg_writer() << tr("invalid amount threshold");
    return true;
  }
  return sweep_main(below, Transfer::Normal, std::vector<std::string>(++args_.begin(), args_.end()));
}
//----------------------------------------------------------------------------------------------------
bool simple_wallet::accept_loaded_tx(const std::function<size_t()> get_num_txes, const std::function<const tools::wallet2::tx_construction_data&(size_t)> &get_tx, const std::string &extra_message)
{
  // gather info to ask the user
  uint64_t amount = 0, amount_to_dests = 0, change = 0;
  size_t min_ring_size = ~0;
  std::unordered_map<cryptonote::account_public_address, std::pair<std::string, uint64_t>> dests;
  int first_known_non_zero_change_index = -1;
  std::string payment_id_string = "";
  for (size_t n = 0; n < get_num_txes(); ++n)
  {
    const tools::wallet2::tx_construction_data &cd = get_tx(n);

    std::vector<tx_extra_field> tx_extra_fields;
    bool has_encrypted_payment_id = false;
    crypto::hash8 payment_id8 = crypto::null_hash8;
    if (cryptonote::parse_tx_extra(cd.extra, tx_extra_fields))
    {
      tx_extra_nonce extra_nonce;
      if (find_tx_extra_field_by_type(tx_extra_fields, extra_nonce))
      {
        crypto::hash payment_id;
        if(get_encrypted_payment_id_from_tx_extra_nonce(extra_nonce.nonce, payment_id8))
        {
          if (!payment_id_string.empty())
            payment_id_string += ", ";

          // if none of the addresses are integrated addresses, it's a dummy one
          bool is_dummy = true;
          for (const auto &e: cd.dests)
            if (e.is_integrated)
              is_dummy = false;

          if (is_dummy)
          {
            payment_id_string += std::string("dummy encrypted payment ID");
          }
          else
          {
            payment_id_string += std::string("encrypted payment ID ") + epee::string_tools::pod_to_hex(payment_id8);
            has_encrypted_payment_id = true;
          }
        }
        else if (get_payment_id_from_tx_extra_nonce(extra_nonce.nonce, payment_id))
        {
          if (!payment_id_string.empty())
            payment_id_string += ", ";
          payment_id_string += std::string("unencrypted payment ID ") + epee::string_tools::pod_to_hex(payment_id);
          payment_id_string += " (OBSOLETE)";
        }
      }
    }

    for (size_t s = 0; s < cd.sources.size(); ++s)
    {
      amount += cd.sources[s].amount;
      size_t ring_size = cd.sources[s].outputs.size();
      if (ring_size < min_ring_size)
        min_ring_size = ring_size;
    }
    for (size_t d = 0; d < cd.splitted_dsts.size(); ++d)
    {
      const tx_destination_entry &entry = cd.splitted_dsts[d];
      std::string address, standard_address = get_account_address_as_str(m_wallet->nettype(), entry.is_subaddress, entry.addr);
      if (has_encrypted_payment_id && !entry.is_subaddress && standard_address != entry.original)
      {
        address = get_account_integrated_address_as_str(m_wallet->nettype(), entry.addr, payment_id8);
        address += std::string(" (" + standard_address + " with encrypted payment id " + epee::string_tools::pod_to_hex(payment_id8) + ")");
      }
      else
        address = standard_address;
      auto i = dests.find(entry.addr);
      if (i == dests.end())
        dests.insert(std::make_pair(entry.addr, std::make_pair(address, entry.amount)));
      else
        i->second.second += entry.amount;
      amount_to_dests += entry.amount;
    }
    if (cd.change_dts.amount > 0)
    {
      auto it = dests.find(cd.change_dts.addr);
      if (it == dests.end())
      {
        fail_msg_writer() << tr("Claimed change does not go to a paid address");
        return false;
      }
      if (it->second.second < cd.change_dts.amount)
      {
        fail_msg_writer() << tr("Claimed change is larger than payment to the change address");
        return false;
      }
      if (cd.change_dts.amount > 0)
      {
        if (first_known_non_zero_change_index == -1)
          first_known_non_zero_change_index = n;
        if (memcmp(&cd.change_dts.addr, &get_tx(first_known_non_zero_change_index).change_dts.addr, sizeof(cd.change_dts.addr)))
        {
          fail_msg_writer() << tr("Change goes to more than one address");
          return false;
        }
      }
      change += cd.change_dts.amount;
      it->second.second -= cd.change_dts.amount;
      if (it->second.second == 0)
        dests.erase(cd.change_dts.addr);
    }
  }

  if (payment_id_string.empty())
    payment_id_string = "no payment ID";

  std::string dest_string;
  size_t n_dummy_outputs = 0;
  for (auto i = dests.begin(); i != dests.end(); )
  {
    if (i->second.second > 0)
    {
      if (!dest_string.empty())
        dest_string += ", ";
      dest_string += (boost::format(tr("sending %s to %s")) % print_money(i->second.second) % i->second.first).str();
    }
    else
      ++n_dummy_outputs;
    ++i;
  }
  if (n_dummy_outputs > 0)
  {
    if (!dest_string.empty())
      dest_string += ", ";
    dest_string += std::to_string(n_dummy_outputs) + tr(" dummy output(s)");
  }
  if (dest_string.empty())
    dest_string = tr("with no destinations");

  std::string change_string;
  if (change > 0)
  {
    std::string address = get_account_address_as_str(m_wallet->nettype(), get_tx(0).subaddr_account > 0, get_tx(0).change_dts.addr);
    change_string += (boost::format(tr("%s change to %s")) % print_money(change) % address).str();
  }
  else
    change_string += tr("no change");

  uint64_t fee = amount - amount_to_dests;
  std::string prompt_str = (boost::format(tr("Loaded %lu transactions, for %s, fee %s, %s, %s, with min ring size %lu, %s. %sIs this okay?")) % (unsigned long)get_num_txes() % print_money(amount) % print_money(fee) % dest_string % change_string % (unsigned long)min_ring_size % payment_id_string % extra_message).str();
  return command_line::is_yes(input_line(prompt_str, true));
}
//----------------------------------------------------------------------------------------------------
bool simple_wallet::accept_loaded_tx(const tools::wallet2::unsigned_tx_set &txs)
{
  std::string extra_message;
  if (!txs.transfers.second.empty())
    extra_message = (boost::format("%u outputs to import. ") % (unsigned)txs.transfers.second.size()).str();
  return accept_loaded_tx([&txs](){return txs.txes.size();}, [&txs](size_t n)->const tools::wallet2::tx_construction_data&{return txs.txes[n];}, extra_message);
}
//----------------------------------------------------------------------------------------------------
bool simple_wallet::accept_loaded_tx(const tools::wallet2::signed_tx_set &txs)
{
  std::string extra_message;
  if (!txs.key_images.empty())
    extra_message = (boost::format("%u key images to import. ") % (unsigned)txs.key_images.size()).str();
  return accept_loaded_tx([&txs](){return txs.ptx.size();}, [&txs](size_t n)->const tools::wallet2::tx_construction_data&{return txs.ptx[n].construction_data;}, extra_message);
}
//----------------------------------------------------------------------------------------------------
bool simple_wallet::sign_transfer(const std::vector<std::string> &args_)
{
  if (m_wallet->key_on_device())
  {
    fail_msg_writer() << tr("command not supported by HW wallet");
    return true;
  }
  if(m_wallet->multisig())
  {
     fail_msg_writer() << tr("This is a multisig wallet, it can only sign with sign_multisig");
     return true;
  }
  if(m_wallet->watch_only())
  {
     fail_msg_writer() << tr("This is a watch only wallet");
     return true;
  }
  if (args_.size() > 1 || (args_.size() == 1 && args_[0] != "export_raw"))
  {
    PRINT_USAGE(USAGE_SIGN_TRANSFER);
    return true;
  }

  SCOPED_WALLET_UNLOCK();
  const bool export_raw = args_.size() == 1;

  std::vector<tools::wallet2::pending_tx> ptx;
  try
  {
    bool r = m_wallet->sign_tx("unsigned_loki_tx", "signed_loki_tx", ptx, [&](const tools::wallet2::unsigned_tx_set &tx){ return accept_loaded_tx(tx); }, export_raw);
    if (!r)
    {
      fail_msg_writer() << tr("Failed to sign transaction");
      return true;
    }
  }
  catch (const std::exception &e)
  {
    fail_msg_writer() << tr("Failed to sign transaction: ") << e.what();
    return true;
  }

  std::string txids_as_text;
  for (const auto &t: ptx)
  {
    if (!txids_as_text.empty())
      txids_as_text += (", ");
    txids_as_text += epee::string_tools::pod_to_hex(get_transaction_hash(t.tx));
  }
  success_msg_writer(true) << tr("Transaction successfully signed to file ") << "signed_loki_tx" << ", txid " << txids_as_text;
  if (export_raw)
  {
    std::string rawfiles_as_text;
    for (size_t i = 0; i < ptx.size(); ++i)
    {
      if (i > 0)
        rawfiles_as_text += ", ";
      rawfiles_as_text += "signed_loki_tx_raw" + (ptx.size() == 1 ? "" : ("_" + std::to_string(i)));
    }
    success_msg_writer(true) << tr("Transaction raw hex data exported to ") << rawfiles_as_text;
  }
  return true;
}
//----------------------------------------------------------------------------------------------------
bool simple_wallet::submit_transfer(const std::vector<std::string> &args_)
{
  if (m_wallet->key_on_device())
  {
    fail_msg_writer() << tr("command not supported by HW wallet");
    return true;
  }
  if (!try_connect_to_daemon())
    return true;

  try
  {
    std::vector<tools::wallet2::pending_tx> ptx_vector;
    bool r = m_wallet->load_tx("signed_loki_tx", ptx_vector, [&](const tools::wallet2::signed_tx_set &tx){ return accept_loaded_tx(tx); });
    if (!r)
    {
      fail_msg_writer() << tr("Failed to load transaction from file");
      return true;
    }

    // FIXME: store the blink status in the signed_loki_tx somehow?
    constexpr bool FIXME_blink = false;

    commit_or_save(ptx_vector, false, FIXME_blink);
  }
  catch (const std::exception& e)
  {
    handle_transfer_exception(std::current_exception(), m_wallet->is_trusted_daemon());
  }
  catch (...)
  {
    LOG_ERROR("Unknown error");
    fail_msg_writer() << tr("unknown error");
  }

  return true;
}
//----------------------------------------------------------------------------------------------------
bool simple_wallet::get_tx_key(const std::vector<std::string> &args_)
{
  std::vector<std::string> local_args = args_;

  if (m_wallet->key_on_device() && m_wallet->get_account().get_device().get_type() != hw::device::TREZOR)
  {
    fail_msg_writer() << tr("command not supported by HW wallet");
    return true;
  }
  if(local_args.size() != 1) {
    PRINT_USAGE(USAGE_GET_TX_KEY);
    return true;
  }

  crypto::hash txid;
  if (!epee::string_tools::hex_to_pod(local_args[0], txid))
  {
    fail_msg_writer() << tr("failed to parse txid");
    return true;
  }

  SCOPED_WALLET_UNLOCK();

  crypto::secret_key tx_key;
  std::vector<crypto::secret_key> additional_tx_keys;

  bool found_tx_key = m_wallet->get_tx_key(txid, tx_key, additional_tx_keys);
  if (found_tx_key)
  {
    std::ostringstream oss;
    oss << epee::string_tools::pod_to_hex(tx_key);
    for (size_t i = 0; i < additional_tx_keys.size(); ++i)
      oss << epee::string_tools::pod_to_hex(additional_tx_keys[i]);
    success_msg_writer() << tr("Tx key: ") << oss.str();
    return true;
  }
  else
  {
    fail_msg_writer() << tr("no tx keys found for this txid");
    return true;
  }
}
//----------------------------------------------------------------------------------------------------
bool simple_wallet::set_tx_key(const std::vector<std::string> &args_)
{
  std::vector<std::string> local_args = args_;

  if(local_args.size() != 2) {
    PRINT_USAGE(USAGE_SET_TX_KEY);
    return true;
  }

  crypto::hash txid;
  if (!epee::string_tools::hex_to_pod(local_args[0], txid))
  {
    fail_msg_writer() << tr("failed to parse txid");
    return true;
  }

  crypto::secret_key tx_key;
  std::vector<crypto::secret_key> additional_tx_keys;
  try
  {
    if (!epee::string_tools::hex_to_pod(local_args[1].substr(0, 64), tx_key))
    {
      fail_msg_writer() << tr("failed to parse tx_key");
      return true;
    }
    while(true)
    {
      local_args[1] = local_args[1].substr(64);
      if (local_args[1].empty())
        break;
      additional_tx_keys.resize(additional_tx_keys.size() + 1);
      if (!epee::string_tools::hex_to_pod(local_args[1].substr(0, 64), additional_tx_keys.back()))
      {
        fail_msg_writer() << tr("failed to parse tx_key");
        return true;
      }
    }
  }
  catch (const std::out_of_range &e)
  {
    fail_msg_writer() << tr("failed to parse tx_key");
    return true;
  }

  LOCK_IDLE_SCOPE();

  try
  {
    m_wallet->set_tx_key(txid, tx_key, additional_tx_keys);
    success_msg_writer() << tr("Tx key successfully stored.");
  }
  catch (const std::exception &e)
  {
    fail_msg_writer() << tr("Failed to store tx key: ") << e.what();
  }
  return true;
}
//----------------------------------------------------------------------------------------------------
bool simple_wallet::get_tx_proof(const std::vector<std::string> &args)
{
  if (args.size() != 2 && args.size() != 3)
  {
    PRINT_USAGE(USAGE_GET_TX_PROOF);
    return true;
  }

  crypto::hash txid;
  if(!epee::string_tools::hex_to_pod(args[0], txid))
  {
    fail_msg_writer() << tr("failed to parse txid");
    return true;
  }

  cryptonote::address_parse_info info;
  if(!cryptonote::get_account_address_from_str_or_url(info, m_wallet->nettype(), args[1], oa_prompter))
  {
    fail_msg_writer() << tr("failed to parse address");
    return true;
  }

  SCOPED_WALLET_UNLOCK();

  try
  {
    std::string sig_str = m_wallet->get_tx_proof(txid, info.address, info.is_subaddress, args.size() == 3 ? args[2] : "");
    const std::string filename = "loki_tx_proof";
    if (m_wallet->save_to_file(filename, sig_str, true))
      success_msg_writer() << tr("signature file saved to: ") << filename;
    else
      fail_msg_writer() << tr("failed to save signature file");
  }
  catch (const std::exception &e)
  {
    fail_msg_writer() << tr("error: ") << e.what();
  }
  return true;
}
//----------------------------------------------------------------------------------------------------
bool simple_wallet::check_tx_key(const std::vector<std::string> &args_)
{
  std::vector<std::string> local_args = args_;

  if(local_args.size() != 3) {
    PRINT_USAGE(USAGE_CHECK_TX_KEY);
    return true;
  }

  if (!try_connect_to_daemon())
    return true;

  if (!m_wallet)
  {
    fail_msg_writer() << tr("wallet is null");
    return true;
  }
  crypto::hash txid;
  if(!epee::string_tools::hex_to_pod(local_args[0], txid))
  {
    fail_msg_writer() << tr("failed to parse txid");
    return true;
  }

  crypto::secret_key tx_key;
  std::vector<crypto::secret_key> additional_tx_keys;
  if(!epee::string_tools::hex_to_pod(local_args[1].substr(0, 64), tx_key))
  {
    fail_msg_writer() << tr("failed to parse tx key");
    return true;
  }
  local_args[1] = local_args[1].substr(64);
  while (!local_args[1].empty())
  {
    additional_tx_keys.resize(additional_tx_keys.size() + 1);
    if(!epee::string_tools::hex_to_pod(local_args[1].substr(0, 64), additional_tx_keys.back()))
    {
      fail_msg_writer() << tr("failed to parse tx key");
      return true;
    }
    local_args[1] = local_args[1].substr(64);
  }

  cryptonote::address_parse_info info;
  if(!cryptonote::get_account_address_from_str_or_url(info, m_wallet->nettype(), local_args[2], oa_prompter))
  {
    fail_msg_writer() << tr("failed to parse address");
    return true;
  }

  try
  {
    uint64_t received;
    bool in_pool;
    uint64_t confirmations;
    m_wallet->check_tx_key(txid, tx_key, additional_tx_keys, info.address, received, in_pool, confirmations);

    if (received > 0)
    {
      success_msg_writer() << get_account_address_as_str(m_wallet->nettype(), info.is_subaddress, info.address) << " " << tr("received") << " " << print_money(received) << " " << tr("in txid") << " " << txid;
      if (in_pool)
      {
        success_msg_writer() << tr("WARNING: this transaction is not yet included in the blockchain!");
      }
      else
      {
        if (confirmations != (uint64_t)-1)
        {
          success_msg_writer() << boost::format(tr("This transaction has %u confirmations")) % confirmations;
        }
        else
        {
          success_msg_writer() << tr("WARNING: failed to determine number of confirmations!");
        }
      }
    }
    else
    {
      fail_msg_writer() << get_account_address_as_str(m_wallet->nettype(), info.is_subaddress, info.address) << " " << tr("received nothing in txid") << " " << txid;
    }
  }
  catch (const std::exception &e)
  {
    fail_msg_writer() << tr("error: ") << e.what();
  }
  return true;
}
//----------------------------------------------------------------------------------------------------
bool simple_wallet::check_tx_proof(const std::vector<std::string> &args)
{
  if(args.size() != 3 && args.size() != 4) {
    PRINT_USAGE(USAGE_CHECK_TX_PROOF);
    return true;
  }

  if (!try_connect_to_daemon())
    return true;

  // parse txid
  crypto::hash txid;
  if(!epee::string_tools::hex_to_pod(args[0], txid))
  {
    fail_msg_writer() << tr("failed to parse txid");
    return true;
  }

  // parse address
  cryptonote::address_parse_info info;
  if(!cryptonote::get_account_address_from_str_or_url(info, m_wallet->nettype(), args[1], oa_prompter))
  {
    fail_msg_writer() << tr("failed to parse address");
    return true;
  }

  // read signature file
  std::string sig_str;
  if (!m_wallet->load_from_file(args[2], sig_str))
  {
    fail_msg_writer() << tr("failed to load signature file");
    return true;
  }

  try
  {
    uint64_t received;
    bool in_pool;
    uint64_t confirmations;
    if (m_wallet->check_tx_proof(txid, info.address, info.is_subaddress, args.size() == 4 ? args[3] : "", sig_str, received, in_pool, confirmations))
    {
      success_msg_writer() << tr("Good signature");
      if (received > 0)
      {
        success_msg_writer() << get_account_address_as_str(m_wallet->nettype(), info.is_subaddress, info.address) << " " << tr("received") << " " << print_money(received) << " " << tr("in txid") << " " << txid;
        if (in_pool)
        {
          success_msg_writer() << tr("WARNING: this transaction is not yet included in the blockchain!");
        }
        else
        {
          if (confirmations != (uint64_t)-1)
          {
            success_msg_writer() << boost::format(tr("This transaction has %u confirmations")) % confirmations;
          }
          else
          {
            success_msg_writer() << tr("WARNING: failed to determine number of confirmations!");
          }
        }
      }
      else
      {
        fail_msg_writer() << get_account_address_as_str(m_wallet->nettype(), info.is_subaddress, info.address) << " " << tr("received nothing in txid") << " " << txid;
      }
    }
    else
    {
      fail_msg_writer() << tr("Bad signature");
    }
  }
  catch (const std::exception &e)
  {
    fail_msg_writer() << tr("error: ") << e.what();
  }
  return true;
}
//----------------------------------------------------------------------------------------------------
bool simple_wallet::get_spend_proof(const std::vector<std::string> &args)
{
  if (m_wallet->key_on_device())
  {
    fail_msg_writer() << tr("command not supported by HW wallet");
    return true;
  }
  if(args.size() != 1 && args.size() != 2) {
    PRINT_USAGE(USAGE_GET_SPEND_PROOF);
    return true;
  }

  if (m_wallet->watch_only())
  {
    fail_msg_writer() << tr("wallet is watch-only and cannot generate the proof");
    return true;
  }

  crypto::hash txid;
  if (!epee::string_tools::hex_to_pod(args[0], txid))
  {
    fail_msg_writer() << tr("failed to parse txid");
    return true;
  }

  if (!try_connect_to_daemon())
    return true;

  SCOPED_WALLET_UNLOCK();

  try
  {
    const std::string sig_str = m_wallet->get_spend_proof(txid, args.size() == 2 ? args[1] : "");
    const std::string filename = "loki_spend_proof";
    if (m_wallet->save_to_file(filename, sig_str, true))
      success_msg_writer() << tr("signature file saved to: ") << filename;
    else
      fail_msg_writer() << tr("failed to save signature file");
  }
  catch (const std::exception &e)
  {
    fail_msg_writer() << e.what();
  }
  return true;
}
//----------------------------------------------------------------------------------------------------
bool simple_wallet::check_spend_proof(const std::vector<std::string> &args)
{
  if(args.size() != 2 && args.size() != 3) {
    PRINT_USAGE(USAGE_CHECK_SPEND_PROOF);
    return true;
  }

  crypto::hash txid;
  if (!epee::string_tools::hex_to_pod(args[0], txid))
  {
    fail_msg_writer() << tr("failed to parse txid");
    return true;
  }

  if (!try_connect_to_daemon())
    return true;

  std::string sig_str;
  if (!m_wallet->load_from_file(args[1], sig_str))
  {
    fail_msg_writer() << tr("failed to load signature file");
    return true;
  }

  try
  {
    if (m_wallet->check_spend_proof(txid, args.size() == 3 ? args[2] : "", sig_str))
      success_msg_writer() << tr("Good signature");
    else
      fail_msg_writer() << tr("Bad signature");
  }
  catch (const std::exception& e)
  {
    fail_msg_writer() << e.what();
  }
  return true;
}
//----------------------------------------------------------------------------------------------------
bool simple_wallet::get_reserve_proof(const std::vector<std::string> &args)
{
  if (m_wallet->key_on_device())
  {
    fail_msg_writer() << tr("command not supported by HW wallet");
    return true;
  }
  if(args.size() != 1 && args.size() != 2) {
    PRINT_USAGE(USAGE_GET_RESERVE_PROOF);
    return true;
  }

  if (m_wallet->watch_only() || m_wallet->multisig())
  {
    fail_msg_writer() << tr("The reserve proof can be generated only by a full wallet");
    return true;
  }

  boost::optional<std::pair<uint32_t, uint64_t>> account_minreserve;
  if (args[0] != "all")
  {
    account_minreserve = std::pair<uint32_t, uint64_t>();
    account_minreserve->first = m_current_subaddress_account;
    if (!cryptonote::parse_amount(account_minreserve->second, args[0]))
    {
      fail_msg_writer() << tr("amount is wrong: ") << args[0];
      return true;
    }
  }

  if (!try_connect_to_daemon())
    return true;

  SCOPED_WALLET_UNLOCK();

  try
  {
    const std::string sig_str = m_wallet->get_reserve_proof(account_minreserve, args.size() == 2 ? args[1] : "");
    const std::string filename = "loki_reserve_proof";
    if (m_wallet->save_to_file(filename, sig_str, true))
      success_msg_writer() << tr("signature file saved to: ") << filename;
    else
      fail_msg_writer() << tr("failed to save signature file");
  }
  catch (const std::exception &e)
  {
    fail_msg_writer() << e.what();
  }
  return true;
}
//----------------------------------------------------------------------------------------------------
bool simple_wallet::check_reserve_proof(const std::vector<std::string> &args)
{
  if(args.size() != 2 && args.size() != 3) {
    PRINT_USAGE(USAGE_CHECK_RESERVE_PROOF);
    return true;
  }

  if (!try_connect_to_daemon())
    return true;

  cryptonote::address_parse_info info;
  if(!cryptonote::get_account_address_from_str_or_url(info, m_wallet->nettype(), args[0], oa_prompter))
  {
    fail_msg_writer() << tr("failed to parse address");
    return true;
  }
  if (info.is_subaddress)
  {
    fail_msg_writer() << tr("Address must not be a subaddress");
    return true;
  }

  std::string sig_str;
  if (!m_wallet->load_from_file(args[1], sig_str))
  {
    fail_msg_writer() << tr("failed to load signature file");
    return true;
  }

  LOCK_IDLE_SCOPE();

  try
  {
    uint64_t total, spent;
    if (m_wallet->check_reserve_proof(info.address, args.size() == 3 ? args[2] : "", sig_str, total, spent))
    {
      success_msg_writer() << boost::format(tr("Good signature -- total: %s, spent: %s, unspent: %s")) % print_money(total) % print_money(spent) % print_money(total - spent);
    }
    else
    {
      fail_msg_writer() << tr("Bad signature");
    }
  }
  catch (const std::exception& e)
  {
    fail_msg_writer() << e.what();
  }
  return true;
}
static bool parse_get_transfers_args(std::vector<std::string>& local_args, tools::wallet2::get_transfers_args_t& args)
{
  // optional in/out selector
  while (local_args.size() > 0)
  {
    if (local_args[0] == "in" || local_args[0] == "incoming") {
      args.in = args.coinbase = true;
      local_args.erase(local_args.begin());
    }
    else if (local_args[0] == "out" || local_args[0] == "outgoing") {
      args.out = args.stake = true;
      local_args.erase(local_args.begin());
    }
    else if (local_args[0] == "pending") {
      args.pending = true;
      local_args.erase(local_args.begin());
    }
    else if (local_args[0] == "failed") {
      args.failed = true;
      local_args.erase(local_args.begin());
    }
    else if (local_args[0] == "pool") {
      args.pool = true;
      local_args.erase(local_args.begin());
    }
    else if (local_args[0] == "coinbase") {
      args.coinbase = true;
      local_args.erase(local_args.begin());
    }
    else if (local_args[0] == "stake") {
      args.stake = true;
      local_args.erase(local_args.begin());
    }
    else if (local_args[0] == "all" || local_args[0] == "both") {
      args.in = args.out = args.stake = args.pending = args.failed = args.pool = args.coinbase = true;
      local_args.erase(local_args.begin());
    }
    else
    {
      break;
    }
  }

  // subaddr_index
  if (local_args.size() > 0 && local_args[0].substr(0, 6) == "index=")
  {
    std::string parse_subaddr_err;
    if (!tools::parse_subaddress_indices(local_args[0], args.subaddr_indices, &parse_subaddr_err))
    {
      fail_msg_writer() << parse_subaddr_err;
      return false;
    }
    local_args.erase(local_args.begin());
  }

  // min height
  if (local_args.size() > 0 && local_args[0].find('=') == std::string::npos) {
    try {
      args.min_height = boost::lexical_cast<uint64_t>(local_args[0]);
    }
    catch (const boost::bad_lexical_cast &) {
      fail_msg_writer() << tr("bad min_height parameter:") << " " << local_args[0];
      return false;
    }
    local_args.erase(local_args.begin());
  }

  // max height
  if (local_args.size() > 0 && local_args[0].find('=') == std::string::npos) {
    try {
      args.max_height = boost::lexical_cast<uint64_t>(local_args[0]);
    }
    catch (const boost::bad_lexical_cast &) {
      fail_msg_writer() << tr("bad max_height parameter:") << " " << local_args[0];
      return false;
    }
    local_args.erase(local_args.begin());
  }
  return true;
}
//----------------------------------------------------------------------------------------------------
// mutates local_args as it parses and consumes arguments
bool simple_wallet::get_transfers(std::vector<std::string>& local_args, std::vector<tools::transfer_view>& transfers)
{
  tools::wallet2::get_transfers_args_t args = {};
  if (!parse_get_transfers_args(local_args, args))
  {
    return false;
  }

  args.account_index = m_current_subaddress_account;
  m_wallet->get_transfers(args, transfers);
  return true;
}
//----------------------------------------------------------------------------------------------------
bool simple_wallet::show_transfers(const std::vector<std::string> &args_)
{
  std::vector<std::string> local_args = args_;

  if(local_args.size() > 4)
  {
    PRINT_USAGE(USAGE_SHOW_TRANSFERS);
    return true;
  }

  LOCK_IDLE_SCOPE();

  std::vector<tools::transfer_view> all_transfers;

  if (!get_transfers(local_args, all_transfers))
    return true;

  rdln::suspend_readline pause_readline;
  for (const auto& transfer : all_transfers)
  {
    auto color = epee::console_color_white;
    if (transfer.confirmed)
    {
      switch (transfer.pay_type)
      {
        case tools::pay_type::in:           color = epee::console_color_green; break;
        case tools::pay_type::out:          color = epee::console_color_yellow; break;
        case tools::pay_type::miner:        color = epee::console_color_cyan; break;
        case tools::pay_type::governance:   color = epee::console_color_cyan; break;
        case tools::pay_type::stake:        color = epee::console_color_blue; break;
        case tools::pay_type::service_node: color = epee::console_color_cyan; break;
        default:                            color = epee::console_color_magenta; break;
      }
    }

    if (transfer.type == "failed")
      color = epee::console_color_red;

    std::string destinations = "-";
    if (!transfer.destinations.empty())
    {
      destinations = "";
      for (const auto& output : transfer.destinations)
      {
        if (!destinations.empty())
          destinations += ", ";

        if (transfer.pay_type == tools::pay_type::in ||
            transfer.pay_type == tools::pay_type::governance ||
            transfer.pay_type == tools::pay_type::service_node ||
            transfer.pay_type == tools::pay_type::miner)
          destinations += output.address.substr(0, 6);
        else
          destinations += output.address;

        destinations += ":" + print_money(output.amount);
      }
    }

    auto formatter = boost::format("%8.8s %6.6s %8.8s %12.12s %16.16s %20.20s %s %s %14.14s %s %s - %s");

    message_writer(color, false) << formatter
      % (transfer.type.size() ? transfer.type : (transfer.height == 0 && transfer.blink_mempool) ? "blink" : std::to_string(transfer.height))
      % tools::pay_type_string(transfer.pay_type)
      % transfer.lock_msg
      % (transfer.checkpointed ? "checkpointed" : transfer.was_blink ? "blink" : "no")
      % tools::get_human_readable_timestamp(transfer.timestamp)
      % print_money(transfer.amount)
      % string_tools::pod_to_hex(transfer.hash)
      % transfer.payment_id
      % print_money(transfer.fee)
      % destinations
      % boost::algorithm::join(transfer.subaddr_indices | boost::adaptors::transformed([](const cryptonote::subaddress_index& index) { return std::to_string(index.minor); }), ", ")
      % transfer.note;
  }

  return true;
}
//----------------------------------------------------------------------------------------------------
bool simple_wallet::export_transfers(const std::vector<std::string>& args_)
{
  std::vector<std::string> local_args = args_;

  if(local_args.size() > 5)
  {
    PRINT_USAGE(USAGE_EXPORT_TRANSFERS);
    return true;
  }

  LOCK_IDLE_SCOPE();

  std::vector<tools::transfer_view> all_transfers;

  // might consumes arguments in local_args
  if (!get_transfers(local_args, all_transfers))
    return true;

  // output filename
  std::string filename = (boost::format("output%u.csv") % m_current_subaddress_account).str();
  if (local_args.size() > 0 && local_args[0].substr(0, 7) == "output=")
  {
    filename = local_args[0].substr(7, -1);
    local_args.erase(local_args.begin());
  }

  std::ofstream file(filename);

  const bool formatting = true;
  file << m_wallet->transfers_to_csv(all_transfers, formatting);
  file.close();

  success_msg_writer() << tr("CSV exported to ") << filename;

  return true;
}
//----------------------------------------------------------------------------------------------------
bool simple_wallet::unspent_outputs(const std::vector<std::string> &args_)
{
  if(args_.size() > 3)
  {
    PRINT_USAGE(USAGE_UNSPENT_OUTPUTS);
    return true;
  }
  auto local_args = args_;

  std::set<uint32_t> subaddr_indices;
  if (local_args.size() > 0 && local_args[0].substr(0, 6) == "index=")
  {
    std::string parse_subaddr_err;
    if (!tools::parse_subaddress_indices(local_args[0], subaddr_indices, &parse_subaddr_err))
    {
      fail_msg_writer() << parse_subaddr_err;
      return true;
    }
    local_args.erase(local_args.begin());
  }

  uint64_t min_amount = 0;
  uint64_t max_amount = std::numeric_limits<uint64_t>::max();
  if (local_args.size() > 0)
  {
    if (!cryptonote::parse_amount(min_amount, local_args[0]))
    {
      fail_msg_writer() << tr("amount is wrong: ") << local_args[0];
      return true;
    }
    local_args.erase(local_args.begin());
    if (local_args.size() > 0)
    {
      if (!cryptonote::parse_amount(max_amount, local_args[0]))
      {
        fail_msg_writer() << tr("amount is wrong: ") << local_args[0];
        return true;
      }
      local_args.erase(local_args.begin());
    }
    if (min_amount > max_amount)
    {
      fail_msg_writer() << tr("<min_amount> should be smaller than <max_amount>");
      return true;
    }
  }
  tools::wallet2::transfer_container transfers;
  m_wallet->get_transfers(transfers);
  std::map<uint64_t, tools::wallet2::transfer_container> amount_to_tds;
  uint64_t min_height = std::numeric_limits<uint64_t>::max();
  uint64_t max_height = 0;
  uint64_t found_min_amount = std::numeric_limits<uint64_t>::max();
  uint64_t found_max_amount = 0;
  uint64_t count = 0;
  for (const auto& td : transfers)
  {
    uint64_t amount = td.amount();
    if (td.m_spent || amount < min_amount || amount > max_amount || td.m_subaddr_index.major != m_current_subaddress_account || (subaddr_indices.count(td.m_subaddr_index.minor) == 0 && !subaddr_indices.empty()))
      continue;
    amount_to_tds[amount].push_back(td);
    if (min_height > td.m_block_height) min_height = td.m_block_height;
    if (max_height < td.m_block_height) max_height = td.m_block_height;
    if (found_min_amount > amount) found_min_amount = amount;
    if (found_max_amount < amount) found_max_amount = amount;
    ++count;
  }
  if (amount_to_tds.empty())
  {
    success_msg_writer() << tr("There is no unspent output in the specified address");
    return true;
  }
  for (const auto& amount_tds : amount_to_tds)
  {
    auto& tds = amount_tds.second;
    success_msg_writer() << tr("\nAmount: ") << print_money(amount_tds.first) << tr(", number of keys: ") << tds.size();
    for (size_t i = 0; i < tds.size(); )
    {
      std::ostringstream oss;
      for (size_t j = 0; j < 8 && i < tds.size(); ++i, ++j)
        oss << tds[i].m_block_height << tr(" ");
      success_msg_writer() << oss.str();
    }
  }
  success_msg_writer()
    << tr("\nMin block height: ") << min_height
    << tr("\nMax block height: ") << max_height
    << tr("\nMin amount found: ") << print_money(found_min_amount)
    << tr("\nMax amount found: ") << print_money(found_max_amount)
    << tr("\nTotal count: ") << count;
  const size_t histogram_height = 10;
  const size_t histogram_width  = 50;
  double bin_size = (max_height - min_height + 1.0) / histogram_width;
  size_t max_bin_count = 0;
  std::vector<size_t> histogram(histogram_width, 0);
  for (const auto& amount_tds : amount_to_tds)
  {
    for (auto& td : amount_tds.second)
    {
      uint64_t bin_index = (td.m_block_height - min_height + 1) / bin_size;
      if (bin_index >= histogram_width)
        bin_index = histogram_width - 1;
      histogram[bin_index]++;
      if (max_bin_count < histogram[bin_index])
        max_bin_count = histogram[bin_index];
    }
  }
  for (size_t x = 0; x < histogram_width; ++x)
  {
    double bin_count = histogram[x];
    if (max_bin_count > histogram_height)
      bin_count *= histogram_height / (double)max_bin_count;
    if (histogram[x] > 0 && bin_count < 1.0)
      bin_count = 1.0;
    histogram[x] = bin_count;
  }
  std::vector<std::string> histogram_line(histogram_height, std::string(histogram_width, ' '));
  for (size_t y = 0; y < histogram_height; ++y)
  {
    for (size_t x = 0; x < histogram_width; ++x)
    {
      if (y < histogram[x])
        histogram_line[y][x] = '*';
    }
  }
  double count_per_star = max_bin_count / (double)histogram_height;
  if (count_per_star < 1)
    count_per_star = 1;
  success_msg_writer()
    << tr("\nBin size: ") << bin_size
    << tr("\nOutputs per *: ") << count_per_star;
  std::ostringstream histogram_str;
  histogram_str << tr("count\n  ^\n");
  for (size_t y = histogram_height; y > 0; --y)
    histogram_str << tr("  |") << histogram_line[y - 1] << tr("|\n");
  histogram_str
    << tr("  +") << std::string(histogram_width, '-') << tr("+--> block height\n")
    << tr("   ^") << std::string(histogram_width - 2, ' ') << tr("^\n")
    << tr("  ") << min_height << std::string(histogram_width - 8, ' ') << max_height;
  success_msg_writer() << histogram_str.str();
  return true;
}
//----------------------------------------------------------------------------------------------------
bool simple_wallet::rescan_blockchain(const std::vector<std::string> &args_)
{
  uint64_t start_height = 0;
  ResetType reset_type = ResetSoft;

  if (!args_.empty())
  {
    if (args_[0] == "hard")
    {
      reset_type = ResetHard;
    }
    else if (args_[0] == "soft")
    {
      reset_type = ResetSoft;
    }
    else if (args_[0] == "keep_ki")
    {
      reset_type = ResetSoftKeepKI;
    }
    else
    {
      PRINT_USAGE(USAGE_RESCAN_BC);
      return true;
    }

    if (args_.size() > 1)
    {
      try
      {
        start_height = boost::lexical_cast<uint64_t>( args_[1] );
      }
      catch(const boost::bad_lexical_cast &)
      {
        start_height = 0;
      }
    }
  }

  if (reset_type == ResetHard)
  {
    message_writer() << tr("Warning: this will lose any information which can not be recovered from the blockchain.");
    message_writer() << tr("This includes destination addresses, tx secret keys, tx notes, etc");
    std::string confirm = input_line(tr("Rescan anyway?"), true);
    if(!std::cin.eof())
    {
      if (!command_line::is_yes(confirm))
        return true;
    }
  }

  const uint64_t wallet_from_height = m_wallet->get_refresh_from_block_height();
  if (start_height > wallet_from_height)
  {
    message_writer() << tr("Warning: your restore height is higher than wallet restore height: ") << wallet_from_height;
    std::string confirm = input_line(tr("Rescan anyway ? (Y/Yes/N/No): "));
    if(!std::cin.eof())
    {
      if (!command_line::is_yes(confirm))
        return true;
    }
  }

  return refresh_main(start_height, reset_type, true);
}
//----------------------------------------------------------------------------------------------------
void simple_wallet::check_for_messages()
{
  try
  {
    std::vector<mms::message> new_messages;
    bool new_message = get_message_store().check_for_messages(get_multisig_wallet_state(), new_messages);
    if (new_message)
    {
      message_writer(epee::console_color_magenta, true) << tr("MMS received new message");
      list_mms_messages(new_messages);
      m_cmd_binder.print_prompt();
    }
  }
  catch(...) {}
}
//----------------------------------------------------------------------------------------------------
void simple_wallet::wallet_idle_thread()
{
  const boost::posix_time::ptime start_time = boost::posix_time::microsec_clock::universal_time();
  while (true)
  {
    boost::unique_lock<boost::mutex> lock(m_idle_mutex);
    if (!m_idle_run.load(std::memory_order_relaxed))
      break;

    // if another thread was busy (ie, a foreground refresh thread), we'll end up here at
    // some random time that's not what we slept for, so we should not call refresh now
    // or we'll be leaking that fact through timing
    const boost::posix_time::ptime now0 = boost::posix_time::microsec_clock::universal_time();
    const uint64_t dt_actual = (now0 - start_time).total_microseconds() % 1000000;
#ifdef _WIN32
    static const uint64_t threshold = 10000;
#else
    static const uint64_t threshold = 2000;
#endif
    if (dt_actual < threshold) // if less than a threshold... would a very slow machine always miss it ?
    {
#ifndef _WIN32
      m_inactivity_checker.do_call(boost::bind(&simple_wallet::check_inactivity, this));
#endif
    m_refresh_checker.do_call(boost::bind(&simple_wallet::check_refresh, this));
    m_mms_checker.do_call(boost::bind(&simple_wallet::check_mms, this));

      if (!m_idle_run.load(std::memory_order_relaxed))
        break;
    }

    // aim for the next multiple of 1 second
    const boost::posix_time::ptime now = boost::posix_time::microsec_clock::universal_time();
    const auto dt = (now - start_time).total_microseconds();
    const auto wait = 1000000 - dt % 1000000;
    m_idle_cond.wait_for(lock, boost::chrono::microseconds(wait));
  }
}
//----------------------------------------------------------------------------------------------------
bool simple_wallet::check_inactivity()
{
    // inactivity lock
    if (!m_locked && !m_in_command)
    {
      const uint32_t seconds = m_wallet->inactivity_lock_timeout();
      if (seconds > 0 && time(NULL) - m_last_activity_time > seconds)
      {
        m_locked = true;
        m_cmd_binder.cancel_input();
        check_for_inactivity_lock(false);
      }
    }
    return true;
}
//----------------------------------------------------------------------------------------------------
bool simple_wallet::check_refresh()
{
    // auto refresh
    if (m_auto_refresh_enabled)
    {
      m_auto_refresh_refreshing = true;
      try
      {
        uint64_t fetched_blocks;
        bool received_money;
        if (try_connect_to_daemon(true))
          m_wallet->refresh(m_wallet->is_trusted_daemon(), 0, fetched_blocks, received_money, false /*don't check pool in background*/);
      }
      catch(...) {}
      m_auto_refresh_refreshing = false;
    }
    return true;
}
//----------------------------------------------------------------------------------------------------
bool simple_wallet::check_mms()
{
    // Check for new MMS messages;
    // For simplicity auto message check is ALSO controlled by "m_auto_refresh_enabled" and has no
    // separate thread either; thread syncing is tricky enough with only this one idle thread here
    if (m_auto_refresh_enabled && get_message_store().get_active())
    {
      check_for_messages();
    }
    return true;
}
//----------------------------------------------------------------------------------------------------
std::string simple_wallet::get_prompt() const
{
  if (m_locked)
    return std::string("[") + tr("locked due to inactivity") + "]";
  std::string addr_start = m_wallet->get_subaddress_as_str({m_current_subaddress_account, 0}).substr(0, 6);
  std::string prompt = std::string("[") + tr("wallet") + " " + addr_start;
  if (!m_wallet->check_connection(NULL))
    prompt += tr(" (no daemon)");
  else
  {
    if (m_wallet->is_synced())
    {
      if (m_has_locked_key_images)
      {
        prompt += tr(" (has locked stakes)");
      }
    }
    else
    {
      prompt += tr(" (out of sync)");
    }
  }
  prompt += "]: ";

  return prompt;
}
//----------------------------------------------------------------------------------------------------

#if defined(LOKI_ENABLE_INTEGRATION_TEST_HOOKS)
#include <thread>
#endif

bool simple_wallet::run()
{
#if defined(LOKI_ENABLE_INTEGRATION_TEST_HOOKS)
  integration_test::use_redirected_cout();
#endif
  // check and display warning, but go on anyway
  try_connect_to_daemon();

  refresh_main(0, ResetNone, true);

  m_auto_refresh_enabled = m_wallet->auto_refresh();
  m_idle_thread          = boost::thread([&] { wallet_idle_thread(); });

  m_long_poll_thread = boost::thread([&] {
    for (;;)
    {
      if (m_wallet->m_long_poll_disabled)
        return true;
      try
      {
        if (m_auto_refresh_enabled && m_wallet->long_poll_pool_state())
          m_idle_cond.notify_one();
      }
      catch (...)
      {
      }
    }
  });

  message_writer(epee::console_color_green, false) << "Background refresh thread started";

#if defined(LOKI_ENABLE_INTEGRATION_TEST_HOOKS)
  for (;;)
  {
    integration_test::write_buffered_stdout();
    std::string const input       = integration_test::read_from_pipe();
    std::vector<std::string> args = integration_test::space_delimit_input(input);
    {
      std::unique_lock<std::mutex> scoped_lock(integration_test::state.mutex);
      integration_test::use_standard_cout();
      std::cout << input << std::endl;
      integration_test::use_redirected_cout();
    }

    this->process_command(args);
    if (args.size() == 1 && args[0] == "exit")
    {
      integration_test::deinit();
      return true;
    }
  }
#endif
  return m_cmd_binder.run_handling([this]() {return get_prompt(); }, "");
}
//----------------------------------------------------------------------------------------------------
void simple_wallet::stop()
{
  m_cmd_binder.stop_handling();
}
//----------------------------------------------------------------------------------------------------
bool simple_wallet::account(const std::vector<std::string> &args/* = std::vector<std::string>()*/)
{
  // Usage:
  //   account
  //   account new <label text with white spaces allowed>
  //   account switch <index>
  //   account label <index> <label text with white spaces allowed>
  //   account tag <tag_name> <account_index_1> [<account_index_2> ...]
  //   account untag <account_index_1> [<account_index_2> ...]
  //   account tag_description <tag_name> <description>

  if (args.empty())
  {
    // print all the existing accounts
    LOCK_IDLE_SCOPE();
    print_accounts();
    return true;
  }

  std::vector<std::string> local_args = args;
  std::string command = local_args[0];
  local_args.erase(local_args.begin());
  if (command == "new")
  {
    // create a new account and switch to it
    std::string label = boost::join(local_args, " ");
    if (label.empty())
      label = tr("(Untitled account)");
    m_wallet->add_subaddress_account(label);
    m_current_subaddress_account = m_wallet->get_num_subaddress_accounts() - 1;
    // update_prompt();
    LOCK_IDLE_SCOPE();
    print_accounts();
  }
  else if (command == "switch" && local_args.size() == 1)
  {
    // switch to the specified account
    uint32_t index_major;
    if (!epee::string_tools::get_xtype_from_string(index_major, local_args[0]))
    {
      fail_msg_writer() << tr("failed to parse index: ") << local_args[0];
      return true;
    }
    if (index_major >= m_wallet->get_num_subaddress_accounts())
    {
      fail_msg_writer() << tr("specify an index between 0 and ") << (m_wallet->get_num_subaddress_accounts() - 1);
      return true;
    }
    m_current_subaddress_account = index_major;
    // update_prompt();
    show_balance();
  }
  else if (command == "label" && local_args.size() >= 1)
  {
    // set label of the specified account
    uint32_t index_major;
    if (!epee::string_tools::get_xtype_from_string(index_major, local_args[0]))
    {
      fail_msg_writer() << tr("failed to parse index: ") << local_args[0];
      return true;
    }
    local_args.erase(local_args.begin());
    std::string label = boost::join(local_args, " ");
    try
    {
      m_wallet->set_subaddress_label({index_major, 0}, label);
      LOCK_IDLE_SCOPE();
      print_accounts();
    }
    catch (const std::exception& e)
    {
      fail_msg_writer() << e.what();
    }
  }
  else if (command == "tag" && local_args.size() >= 2)
  {
    const std::string tag = local_args[0];
    std::set<uint32_t> account_indices;
    for (size_t i = 1; i < local_args.size(); ++i)
    {
      uint32_t account_index;
      if (!epee::string_tools::get_xtype_from_string(account_index, local_args[i]))
      {
        fail_msg_writer() << tr("failed to parse index: ") << local_args[i];
        return true;
      }
      account_indices.insert(account_index);
    }
    try
    {
      m_wallet->set_account_tag(account_indices, tag);
      print_accounts(tag);
    }
    catch (const std::exception& e)
    {
      fail_msg_writer() << e.what();
    }
  }
  else if (command == "untag" && local_args.size() >= 1)
  {
    std::set<uint32_t> account_indices;
    for (size_t i = 0; i < local_args.size(); ++i)
    {
      uint32_t account_index;
      if (!epee::string_tools::get_xtype_from_string(account_index, local_args[i]))
      {
        fail_msg_writer() << tr("failed to parse index: ") << local_args[i];
        return true;
      }
      account_indices.insert(account_index);
    }
    try
    {
      m_wallet->set_account_tag(account_indices, "");
      print_accounts();
    }
    catch (const std::exception& e)
    {
      fail_msg_writer() << e.what();
    }
  }
  else if (command == "tag_description" && local_args.size() >= 1)
  {
    const std::string tag = local_args[0];
    std::string description;
    if (local_args.size() > 1)
    {
      local_args.erase(local_args.begin());
      description = boost::join(local_args, " ");
    }
    try
    {
      m_wallet->set_account_tag_description(tag, description);
      print_accounts(tag);
    }
    catch (const std::exception& e)
    {
      fail_msg_writer() << e.what();
    }
  }
  else
  {
    PRINT_USAGE(USAGE_ACCOUNT);
  }
  return true;
}
//----------------------------------------------------------------------------------------------------
void simple_wallet::print_accounts()
{
  const std::pair<std::map<std::string, std::string>, std::vector<std::string>>& account_tags = m_wallet->get_account_tags();
  size_t num_untagged_accounts = m_wallet->get_num_subaddress_accounts();
  for (const std::pair<std::string, std::string>& p : account_tags.first)
  {
    const std::string& tag = p.first;
    print_accounts(tag);
    num_untagged_accounts -= std::count(account_tags.second.begin(), account_tags.second.end(), tag);
    success_msg_writer() << "";
  }

  if (num_untagged_accounts > 0)
    print_accounts("");

  if (num_untagged_accounts < m_wallet->get_num_subaddress_accounts())
    success_msg_writer() << tr("\nGrand total:\n  Balance: ") << print_money(m_wallet->balance_all(false)) << tr(", unlocked balance: ") << print_money(m_wallet->unlocked_balance_all(false));
}
//----------------------------------------------------------------------------------------------------
void simple_wallet::print_accounts(const std::string& tag)
{
  const std::pair<std::map<std::string, std::string>, std::vector<std::string>>& account_tags = m_wallet->get_account_tags();
  if (tag.empty())
  {
    success_msg_writer() << tr("Untagged accounts:");
  }
  else
  {
    if (account_tags.first.count(tag) == 0)
    {
      fail_msg_writer() << boost::format(tr("Tag %s is unregistered.")) % tag;
      return;
    }
    success_msg_writer() << tr("Accounts with tag: ") << tag;
    success_msg_writer() << tr("Tag's description: ") << account_tags.first.find(tag)->second;
  }
  success_msg_writer() << boost::format("  %15s %21s %21s %21s") % tr("Account") % tr("Balance") % tr("Unlocked balance") % tr("Label");
  uint64_t total_balance = 0, total_unlocked_balance = 0;
  for (uint32_t account_index = 0; account_index < m_wallet->get_num_subaddress_accounts(); ++account_index)
  {
    if (account_tags.second[account_index] != tag)
      continue;
    success_msg_writer() << boost::format(tr(" %c%8u %6s %21s %21s %21s"))
      % (m_current_subaddress_account == account_index ? '*' : ' ')
      % account_index
      % m_wallet->get_subaddress_as_str({account_index, 0}).substr(0, 6)
      % print_money(m_wallet->balance(account_index, false))
      % print_money(m_wallet->unlocked_balance(account_index, false))
      % m_wallet->get_subaddress_label({account_index, 0});
    total_balance += m_wallet->balance(account_index, false);
    total_unlocked_balance += m_wallet->unlocked_balance(account_index, false);
  }
  success_msg_writer() << tr("----------------------------------------------------------------------------------");
  success_msg_writer() << boost::format(tr("%15s %21s %21s")) % "Total" % print_money(total_balance) % print_money(total_unlocked_balance);
}
//----------------------------------------------------------------------------------------------------
bool simple_wallet::print_address(const std::vector<std::string> &args/* = std::vector<std::string>()*/)
{
  // Usage:
  //  address
  //  address new <label text with white spaces allowed>
  //  address all
  //  address <index_min> [<index_max>]
  //  address label <index> <label text with white spaces allowed>
  //  address device [<index>]

  std::vector<std::string> local_args = args;
  tools::wallet2::transfer_container transfers;
  m_wallet->get_transfers(transfers);

  auto print_address_sub = [this, &transfers](uint32_t index)
  {
    bool used = std::find_if(
      transfers.begin(), transfers.end(),
      [this, &index](const tools::wallet2::transfer_details& td) {
        return td.m_subaddr_index == cryptonote::subaddress_index{ m_current_subaddress_account, index };
      }) != transfers.end();
    success_msg_writer() << index << "  " << m_wallet->get_subaddress_as_str({m_current_subaddress_account, index}) << "  " << (index == 0 ? tr("Primary address") : m_wallet->get_subaddress_label({m_current_subaddress_account, index})) << " " << (used ? tr("(used)") : "");
  };

  uint32_t index = 0;
  if (local_args.empty())
  {
    print_address_sub(index);
  }
  else if (local_args.size() == 1 && local_args[0] == "all")
  {
    local_args.erase(local_args.begin());
    for (; index < m_wallet->get_num_subaddresses(m_current_subaddress_account); ++index)
      print_address_sub(index);
  }
  else if (local_args[0] == "new")
  {
    local_args.erase(local_args.begin());
    std::string label;
    if (local_args.size() > 0)
      label = boost::join(local_args, " ");
    if (label.empty())
      label = tr("(Untitled address)");
    m_wallet->add_subaddress(m_current_subaddress_account, label);
    print_address_sub(m_wallet->get_num_subaddresses(m_current_subaddress_account) - 1);
    m_wallet->device_show_address(m_current_subaddress_account, m_wallet->get_num_subaddresses(m_current_subaddress_account) - 1, boost::none);
  }
  else if (local_args.size() >= 2 && local_args[0] == "label")
  {
    if (!epee::string_tools::get_xtype_from_string(index, local_args[1]))
    {
      fail_msg_writer() << tr("failed to parse index: ") << local_args[1];
      return true;
    }
    if (index >= m_wallet->get_num_subaddresses(m_current_subaddress_account))
    {
      fail_msg_writer() << tr("specify an index between 0 and ") << (m_wallet->get_num_subaddresses(m_current_subaddress_account) - 1);
      return true;
    }
    local_args.erase(local_args.begin());
    local_args.erase(local_args.begin());
    std::string label = boost::join(local_args, " ");
    m_wallet->set_subaddress_label({m_current_subaddress_account, index}, label);
    print_address_sub(index);
  }
  else if (local_args.size() <= 2 && epee::string_tools::get_xtype_from_string(index, local_args[0]))
  {
    local_args.erase(local_args.begin());
    uint32_t index_min = index;
    uint32_t index_max = index_min;
    if (local_args.size() > 0)
    {
      if (!epee::string_tools::get_xtype_from_string(index_max, local_args[0]))
      {
        fail_msg_writer() << tr("failed to parse index: ") << local_args[0];
        return true;
      }
      local_args.erase(local_args.begin());
    }
    if (index_max < index_min)
      std::swap(index_min, index_max);
    if (index_min >= m_wallet->get_num_subaddresses(m_current_subaddress_account))
    {
      fail_msg_writer() << tr("<index_min> is already out of bound");
      return true;
    }
    if (index_max >= m_wallet->get_num_subaddresses(m_current_subaddress_account))
    {
      message_writer() << tr("<index_max> exceeds the bound");
      index_max = m_wallet->get_num_subaddresses(m_current_subaddress_account) - 1;
    }
    for (index = index_min; index <= index_max; ++index)
      print_address_sub(index);
  }
  else if (local_args[0] == "device")
  {
    index = 0;
    local_args.erase(local_args.begin());
    if (local_args.size() > 0)
    {
      if (!epee::string_tools::get_xtype_from_string(index, local_args[0]))
      {
        fail_msg_writer() << tr("failed to parse index: ") << local_args[0];
        return true;
      }
      if (index >= m_wallet->get_num_subaddresses(m_current_subaddress_account))
      {
        fail_msg_writer() << tr("<index> is out of bounds");
        return true;
      }
    }

    print_address_sub(index);
    m_wallet->device_show_address(m_current_subaddress_account, index, boost::none);
  }
  else
  {
    PRINT_USAGE(USAGE_ADDRESS);
  }

  return true;
}
//----------------------------------------------------------------------------------------------------
bool simple_wallet::print_integrated_address(const std::vector<std::string> &args/* = std::vector<std::string>()*/)
{
  crypto::hash8 payment_id;
  bool display_on_device = false;
  std::vector<std::string> local_args = args;

  if (local_args.size() > 0 && local_args[0] == "device")
  {
    local_args.erase(local_args.begin());
    display_on_device = true;
  }

  auto device_show_integrated = [this, display_on_device](crypto::hash8 payment_id)
  {
    if (display_on_device)
    {
      m_wallet->device_show_address(m_current_subaddress_account, 0, payment_id);
    }
  };

  if (local_args.size() > 1)
  {
    PRINT_USAGE(USAGE_INTEGRATED_ADDRESS);
    return true;
  }
  if (local_args.size() == 0)
  {
    if (m_current_subaddress_account != 0)
    {
      fail_msg_writer() << tr("Integrated addresses can only be created for account 0");
      return true;
    }
    payment_id = crypto::rand<crypto::hash8>();
    success_msg_writer() << tr("Random payment ID: ") << payment_id;
    success_msg_writer() << tr("Matching integrated address: ") << m_wallet->get_account().get_public_integrated_address_str(payment_id, m_wallet->nettype());
    device_show_integrated(payment_id);
    return true;
  }
  if(tools::wallet2::parse_short_payment_id(local_args.back(), payment_id))
  {
    if (m_current_subaddress_account != 0)
    {
      fail_msg_writer() << tr("Integrated addresses can only be created for account 0");
      return true;
    }
    success_msg_writer() << m_wallet->get_account().get_public_integrated_address_str(payment_id, m_wallet->nettype());
    device_show_integrated(payment_id);
    return true;
  }
  else {
    address_parse_info info;
    if(get_account_address_from_str(info, m_wallet->nettype(), local_args.back()))
    {
      if (info.has_payment_id)
      {
        success_msg_writer() << boost::format(tr("Integrated address: %s, payment ID: %s")) %
          get_account_address_as_str(m_wallet->nettype(), false, info.address) % epee::string_tools::pod_to_hex(info.payment_id);
        device_show_integrated(info.payment_id);
      }
      else
      {
        success_msg_writer() << (info.is_subaddress ? tr("Subaddress: ") : tr("Standard address: ")) << get_account_address_as_str(m_wallet->nettype(), info.is_subaddress, info.address);
      }
      return true;
    }
  }
  fail_msg_writer() << tr("failed to parse payment ID or address");
  return true;
}
//----------------------------------------------------------------------------------------------------
bool simple_wallet::address_book(const std::vector<std::string> &args/* = std::vector<std::string>()*/)
{
  if (args.size() == 0)
  {
  }
  else if (args.size() == 1 || (args[0] != "add" && args[0] != "delete"))
  {
    PRINT_USAGE(USAGE_ADDRESS_BOOK);
    return true;
  }
  else if (args[0] == "add")
  {
    cryptonote::address_parse_info info;
    if(!cryptonote::get_account_address_from_str_or_url(info, m_wallet->nettype(), args[1], oa_prompter))
    {
      fail_msg_writer() << tr("failed to parse address");
      return true;
    }
    size_t description_start = 2;
    std::string description;
    for (size_t i = description_start; i < args.size(); ++i)
    {
      if (i > description_start)
        description += " ";
      description += args[i];
    }
    m_wallet->add_address_book_row(info.address, info.has_payment_id ? &info.payment_id : NULL, description, info.is_subaddress);
  }
  else
  {
    size_t row_id;
    if(!epee::string_tools::get_xtype_from_string(row_id, args[1]))
    {
      fail_msg_writer() << tr("failed to parse index");
      return true;
    }
    m_wallet->delete_address_book_row(row_id);
  }
  auto address_book = m_wallet->get_address_book();
  if (address_book.empty())
  {
    success_msg_writer() << tr("Address book is empty.");
  }
  else
  {
    for (size_t i = 0; i < address_book.size(); ++i) {
      auto& row = address_book[i];
      success_msg_writer() << tr("Index: ") << i;
      std::string address;
      if (row.m_has_payment_id)
        address = cryptonote::get_account_integrated_address_as_str(m_wallet->nettype(), row.m_address, row.m_payment_id);
      else
        address = get_account_address_as_str(m_wallet->nettype(), row.m_is_subaddress, row.m_address);
      success_msg_writer() << tr("Address: ") << address;
      success_msg_writer() << tr("Description: ") << row.m_description << "\n";
    }
  }
  return true;
}
//----------------------------------------------------------------------------------------------------
bool simple_wallet::set_tx_note(const std::vector<std::string> &args)
{
  if (args.size() == 0)
  {
    PRINT_USAGE(USAGE_SET_TX_NOTE);
    return true;
  }

  cryptonote::blobdata txid_data;
  if(!epee::string_tools::parse_hexstr_to_binbuff(args.front(), txid_data) || txid_data.size() != sizeof(crypto::hash))
  {
    fail_msg_writer() << tr("failed to parse txid");
    return true;
  }
  crypto::hash txid = *reinterpret_cast<const crypto::hash*>(txid_data.data());

  std::string note = "";
  for (size_t n = 1; n < args.size(); ++n)
  {
    if (n > 1)
      note += " ";
    note += args[n];
  }
  m_wallet->set_tx_note(txid, note);

  return true;
}
//----------------------------------------------------------------------------------------------------
bool simple_wallet::get_tx_note(const std::vector<std::string> &args)
{
  if (args.size() != 1)
  {
    PRINT_USAGE(USAGE_GET_TX_NOTE);
    return true;
  }

  cryptonote::blobdata txid_data;
  if(!epee::string_tools::parse_hexstr_to_binbuff(args.front(), txid_data) || txid_data.size() != sizeof(crypto::hash))
  {
    fail_msg_writer() << tr("failed to parse txid");
    return true;
  }
  crypto::hash txid = *reinterpret_cast<const crypto::hash*>(txid_data.data());

  std::string note = m_wallet->get_tx_note(txid);
  if (note.empty())
    success_msg_writer() << "no note found";
  else
    success_msg_writer() << "note found: " << note;

  return true;
}
//----------------------------------------------------------------------------------------------------
bool simple_wallet::set_description(const std::vector<std::string> &args)
{
  // 0 arguments allowed, for setting the description to empty string

  std::string description = "";
  for (size_t n = 0; n < args.size(); ++n)
  {
    if (n > 0)
      description += " ";
    description += args[n];
  }
  m_wallet->set_description(description);

  return true;
}
//----------------------------------------------------------------------------------------------------
bool simple_wallet::get_description(const std::vector<std::string> &args)
{
  if (args.size() != 0)
  {
    PRINT_USAGE(USAGE_GET_DESCRIPTION);
    return true;
  }

  std::string description = m_wallet->get_description();
  if (description.empty())
    success_msg_writer() << tr("no description found");
  else
    success_msg_writer() << tr("description found: ") << description;

  return true;
}
//----------------------------------------------------------------------------------------------------
bool simple_wallet::status(const std::vector<std::string> &args)
{
  uint64_t local_height = m_wallet->get_blockchain_current_height();
  rpc::version_t version;
  bool ssl = false;
  if (!m_wallet->check_connection(&version, &ssl))
  {
    success_msg_writer() << "Refreshed " << local_height << "/?, no daemon connected";
    return true;
  }

  std::string err;
  uint64_t bc_height = get_daemon_blockchain_height(err);
  if (err.empty())
  {
    bool synced = local_height == bc_height;
    success_msg_writer() << "Refreshed " << local_height << "/" << bc_height << ", " << (synced ? "synced" : "syncing")
        << ", daemon RPC v" << version.first << '.' << version.second << ", " << (ssl ? "SSL" : "no SSL");
  }
  else
  {
    fail_msg_writer() << "Refreshed " << local_height << "/?, daemon connection error";
  }
  return true;
}
//----------------------------------------------------------------------------------------------------
bool simple_wallet::wallet_info(const std::vector<std::string> &args)
{
  bool ready;
  uint32_t threshold, total;
  std::string description = m_wallet->get_description();
  if (description.empty())
  {
    description = "<Not set>"; 
  }
  message_writer() << tr("Filename: ") << m_wallet->get_wallet_file();
  message_writer() << tr("Description: ") << description;
  message_writer() << tr("Address: ") << m_wallet->get_account().get_public_address_str(m_wallet->nettype());
  std::string type;
  if (m_wallet->watch_only())
    type = tr("Watch only");
  else if (m_wallet->multisig(&ready, &threshold, &total))
    type = (boost::format(tr("%u/%u multisig%s")) % threshold % total % (ready ? "" : " (not yet finalized)")).str();
  else
    type = tr("Normal");
  message_writer() << tr("Type: ") << type;
  message_writer() << tr("Network type: ") << (
    m_wallet->nettype() == cryptonote::TESTNET ? tr("Testnet") :
    m_wallet->nettype() == cryptonote::STAGENET ? tr("Stagenet") : tr("Mainnet"));
  return true;
}
//----------------------------------------------------------------------------------------------------
bool simple_wallet::sign(const std::vector<std::string> &args)
{
  if (m_wallet->key_on_device())
  {
    fail_msg_writer() << tr("command not supported by HW wallet");
    return true;
  }
  if (args.size() != 1 && args.size() != 2)
  {
    PRINT_USAGE(USAGE_SIGN);
    return true;
  }
  if (m_wallet->watch_only())
  {
    fail_msg_writer() << tr("wallet is watch-only and cannot sign");
    return true;
  }
  if (m_wallet->multisig())
  {
    fail_msg_writer() << tr("This wallet is multisig and cannot sign");
    return true;
  }

  subaddress_index index{0, 0};
  if (args.size() == 2)
  {
    unsigned int a, b;
    if (sscanf(args[0].c_str(), "%u,%u", &a, &b) != 2)
    {
      fail_msg_writer() << tr("Invalid subaddress index format");
      return true;
    }
    index.major = a;
    index.minor = b;
  }

  const std::string &filename = args.back();
  std::string data;
  bool r = m_wallet->load_from_file(filename, data);
  if (!r)
  {
    fail_msg_writer() << tr("failed to read file ") << filename;
    return true;
  }

  SCOPED_WALLET_UNLOCK();

  std::string signature = m_wallet->sign(data, index);
  success_msg_writer() << signature;
  return true;
}
//----------------------------------------------------------------------------------------------------
bool simple_wallet::verify(const std::vector<std::string> &args)
{
  if (args.size() != 3)
  {
    PRINT_USAGE(USAGE_VERIFY);
    return true;
  }
  std::string filename = args[0];
  std::string address_string = args[1];
  std::string signature= args[2];

  std::string data;
  bool r = m_wallet->load_from_file(filename, data);
  if (!r)
  {
    fail_msg_writer() << tr("failed to read file ") << filename;
    return true;
  }

  cryptonote::address_parse_info info;
  if(!cryptonote::get_account_address_from_str_or_url(info, m_wallet->nettype(), address_string, oa_prompter))
  {
    fail_msg_writer() << tr("failed to parse address");
    return true;
  }

  r = m_wallet->verify(data, info.address, signature);
  if (!r)
  {
    fail_msg_writer() << tr("Bad signature from ") << address_string;
  }
  else
  {
    success_msg_writer() << tr("Good signature from ") << address_string;
  }
  return true;
}
//----------------------------------------------------------------------------------------------------
bool simple_wallet::export_key_images(const std::vector<std::string> &args)
{
  if (m_wallet->key_on_device())
  {
    fail_msg_writer() << tr("command not supported by HW wallet");
    return true;
  }
  if (args.size() != 1 && args.size() != 2)
  {
    PRINT_USAGE(USAGE_EXPORT_KEY_IMAGES);
    return true;
  }
  if (m_wallet->watch_only())
  {
    fail_msg_writer() << tr("wallet is watch-only and cannot export key images");
    return true;
  }

  std::string filename = args[0];
  if (m_wallet->confirm_export_overwrite() && !check_file_overwrite(filename))
    return true;

  SCOPED_WALLET_UNLOCK();

  try
  {
    /// whether to export requested key images only
    bool requested_only = (args.size() == 2 && args[1] == "requested-only");
    if (!m_wallet->export_key_images_to_file(filename, requested_only))
    {
      fail_msg_writer() << tr("failed to save file ") << filename;
      return true;
    }
  }
  catch (const std::exception &e)
  {
    LOG_ERROR("Error exporting key images: " << e.what());
    fail_msg_writer() << "Error exporting key images: " << e.what();
    return true;
  }

  success_msg_writer() << tr("Signed key images exported to ") << filename;
  return true;
}
//----------------------------------------------------------------------------------------------------
bool simple_wallet::import_key_images(const std::vector<std::string> &args)
{
  if (m_wallet->key_on_device())
  {
    fail_msg_writer() << tr("command not supported by HW wallet");
    return true;
  }
  if (!m_wallet->is_trusted_daemon())
  {
    fail_msg_writer() << tr("this command requires a trusted daemon. Enable with --trusted-daemon");
    return true;
  }

  if (args.size() != 1)
  {
    PRINT_USAGE(USAGE_IMPORT_KEY_IMAGES);
    return true;
  }

  std::string const &filename = args[0];
  LOCK_IDLE_SCOPE();
  try
  {
    uint64_t spent = 0, unspent = 0;
    uint64_t height = m_wallet->import_key_images_from_file(filename, spent, unspent);
    success_msg_writer() << "Signed key images imported to height " << height << ", "
        << print_money(spent) << " spent, " << print_money(unspent) << " unspent"; 
  }
  catch (const std::exception &e)
  {
    fail_msg_writer() << "Failed to import key images: " << e.what();
    return true;
  }

  return true;
}
//----------------------------------------------------------------------------------------------------
bool simple_wallet::hw_key_images_sync(const std::vector<std::string> &args)
{
  if (!m_wallet->key_on_device())
  {
    fail_msg_writer() << tr("command only supported by HW wallet");
    return true;
  }
  if (!m_wallet->get_account().get_device().has_ki_cold_sync())
  {
    fail_msg_writer() << tr("hw wallet does not support cold KI sync");
    return true;
  }

  LOCK_IDLE_SCOPE();
  key_images_sync_intern();
  return true;
}
//----------------------------------------------------------------------------------------------------
void simple_wallet::key_images_sync_intern(){
  try
  {
    message_writer(epee::console_color_white, false) << tr("Please confirm the key image sync on the device");

    uint64_t spent = 0, unspent = 0;
    uint64_t height = m_wallet->cold_key_image_sync(spent, unspent);
    if (height > 0)
    {
      success_msg_writer() << tr("Key images synchronized to height ") << height;
      if (!m_wallet->is_trusted_daemon())
      {
        message_writer() << tr("Running untrusted daemon, cannot determine which transaction output is spent. Use a trusted daemon with --trusted-daemon and run rescan_spent");
      } else
      {
        success_msg_writer() << print_money(spent) << tr(" spent, ") << print_money(unspent) << tr(" unspent");
      }
    }
    else {
      fail_msg_writer() << tr("Failed to import key images");
    }
  }
  catch (const std::exception &e)
  {
    fail_msg_writer() << tr("Failed to import key images: ") << e.what();
  }
}
//----------------------------------------------------------------------------------------------------
bool simple_wallet::hw_reconnect(const std::vector<std::string> &args)
{
  if (!m_wallet->key_on_device())
  {
    fail_msg_writer() << tr("command only supported by HW wallet");
    return true;
  }

  LOCK_IDLE_SCOPE();
  try
  {
    bool r = m_wallet->reconnect_device();
    if (!r){
      fail_msg_writer() << tr("Failed to reconnect device");
    }
  }
  catch (const std::exception &e)
  {
    fail_msg_writer() << tr("Failed to reconnect device: ") << tr(e.what());
    return true;
  }

  return true;
}
//----------------------------------------------------------------------------------------------------
bool simple_wallet::export_outputs(const std::vector<std::string> &args)
{
  if (m_wallet->key_on_device())
  {
    fail_msg_writer() << tr("command not supported by HW wallet");
    return true;
  }

  if (args.size() >= 3 || args.empty())
  {
    PRINT_USAGE(USAGE_EXPORT_OUTPUTS);
    return true;
  }

  int filename_index = 0;
  bool all           = false;
  if (args.size() == 2 && args[0] == "all")
  {
    filename_index++;
    all = true;
  }

  std::string const &filename = args[filename_index];
  if (m_wallet->confirm_export_overwrite() && !check_file_overwrite(filename))
    return true;

  SCOPED_WALLET_UNLOCK();

  try
  {
    std::string data = m_wallet->export_outputs_to_str(all);
    bool r = m_wallet->save_to_file(filename, data);
    if (!r)
    {
      fail_msg_writer() << tr("failed to save file ") << filename;
      return true;
    }
  }
  catch (const std::exception &e)
  {
    LOG_ERROR("Error exporting outputs: " << e.what());
    fail_msg_writer() << "Error exporting outputs: " << e.what();
    return true;
  }

  success_msg_writer() << tr("Outputs exported to ") << filename;
  return true;
}
//----------------------------------------------------------------------------------------------------
bool simple_wallet::import_outputs(const std::vector<std::string> &args)
{
  if (m_wallet->key_on_device())
  {
    fail_msg_writer() << tr("command not supported by HW wallet");
    return true;
  }
  if (args.size() != 1)
  {
    PRINT_USAGE(USAGE_IMPORT_OUTPUTS);
    return true;
  }
  std::string filename = args[0];

  std::string data;
  bool r = m_wallet->load_from_file(filename, data);
  if (!r)
  {
    fail_msg_writer() << tr("failed to read file ") << filename;
    return true;
  }

  try
  {
    SCOPED_WALLET_UNLOCK();
    size_t n_outputs = m_wallet->import_outputs_from_str(data);
    success_msg_writer() << boost::lexical_cast<std::string>(n_outputs) << " outputs imported";
  }
  catch (const std::exception &e)
  {
    fail_msg_writer() << "Failed to import outputs " << filename << ": " << e.what();
    return true;
  }

  return true;
}
//----------------------------------------------------------------------------------------------------
bool simple_wallet::show_transfer(const std::vector<std::string> &args)
{
  if (args.size() != 1)
  {
    PRINT_USAGE(USAGE_SHOW_TRANSFER);
    return true;
  }

  cryptonote::blobdata txid_data;
  if(!epee::string_tools::parse_hexstr_to_binbuff(args.front(), txid_data) || txid_data.size() != sizeof(crypto::hash))
  {
    fail_msg_writer() << tr("failed to parse txid");
    return true;
  }
  crypto::hash txid = *reinterpret_cast<const crypto::hash*>(txid_data.data());

  const uint64_t last_block_height = m_wallet->get_blockchain_current_height();

  std::list<std::pair<crypto::hash, tools::wallet2::payment_details>> payments;
  m_wallet->get_payments(payments, 0, (uint64_t)-1, m_current_subaddress_account);
  for (std::list<std::pair<crypto::hash, tools::wallet2::payment_details>>::const_iterator i = payments.begin(); i != payments.end(); ++i) {
    const tools::wallet2::payment_details &pd = i->second;
    if (pd.m_tx_hash == txid) {
      std::string payment_id = string_tools::pod_to_hex(i->first);
      if (payment_id.substr(16).find_first_not_of('0') == std::string::npos)
        payment_id = payment_id.substr(0,16);
      success_msg_writer() << "Incoming transaction found";
      success_msg_writer() << "txid: " << txid;
      if (pd.m_block_height == 0 && pd.m_unmined_blink)
        success_msg_writer() << "Height: blink (not yet mined)";
      else
        success_msg_writer() << "Height: " << pd.m_block_height;
      success_msg_writer() << "Timestamp: " << tools::get_human_readable_timestamp(pd.m_timestamp);
      success_msg_writer() << "Amount: " << print_money(pd.m_amount);
      success_msg_writer() << "Payment ID: " << payment_id;
      if (pd.m_unlock_time < CRYPTONOTE_MAX_BLOCK_NUMBER)
      {
        uint64_t bh = std::max(pd.m_unlock_time, pd.m_block_height + CRYPTONOTE_DEFAULT_TX_SPENDABLE_AGE);
        uint64_t suggested_threshold = 0;
        if (!pd.m_unmined_blink)
        {
          uint64_t last_block_reward = m_wallet->get_last_block_reward();
          suggested_threshold = last_block_reward ? (pd.m_amount + last_block_reward - 1) / last_block_reward : 0;
        }
        if (bh >= last_block_height)
          success_msg_writer() << "Locked: " << (bh - last_block_height) << " blocks to unlock";
        else if (suggested_threshold > 0)
          success_msg_writer() << std::to_string(last_block_height - bh) << " confirmations (" << suggested_threshold << " suggested threshold)";
        else if (!pd.m_unmined_blink)
          success_msg_writer() << std::to_string(last_block_height - bh) << " confirmations";
      }
      else
      {
        uint64_t current_time = static_cast<uint64_t>(time(NULL));
        uint64_t threshold = current_time + CRYPTONOTE_LOCKED_TX_ALLOWED_DELTA_SECONDS_V2;
        if (threshold >= pd.m_unlock_time)
          success_msg_writer() << "unlocked for " << tools::get_human_readable_timespan(std::chrono::seconds(threshold - pd.m_unlock_time));
        else
          success_msg_writer() << "locked for " << tools::get_human_readable_timespan(std::chrono::seconds(pd.m_unlock_time - threshold));
      }
      success_msg_writer() << "Checkpointed: " << (pd.m_unmined_blink ? "Blink" : pd.m_block_height <= m_wallet->get_immutable_height() ? "Yes" : pd.m_was_blink ? "Blink" : "No");
      success_msg_writer() << "Address index: " << pd.m_subaddr_index.minor;
      success_msg_writer() << "Note: " << m_wallet->get_tx_note(txid);
      return true;
    }
  }

  std::list<std::pair<crypto::hash, tools::wallet2::confirmed_transfer_details>> payments_out;
  m_wallet->get_payments_out(payments_out, 0, (uint64_t)-1, m_current_subaddress_account);
  for (std::list<std::pair<crypto::hash, tools::wallet2::confirmed_transfer_details>>::const_iterator i = payments_out.begin(); i != payments_out.end(); ++i) {
    if (i->first == txid)
    {
      const tools::wallet2::confirmed_transfer_details &pd = i->second;
      uint64_t change = pd.m_change == (uint64_t)-1 ? 0 : pd.m_change; // change may not be known
      uint64_t fee = pd.m_amount_in - pd.m_amount_out;
      std::string dests;
      for (const auto &d: pd.m_dests) {
        if (!dests.empty())
          dests += ", ";
        dests +=  d.address(m_wallet->nettype(), pd.m_payment_id) + ": " + print_money(d.amount);
      }
      std::string payment_id = string_tools::pod_to_hex(i->second.m_payment_id);
      if (payment_id.substr(16).find_first_not_of('0') == std::string::npos)
        payment_id = payment_id.substr(0,16);
      success_msg_writer() << "Outgoing transaction found";
      success_msg_writer() << "txid: " << txid;
      success_msg_writer() << "Height: " << pd.m_block_height;
      success_msg_writer() << "Timestamp: " << tools::get_human_readable_timestamp(pd.m_timestamp);
      success_msg_writer() << "Amount: " << print_money(pd.m_amount_in - change - fee);
      success_msg_writer() << "Payment ID: " << payment_id;
      success_msg_writer() << "Change: " << print_money(change);
      success_msg_writer() << "Fee: " << print_money(fee);
      success_msg_writer() << "Destinations: " << dests;
      if (pd.m_unlock_time < CRYPTONOTE_MAX_BLOCK_NUMBER)
      {
        uint64_t bh = std::max(pd.m_unlock_time, pd.m_block_height + CRYPTONOTE_DEFAULT_TX_SPENDABLE_AGE);
        if (bh >= last_block_height)
          success_msg_writer() << "Locked: " << (bh - last_block_height) << " blocks to unlock";
        else
          success_msg_writer() << std::to_string(last_block_height - bh) << " confirmations";
      }
      else
      {
        uint64_t current_time = static_cast<uint64_t>(time(NULL));
        uint64_t threshold = current_time + CRYPTONOTE_LOCKED_TX_ALLOWED_DELTA_SECONDS_V2;
        if (threshold >= pd.m_unlock_time)
          success_msg_writer() << "unlocked for " << tools::get_human_readable_timespan(std::chrono::seconds(threshold - pd.m_unlock_time));
        else
          success_msg_writer() << "locked for " << tools::get_human_readable_timespan(std::chrono::seconds(pd.m_unlock_time - threshold));
      }
      success_msg_writer() << "Note: " << m_wallet->get_tx_note(txid);
      return true;
    }
  }

  try
  {
    std::list<std::pair<crypto::hash, tools::wallet2::pool_payment_details>> pool_payments;
    m_wallet->get_unconfirmed_payments(pool_payments, m_current_subaddress_account);
    for (std::list<std::pair<crypto::hash, tools::wallet2::pool_payment_details>>::const_iterator i = pool_payments.begin(); i != pool_payments.end(); ++i) {
      const tools::wallet2::payment_details &pd = i->second.m_pd;
      if (pd.m_tx_hash == txid)
      {
        std::string payment_id = string_tools::pod_to_hex(i->first);
        if (payment_id.substr(16).find_first_not_of('0') == std::string::npos)
          payment_id = payment_id.substr(0,16);
        success_msg_writer() << "Unconfirmed incoming transaction found in the txpool";
        success_msg_writer() << "txid: " << txid;
        success_msg_writer() << "Timestamp: " << tools::get_human_readable_timestamp(pd.m_timestamp);
        success_msg_writer() << "Amount: " << print_money(pd.m_amount);
        success_msg_writer() << "Payment ID: " << payment_id;
        success_msg_writer() << "Address index: " << pd.m_subaddr_index.minor;
        success_msg_writer() << "Note: " << m_wallet->get_tx_note(txid);
        if (i->second.m_double_spend_seen)
          success_msg_writer() << tr("Double spend seen on the network: this transaction may or may not end up being mined");
        return true;
      }
    }
  }
  catch (...)
  {
    fail_msg_writer() << "Failed to get pool state";
  }

  std::list<std::pair<crypto::hash, tools::wallet2::unconfirmed_transfer_details>> upayments;
  m_wallet->get_unconfirmed_payments_out(upayments, m_current_subaddress_account);
  for (std::list<std::pair<crypto::hash, tools::wallet2::unconfirmed_transfer_details>>::const_iterator i = upayments.begin(); i != upayments.end(); ++i) {
    if (i->first == txid)
    {
      const tools::wallet2::unconfirmed_transfer_details &pd = i->second;
      uint64_t amount = pd.m_amount_in;
      uint64_t fee = amount - pd.m_amount_out;
      std::string payment_id = string_tools::pod_to_hex(i->second.m_payment_id);
      if (payment_id.substr(16).find_first_not_of('0') == std::string::npos)
        payment_id = payment_id.substr(0,16);
      bool is_failed = pd.m_state == tools::wallet2::unconfirmed_transfer_details::failed;

      success_msg_writer() << (is_failed ? "Failed" : "Pending") << " outgoing transaction found";
      success_msg_writer() << "txid: " << txid;
      success_msg_writer() << "Timestamp: " << tools::get_human_readable_timestamp(pd.m_timestamp);
      success_msg_writer() << "Amount: " << print_money(amount - pd.m_change - fee);
      success_msg_writer() << "Payment ID: " << payment_id;
      success_msg_writer() << "Change: " << print_money(pd.m_change);
      success_msg_writer() << "Fee: " << print_money(fee);
      success_msg_writer() << "Note: " << m_wallet->get_tx_note(txid);
      return true;
    }
  }

  fail_msg_writer() << tr("Transaction ID not found");
  return true;
}
//----------------------------------------------------------------------------------------------------
void simple_wallet::interrupt()
{
  if (m_in_manual_refresh.load(std::memory_order_relaxed))
  {
    m_wallet->stop();
  }
  else
  {
    stop();
  }
}
//----------------------------------------------------------------------------------------------------
void simple_wallet::commit_or_save(std::vector<tools::wallet2::pending_tx>& ptx_vector, bool do_not_relay, bool blink)
{
  size_t i = 0;
  std::string msg_buf; // NOTE(loki): Buffer output so integration tests read the entire output
  msg_buf.reserve(128);

  while (!ptx_vector.empty())
  {
    msg_buf.clear();
    auto & ptx = ptx_vector.back();
    const crypto::hash txid = get_transaction_hash(ptx.tx);
    if (do_not_relay)
    {
      cryptonote::blobdata blob;
      tx_to_blob(ptx.tx, blob);
      const std::string blob_hex = epee::string_tools::buff_to_hex_nodelimer(blob);
      const std::string filename = "raw_loki_tx" + (ptx_vector.size() == 1 ? "" : ("_" + std::to_string(i++)));
      bool success = m_wallet->save_to_file(filename, blob_hex, true);

      if (success) msg_buf += tr("Transaction successfully saved to ");
      else         msg_buf += tr("Failed to save transaction to ");

      msg_buf += filename;
      msg_buf += tr(", txid <");
      msg_buf += epee::string_tools::pod_to_hex(txid);
      msg_buf += ">";

      if (success) success_msg_writer(true) << msg_buf;
      else         fail_msg_writer()        << msg_buf;
    }
    else
    {
      m_wallet->commit_tx(ptx, blink);
      msg_buf += tr("Transaction successfully submitted, transaction <");
      msg_buf += epee::string_tools::pod_to_hex(txid);
      msg_buf += ">\n";
      msg_buf += tr("You can check its status by using the `show_transfers` command.");
      success_msg_writer(true) << msg_buf;
    }
    // if no exception, remove element from vector
    ptx_vector.pop_back();
  }
}
//----------------------------------------------------------------------------------------------------
int main(int argc, char* argv[])
{
  TRY_ENTRY();

#ifdef WIN32
  // Activate UTF-8 support for Boost filesystem classes on Windows
  std::locale::global(boost::locale::generator().generate(""));
  boost::filesystem::path::imbue(std::locale());
#endif
  setlocale(LC_CTYPE, "");

  auto opt_size = command_line::boost_option_sizes();

  po::options_description desc_params(wallet_args::tr("Wallet options"), opt_size.first, opt_size.second);
  tools::wallet2::init_options(desc_params);
  command_line::add_arg(desc_params, arg_wallet_file);
  command_line::add_arg(desc_params, arg_generate_new_wallet);
  command_line::add_arg(desc_params, arg_generate_from_device);
  command_line::add_arg(desc_params, arg_generate_from_view_key);
  command_line::add_arg(desc_params, arg_generate_from_spend_key);
  command_line::add_arg(desc_params, arg_generate_from_keys);
  command_line::add_arg(desc_params, arg_generate_from_multisig_keys);
  command_line::add_arg(desc_params, arg_generate_from_json);
  command_line::add_arg(desc_params, arg_mnemonic_language);
  command_line::add_arg(desc_params, arg_command);

  command_line::add_arg(desc_params, arg_restore_deterministic_wallet );
  command_line::add_arg(desc_params, arg_restore_multisig_wallet );
  command_line::add_arg(desc_params, arg_non_deterministic );
  command_line::add_arg(desc_params, arg_electrum_seed );
  command_line::add_arg(desc_params, arg_allow_mismatched_daemon_version);
  command_line::add_arg(desc_params, arg_restore_height);
  command_line::add_arg(desc_params, arg_restore_date);
  command_line::add_arg(desc_params, arg_do_not_relay);
  command_line::add_arg(desc_params, arg_create_address_file);
  command_line::add_arg(desc_params, arg_subaddress_lookahead);
  command_line::add_arg(desc_params, arg_use_english_language_names);

  po::positional_options_description positional_options;
  positional_options.add(arg_command.name, -1);

  boost::optional<po::variables_map> vm;
  bool should_terminate = false;
  std::tie(vm, should_terminate) = wallet_args::main(
   argc, argv,
   "loki-wallet-cli [--wallet-file=<filename>|--generate-new-wallet=<filename>] [<COMMAND>]",
    sw::tr("This is the command line Loki wallet. It needs to connect to a Loki\ndaemon to work correctly.\n\nWARNING: Do not reuse your Loki keys on a contentious fork, doing so will harm your privacy.\n Only consider reusing your key on a contentious fork if the fork has key reuse mitigations built in."),
    desc_params,
    po::options_description{},
    positional_options,
    [](const std::string &s, bool emphasis){ tools::scoped_message_writer(emphasis ? epee::console_color_white : epee::console_color_default, true) << s; },
    "loki-wallet-cli.log"
  );

  if (!vm)
  {
    return 1;
  }

  if (should_terminate)
  {
    return 0;
  }

  cryptonote::simple_wallet w;
  const bool r = w.init(*vm);
  CHECK_AND_ASSERT_MES(r, 1, sw::tr("Failed to initialize wallet"));

  std::vector<std::string> command = command_line::get_arg(*vm, arg_command);
  if (!command.empty())
  {
    bool success = w.process_command_and_log(command);
    w.stop();
    w.deinit();
    return success ? 0 : 1;
  }

  tools::signal_handler::install([&w](int type) {
    if (tools::password_container::is_prompting.load())
    {
      // must be prompting for password so return and let the signal stop prompt
      return;
    }
#ifdef WIN32
    if (type == CTRL_C_EVENT)
#else
    if (type == SIGINT)
#endif
    {
      // if we're pressing ^C when refreshing, just stop refreshing
      w.interrupt();
    }
    else
    {
      w.stop();
    }
  });
  w.run();

  w.deinit();
  return 0;
  CATCH_ENTRY_L0("main", 1);
}

// MMS ---------------------------------------------------------------------------------------------------

// Access to the message store, or more exactly to the list of the messages that can be changed
// by the idle thread, is guarded by the same mutex-based mechanism as access to the wallet
// as a whole and thus e.g. uses the "LOCK_IDLE_SCOPE" macro. This is a little over-cautious, but
// simple and safe. Care has to be taken however where MMS methods call other simplewallet methods
// that use "LOCK_IDLE_SCOPE" as this cannot be nested!

// Methods for commands like "export_multisig_info" usually read data from file(s) or write data
// to files. The MMS calls now those methods as well, to produce data for messages and to process data
// from messages. As it would be quite inconvenient for the MMS to write data for such methods to files
// first or get data out of result files after the call, those methods detect a call from the MMS and
// expect data as arguments instead of files and give back data by calling 'process_wallet_created_data'.

bool simple_wallet::user_confirms(const std::string &question)
{
   std::string answer = input_line(question + tr(" (Y/Yes/N/No): "));
   return !std::cin.eof() && command_line::is_yes(answer);
}

bool simple_wallet::get_number_from_arg(const std::string &arg, uint32_t &number, const uint32_t lower_bound, const uint32_t upper_bound)
{
  bool valid = false;
  try
  {
    number = boost::lexical_cast<uint32_t>(arg);
    valid = (number >= lower_bound) && (number <= upper_bound);
  }
  catch(const boost::bad_lexical_cast &)
  {
  }
  return valid;
}

bool simple_wallet::choose_mms_processing(const std::vector<mms::processing_data> &data_list, uint32_t &choice)
{
  size_t choices = data_list.size();
  if (choices == 1)
  {
    choice = 0;
    return true;
  }
  mms::message_store& ms = m_wallet->get_message_store();
  message_writer() << tr("Choose processing:");
  std::string text;
  for (size_t i = 0; i < choices; ++i)
  {
    const mms::processing_data &data = data_list[i];
    text = std::to_string(i+1) + ": ";
    switch (data.processing)
    {
    case mms::message_processing::sign_tx:
      text += tr("Sign tx");
      break;
    case mms::message_processing::send_tx:
    {
      mms::message m;
      ms.get_message_by_id(data.message_ids[0], m);
      if (m.type == mms::message_type::fully_signed_tx)
      {
        text += tr("Send the tx for submission to ");
      }
      else
      {
        text += tr("Send the tx for signing to ");
      }
      mms::authorized_signer signer = ms.get_signer(data.receiving_signer_index);
      text += ms.signer_to_string(signer, 50);
      break;
    }
    case mms::message_processing::submit_tx:
      text += tr("Submit tx");
      break;
    default:
      text += tr("unknown");
      break;
    }
    message_writer() << text;
  }

  std::string line = input_line(tr("Choice: "));
  if (std::cin.eof() || line.empty())
  {
    return false;
  }
  bool choice_ok = get_number_from_arg(line, choice, 1, choices);
  if (choice_ok)
  {
    choice--;
  }
  else
  {
    fail_msg_writer() << tr("Wrong choice");
  }
  return choice_ok;
}

void simple_wallet::list_mms_messages(const std::vector<mms::message> &messages)
{
  message_writer() << boost::format("%4s %-4s %-30s %-21s %7s %3s %-15s %-40s") % tr("Id") % tr("I/O") % tr("Authorized Signer")
          % tr("Message Type") % tr("Height") % tr("R") % tr("Message State") % tr("Since");
  mms::message_store& ms = m_wallet->get_message_store();
  uint64_t now = (uint64_t)time(NULL);
  for (size_t i = 0; i < messages.size(); ++i)
  {
    const mms::message &m = messages[i];
    const mms::authorized_signer &signer = ms.get_signer(m.signer_index);
    bool highlight = (m.state == mms::message_state::ready_to_send) || (m.state == mms::message_state::waiting);
    message_writer(m.direction == mms::message_direction::out ? epee::console_color_green : epee::console_color_magenta, highlight) <<
            boost::format("%4s %-4s %-30s %-21s %7s %3s %-15s %-40s") %
            m.id %
            ms.message_direction_to_string(m.direction) %
            ms.signer_to_string(signer, 30) %
            ms.message_type_to_string(m.type) %
            m.wallet_height %
            m.round %
            ms.message_state_to_string(m.state) %
            (tools::get_human_readable_timestamp(m.modified) + ", " + tools::get_human_readable_timespan(std::chrono::seconds(now - m.modified)) + tr(" ago"));
  }
}

void simple_wallet::list_signers(const std::vector<mms::authorized_signer> &signers)
{
  message_writer() << boost::format("%2s %-20s %-s") % tr("#") % tr("Label") % tr("Transport Address");
  message_writer() << boost::format("%2s %-20s %-s") % "" % tr("Auto-Config Token") % tr("Loki Address");
  for (size_t i = 0; i < signers.size(); ++i)
  {
    const mms::authorized_signer &signer = signers[i];
    std::string label = signer.label.empty() ? tr("<not set>") : signer.label;
    std::string monero_address;
    if (signer.monero_address_known)
    {
      monero_address = get_account_address_as_str(m_wallet->nettype(), false, signer.monero_address);
    }
    else
    {
      monero_address = tr("<not set>");
    }
    std::string transport_address = signer.transport_address.empty() ? tr("<not set>") : signer.transport_address;
    message_writer() << boost::format("%2s %-20s %-s") % (i + 1) % label % transport_address;
    message_writer() << boost::format("%2s %-20s %-s") % "" % signer.auto_config_token % monero_address;
    message_writer() << "";
  }
}

void simple_wallet::add_signer_config_messages()
{
  mms::message_store& ms = m_wallet->get_message_store();
  std::string signer_config;
  ms.get_signer_config(signer_config);

  const std::vector<mms::authorized_signer> signers = ms.get_all_signers();
  mms::multisig_wallet_state state = get_multisig_wallet_state();
  uint32_t num_authorized_signers = ms.get_num_authorized_signers();
  for (uint32_t i = 1 /* without me */; i < num_authorized_signers; ++i)
  {
    ms.add_message(state, i, mms::message_type::signer_config, mms::message_direction::out, signer_config);
  }
}

void simple_wallet::show_message(const mms::message &m)
{
  mms::message_store& ms = m_wallet->get_message_store();
  const mms::authorized_signer &signer = ms.get_signer(m.signer_index);
  bool display_content;
  std::string sanitized_text;
  switch (m.type)
  {
  case mms::message_type::key_set:
  case mms::message_type::additional_key_set:
  case mms::message_type::note:
    display_content = true;
    ms.get_sanitized_message_text(m, sanitized_text);
    break;
  default:
    display_content = false;
  }
  uint64_t now = (uint64_t)time(NULL);
  message_writer() << "";
  message_writer() << tr("Message ") << m.id;
  message_writer() << tr("In/out: ") << ms.message_direction_to_string(m.direction);
  message_writer() << tr("Type: ") << ms.message_type_to_string(m.type);
  message_writer() << tr("State: ") << boost::format(tr("%s since %s, %s ago")) %
          ms.message_state_to_string(m.state) % tools::get_human_readable_timestamp(m.modified) % tools::get_human_readable_timespan(std::chrono::seconds(now - m.modified));
  if (m.sent == 0)
  {
    message_writer() << tr("Sent: Never");
  }
  else
  {
    message_writer() << boost::format(tr("Sent: %s, %s ago")) %
            tools::get_human_readable_timestamp(m.sent) % tools::get_human_readable_timespan(std::chrono::seconds(now - m.sent));
  }
  message_writer() << tr("Authorized signer: ") << ms.signer_to_string(signer, 100);
  message_writer() << tr("Content size: ") << m.content.length() << tr(" bytes");
  message_writer() << tr("Content: ") << (display_content ? sanitized_text : tr("(binary data)"));

  if (m.type == mms::message_type::note)
  {
    // Showing a note and read its text is "processing" it: Set the state accordingly
    // which will also delete it from Bitmessage as a side effect
    // (Without this little "twist" it would never change the state, and never get deleted)
    ms.set_message_processed_or_sent(m.id);
  }
}

void simple_wallet::ask_send_all_ready_messages()
{
  mms::message_store& ms = m_wallet->get_message_store();
  std::vector<mms::message> ready_messages;
  const std::vector<mms::message> &messages = ms.get_all_messages();
  for (size_t i = 0; i < messages.size(); ++i)
  {
    const mms::message &m = messages[i];
    if (m.state == mms::message_state::ready_to_send)
    {
      ready_messages.push_back(m);
    }
  }
  if (ready_messages.size() != 0)
  {
    list_mms_messages(ready_messages);
    bool send = ms.get_auto_send();
    if (!send)
    {
      send = user_confirms(tr("Send these messages now?"));
    }
    if (send)
    {
      mms::multisig_wallet_state state = get_multisig_wallet_state();
      for (size_t i = 0; i < ready_messages.size(); ++i)
      {
        ms.send_message(state, ready_messages[i].id);
        ms.set_message_processed_or_sent(ready_messages[i].id);
      }
      success_msg_writer() << tr("Queued for sending.");
    }
  }
}

bool simple_wallet::get_message_from_arg(const std::string &arg, mms::message &m)
{
  mms::message_store& ms = m_wallet->get_message_store();
  bool valid_id = false;
  uint32_t id;
  try
  {
    id = (uint32_t)boost::lexical_cast<uint32_t>(arg);
    valid_id = ms.get_message_by_id(id, m);
  }
  catch (const boost::bad_lexical_cast &)
  {
  }
  if (!valid_id)
  {
    fail_msg_writer() << tr("Invalid message id");
  }
  return valid_id;
}

void simple_wallet::mms_init(const std::vector<std::string> &args)
{
  if (args.size() != 3)
  {
    fail_msg_writer() << tr("usage: mms init <required_signers>/<authorized_signers> <own_label> <own_transport_address>");
    return;
  }
  mms::message_store& ms = m_wallet->get_message_store();
  if (ms.get_active())
  {
    if (!user_confirms(tr("The MMS is already initialized. Re-initialize by deleting all signer info and messages?")))
    {
      return;
    }
  }
  uint32_t num_required_signers;
  uint32_t num_authorized_signers;
  const std::string &mn = args[0];
  std::vector<std::string> numbers;
  boost::split(numbers, mn, boost::is_any_of("/"));
  bool mn_ok = (numbers.size() == 2)
               && get_number_from_arg(numbers[1], num_authorized_signers, 2, 100)
               && get_number_from_arg(numbers[0], num_required_signers, 2, num_authorized_signers);
  if (!mn_ok)
  {
    fail_msg_writer() << tr("Error in the number of required signers and/or authorized signers");
    return;
  }
  LOCK_IDLE_SCOPE();
  ms.init(get_multisig_wallet_state(), args[1], args[2], num_authorized_signers, num_required_signers);
}

void simple_wallet::mms_info(const std::vector<std::string> &args)
{
  mms::message_store& ms = m_wallet->get_message_store();
  if (ms.get_active())
  {
    message_writer() << boost::format("The MMS is active for %s/%s multisig.")
            % ms.get_num_required_signers() % ms.get_num_authorized_signers();
  }
  else
  {
    message_writer() << tr("The MMS is not active.");
  }
}

void simple_wallet::mms_signer(const std::vector<std::string> &args)
{
  mms::message_store& ms = m_wallet->get_message_store();
  const std::vector<mms::authorized_signer> &signers = ms.get_all_signers();
  if (args.size() == 0)
  {
    // Without further parameters list all defined signers
    list_signers(signers);
    return;
  }

  uint32_t index;
  bool index_valid = get_number_from_arg(args[0], index, 1, ms.get_num_authorized_signers());
  if (index_valid)
  {
    index--;
  }
  else
  {
    fail_msg_writer() << tr("Invalid signer number ") + args[0];
    return;
  }
  if ((args.size() < 2) || (args.size() > 4))
  {
    fail_msg_writer() << tr("mms signer [<number> <label> [<transport_address> [<loki_address>]]]");
    return;
  }

  boost::optional<std::string> label = args[1];
  boost::optional<std::string> transport_address;
  if (args.size() >= 3)
  {
    transport_address = args[2];
  }
  boost::optional<cryptonote::account_public_address> monero_address;
  LOCK_IDLE_SCOPE();
  mms::multisig_wallet_state state = get_multisig_wallet_state();
  if (args.size() == 4)
  {
    cryptonote::address_parse_info info;
    bool ok = cryptonote::get_account_address_from_str_or_url(info, m_wallet->nettype(), args[3], oa_prompter);
    if (!ok)
    {
      fail_msg_writer() << tr("Invalid Loki address");
      return;
    }
    monero_address = info.address;
    const std::vector<mms::message> &messages = ms.get_all_messages();
    if ((messages.size() > 0) || state.multisig)
    {
      fail_msg_writer() << tr("Wallet state does not allow changing Loki addresses anymore");
      return;
    }
  }
  ms.set_signer(state, index, label, transport_address, monero_address);
}

void simple_wallet::mms_list(const std::vector<std::string> &args)
{
  mms::message_store& ms = m_wallet->get_message_store();
  if (args.size() != 0)
  {
    fail_msg_writer() << tr("Usage: mms list");
    return;
  }
  LOCK_IDLE_SCOPE();
  const std::vector<mms::message> &messages = ms.get_all_messages();
  list_mms_messages(messages);
}

void simple_wallet::mms_next(const std::vector<std::string> &args)
{
  mms::message_store& ms = m_wallet->get_message_store();
  if ((args.size() > 1) || ((args.size() == 1) && (args[0] != "sync")))
  {
    fail_msg_writer() << tr("Usage: mms next [sync]");
    return;
  }
  bool avail = false;
  std::vector<mms::processing_data> data_list;
  bool force_sync = false;
  uint32_t choice = 0;
  {
    LOCK_IDLE_SCOPE();
    if ((args.size() == 1) && (args[0] == "sync"))
    {
      // Force the MMS to process any waiting sync info although on its own it would just ignore
      // those messages because no need to process them can be seen
      force_sync = true;
    }
    std::string wait_reason;
    {
      avail = ms.get_processable_messages(get_multisig_wallet_state(), force_sync, data_list, wait_reason);
    }
    if (avail)
    {
      avail = choose_mms_processing(data_list, choice);
    }
    else if (!wait_reason.empty())
    {
      message_writer() << tr("No next step: ") << wait_reason;
    }
  }
  if (avail)
  {
    mms::processing_data data = data_list[choice];
    bool command_successful = false;
    switch(data.processing)
    {
    case mms::message_processing::prepare_multisig:
      message_writer() << tr("prepare_multisig");
      command_successful = prepare_multisig_main(std::vector<std::string>(), true);
      break;

    case mms::message_processing::make_multisig:
    {
      message_writer() << tr("make_multisig");
      size_t number_of_key_sets = data.message_ids.size();
      std::vector<std::string> sig_args(number_of_key_sets + 1);
      sig_args[0] = std::to_string(ms.get_num_required_signers());
      for (size_t i = 0; i < number_of_key_sets; ++i)
      {
        mms::message m = ms.get_message_by_id(data.message_ids[i]);
        sig_args[i+1] = m.content;
      }
      command_successful = make_multisig_main(sig_args, true);
      break;
    }

    case mms::message_processing::exchange_multisig_keys:
    {
      message_writer() << tr("exchange_multisig_keys");
      size_t number_of_key_sets = data.message_ids.size();
      // Other than "make_multisig" only the key sets as parameters, no num_required_signers
      std::vector<std::string> sig_args(number_of_key_sets);
      for (size_t i = 0; i < number_of_key_sets; ++i)
      {
        mms::message m = ms.get_message_by_id(data.message_ids[i]);
        sig_args[i] = m.content;
      }
      command_successful = exchange_multisig_keys_main(sig_args, true);
      break;
    }

    case mms::message_processing::create_sync_data:
    {
      message_writer() << tr("export_multisig_info");
      std::vector<std::string> export_args;
      export_args.push_back("MMS");  // dummy filename
      command_successful = export_multisig_main(export_args, true);
      break;
    }

    case mms::message_processing::process_sync_data:
    {
      message_writer() << tr("import_multisig_info");
      std::vector<std::string> import_args;
      for (size_t i = 0; i < data.message_ids.size(); ++i)
      {
        mms::message m = ms.get_message_by_id(data.message_ids[i]);
        import_args.push_back(m.content);
      }
      command_successful = import_multisig_main(import_args, true);
      break;
    }

    case mms::message_processing::sign_tx:
    {
      message_writer() << tr("sign_multisig");
      std::vector<std::string> sign_args;
      mms::message m = ms.get_message_by_id(data.message_ids[0]);
      sign_args.push_back(m.content);
      command_successful = sign_multisig_main(sign_args, true);
      break;
    }

    case mms::message_processing::submit_tx:
    {
      message_writer() << tr("submit_multisig");
      std::vector<std::string> submit_args;
      mms::message m = ms.get_message_by_id(data.message_ids[0]);
      submit_args.push_back(m.content);
      command_successful = submit_multisig_main(submit_args, true);
      break;
    }

    case mms::message_processing::send_tx:
    {
      message_writer() << tr("Send tx");
      mms::message m = ms.get_message_by_id(data.message_ids[0]);
      LOCK_IDLE_SCOPE();
      ms.add_message(get_multisig_wallet_state(), data.receiving_signer_index, m.type, mms::message_direction::out,
                     m.content);
      command_successful = true;
      break;
    }

    case mms::message_processing::process_signer_config:
    {
      message_writer() << tr("Process signer config");
      LOCK_IDLE_SCOPE();
      mms::message m = ms.get_message_by_id(data.message_ids[0]);
      mms::authorized_signer me = ms.get_signer(0);
      mms::multisig_wallet_state state = get_multisig_wallet_state();
      if (!me.auto_config_running)
      {
        // If no auto-config is running, the config sent may be unsolicited or problematic
        // so show what arrived and ask for confirmation before taking it in
        std::vector<mms::authorized_signer> signers;
        ms.unpack_signer_config(state, m.content, signers);
        list_signers(signers);
        if (!user_confirms(tr("Replace current signer config with the one displayed above?")))
        {
          break;
        }
      }
      ms.process_signer_config(state, m.content);
      ms.stop_auto_config();
      list_signers(ms.get_all_signers());
      command_successful = true;
      break;
    }

    case mms::message_processing::process_auto_config_data:
    {
      message_writer() << tr("Process auto config data");
      LOCK_IDLE_SCOPE();
      for (size_t i = 0; i < data.message_ids.size(); ++i)
      {
        ms.process_auto_config_data_message(data.message_ids[i]);
      }
      ms.stop_auto_config();
      list_signers(ms.get_all_signers());
      add_signer_config_messages();
      command_successful = true;
      break;
    }

    default:
      message_writer() << tr("Nothing ready to process");
      break;
    }

    if (command_successful)
    {
      {
        LOCK_IDLE_SCOPE();
        ms.set_messages_processed(data);
        ask_send_all_ready_messages();
      }
    }
  }
}

void simple_wallet::mms_sync(const std::vector<std::string> &args)
{
  mms::message_store& ms = m_wallet->get_message_store();
  if (args.size() != 0)
  {
    fail_msg_writer() << tr("Usage: mms sync");
    return;
  }
  // Force the start of a new sync round, for exceptional cases where something went wrong
  // Can e.g. solve the problem "This signature was made with stale data" after trying to
  // create 2 transactions in a row somehow
  // Code is identical to the code for 'message_processing::create_sync_data'
  message_writer() << tr("export_multisig_info");
  std::vector<std::string> export_args;
  export_args.push_back("MMS");  // dummy filename
  export_multisig_main(export_args, true);
  ask_send_all_ready_messages();
}

void simple_wallet::mms_transfer(const std::vector<std::string> &args)
{
  // It's too complicated to check any arguments here, just let 'transfer_main' do the whole job
  transfer_main(Transfer::Normal, args, true);
}

void simple_wallet::mms_delete(const std::vector<std::string> &args)
{
  if (args.size() != 1)
  {
    fail_msg_writer() << tr("Usage: mms delete (<message_id> | all)");
    return;
  }
  LOCK_IDLE_SCOPE();
  mms::message_store& ms = m_wallet->get_message_store();
  if (args[0] == "all")
  {
    if (user_confirms(tr("Delete all messages?")))
    {
      ms.delete_all_messages();
    }
  }
  else
  {
    mms::message m;
    bool valid_id = get_message_from_arg(args[0], m);
    if (valid_id)
    {
      // If only a single message and not all delete even if unsent / unprocessed
      ms.delete_message(m.id);
    }
  }
}

void simple_wallet::mms_send(const std::vector<std::string> &args)
{
  if (args.size() == 0)
  {
    ask_send_all_ready_messages();
    return;
  }
  else if (args.size() != 1)
  {
    fail_msg_writer() << tr("Usage: mms send [<message_id>]");
    return;
  }
  LOCK_IDLE_SCOPE();
  mms::message_store& ms = m_wallet->get_message_store();
  mms::message m;
  bool valid_id = get_message_from_arg(args[0], m);
  if (valid_id)
  {
    ms.send_message(get_multisig_wallet_state(), m.id);
  }
}

void simple_wallet::mms_receive(const std::vector<std::string> &args)
{
  if (args.size() != 0)
  {
    fail_msg_writer() << tr("Usage: mms receive");
    return;
  }
  std::vector<mms::message> new_messages;
  LOCK_IDLE_SCOPE();
  mms::message_store& ms = m_wallet->get_message_store();
  bool avail = ms.check_for_messages(get_multisig_wallet_state(), new_messages);
  if (avail)
  {
    list_mms_messages(new_messages);
  }
}

void simple_wallet::mms_export(const std::vector<std::string> &args)
{
  if (args.size() != 1)
  {
    fail_msg_writer() << tr("Usage: mms export <message_id>");
    return;
  }
  LOCK_IDLE_SCOPE();
  mms::message_store& ms = m_wallet->get_message_store();
  mms::message m;
  bool valid_id = get_message_from_arg(args[0], m);
  if (valid_id)
  {
    const std::string filename = "mms_message_content";
    if (m_wallet->save_to_file(filename, m.content))
    {
      success_msg_writer() << tr("Message content saved to: ") << filename;
    }
    else
    {
      fail_msg_writer() << tr("Failed to to save message content");
    }
  }
}

void simple_wallet::mms_note(const std::vector<std::string> &args)
{
  mms::message_store& ms = m_wallet->get_message_store();
  if (args.size() == 0)
  {
    LOCK_IDLE_SCOPE();
    const std::vector<mms::message> &messages = ms.get_all_messages();
    for (size_t i = 0; i < messages.size(); ++i)
    {
      const mms::message &m = messages[i];
      if ((m.type == mms::message_type::note) && (m.state == mms::message_state::waiting))
      {
        show_message(m);
      }
    }
    return;
  }
  if (args.size() < 2)
  {
    fail_msg_writer() << tr("Usage: mms note [<label> <text>]");
    return;
  }
  uint32_t signer_index;
  bool found = ms.get_signer_index_by_label(args[0], signer_index);
  if (!found)
  {
    fail_msg_writer() << tr("No signer found with label ") << args[0];
    return;
  }
  std::string note = "";
  for (size_t n = 1; n < args.size(); ++n)
  {
    if (n > 1)
    {
      note += " ";
    }
    note += args[n];
  }
  LOCK_IDLE_SCOPE();
  ms.add_message(get_multisig_wallet_state(), signer_index, mms::message_type::note,
                 mms::message_direction::out, note);
  ask_send_all_ready_messages();
}

void simple_wallet::mms_show(const std::vector<std::string> &args)
{
  if (args.size() != 1)
  {
    fail_msg_writer() << tr("Usage: mms show <message_id>");
    return;
  }
  LOCK_IDLE_SCOPE();
  mms::message_store& ms = m_wallet->get_message_store();
  mms::message m;
  bool valid_id = get_message_from_arg(args[0], m);
  if (valid_id)
  {
    show_message(m);
  }
}

void simple_wallet::mms_set(const std::vector<std::string> &args)
{
  bool set = args.size() == 2;
  bool query = args.size() == 1;
  if (!set && !query)
  {
    fail_msg_writer() << tr("Usage: mms set <option_name> [<option_value>]");
    return;
  }
  mms::message_store& ms = m_wallet->get_message_store();
  LOCK_IDLE_SCOPE();
  if (args[0] == "auto-send")
  {
    if (set)
    {
      bool result;
      bool ok = parse_bool(args[1], result);
      if (ok)
      {
        ms.set_auto_send(result);
      }
      else
      {
        fail_msg_writer() << tr("Wrong option value");
      }
    }
    else
    {
      message_writer() << (ms.get_auto_send() ? tr("Auto-send is on") : tr("Auto-send is off"));
    }
  }
  else
  {
    fail_msg_writer() << tr("Unknown option");
  }
}

void simple_wallet::mms_help(const std::vector<std::string> &args)
{
  if (args.size() > 1)
  {
    fail_msg_writer() << tr("Usage: mms help [<subcommand>]");
    return;
  }
  std::vector<std::string> help_args;
  help_args.push_back("mms");
  if (args.size() == 1)
  {
    help_args.push_back(args[0]);
  }
  help(help_args);
}

void simple_wallet::mms_send_signer_config(const std::vector<std::string> &args)
{
  if (args.size() != 0)
  {
    fail_msg_writer() << tr("Usage: mms send_signer_config");
    return;
  }
  mms::message_store& ms = m_wallet->get_message_store();
  if (!ms.signer_config_complete())
  {
    fail_msg_writer() << tr("Signer config not yet complete");
    return;
  }
  LOCK_IDLE_SCOPE();
  add_signer_config_messages();
  ask_send_all_ready_messages();
}

void simple_wallet::mms_start_auto_config(const std::vector<std::string> &args)
{
  mms::message_store& ms = m_wallet->get_message_store();
  uint32_t other_signers = ms.get_num_authorized_signers() - 1;
  size_t args_size = args.size();
  if ((args_size != 0) && (args_size != other_signers))
  {
    fail_msg_writer() << tr("Usage: mms start_auto_config [<label> <label> ...]");
    return;
  }
  if ((args_size == 0) && !ms.signer_labels_complete())
  {
    fail_msg_writer() << tr("There are signers without a label set. Complete labels before auto-config or specify them as parameters here.");
    return;
  }
  mms::authorized_signer me = ms.get_signer(0);
  if (me.auto_config_running)
  {
    if (!user_confirms(tr("Auto-config is already running. Cancel and restart?")))
    {
      return;
    }
  }
  LOCK_IDLE_SCOPE();
  mms::multisig_wallet_state state = get_multisig_wallet_state();
  if (args_size != 0)
  {
    // Set (or overwrite) all the labels except "me" from the arguments
    for (uint32_t i = 1; i < (other_signers + 1); ++i)
    {
      ms.set_signer(state, i, args[i - 1], boost::none, boost::none);
    }
  }
  ms.start_auto_config(state);
  // List the signers to show the generated auto-config tokens
  list_signers(ms.get_all_signers());
}

void simple_wallet::mms_stop_auto_config(const std::vector<std::string> &args)
{
  if (args.size() != 0)
  {
    fail_msg_writer() << tr("Usage: mms stop_auto_config");
    return;
  }
  if (!user_confirms(tr("Delete any auto-config tokens and stop auto-config?")))
  {
    return;
  }
  mms::message_store& ms = m_wallet->get_message_store();
  LOCK_IDLE_SCOPE();
  ms.stop_auto_config();
}

void simple_wallet::mms_auto_config(const std::vector<std::string> &args)
{
  if (args.size() != 1)
  {
    fail_msg_writer() << tr("Usage: mms auto_config <auto_config_token>");
    return;
  }
  mms::message_store& ms = m_wallet->get_message_store();
  std::string adjusted_token;
  if (!ms.check_auto_config_token(args[0], adjusted_token))
  {
    fail_msg_writer() << tr("Invalid auto-config token");
    return;
  }
  mms::authorized_signer me = ms.get_signer(0);
  if (me.auto_config_running)
  {
    if (!user_confirms(tr("Auto-config already running. Cancel and restart?")))
    {
      return;
    }
  }
  LOCK_IDLE_SCOPE();
  ms.add_auto_config_data_message(get_multisig_wallet_state(), adjusted_token);
  ask_send_all_ready_messages();
}

bool simple_wallet::mms(const std::vector<std::string> &args)
{
  try
  {
    m_wallet->get_multisig_wallet_state();
  }
  catch(const std::exception &e)
  {
    fail_msg_writer() << tr("MMS not available in this wallet");
    return true;
  }

  try
  {
    mms::message_store& ms = m_wallet->get_message_store();
    if (args.size() == 0)
    {
      mms_info(args);
      return true;
    }

    const std::string &sub_command = args[0];
    std::vector<std::string> mms_args = args;
    mms_args.erase(mms_args.begin());

    if (sub_command == "init")
    {
      mms_init(mms_args);
      return true;
    }
    if (!ms.get_active())
    {
      fail_msg_writer() << tr("The MMS is not active. Activate using the \"mms init\" command");
      return true;
    }
    else if (sub_command == "info")
    {
      mms_info(mms_args);
    }
    else if (sub_command == "signer")
    {
      mms_signer(mms_args);
    }
    else if (sub_command == "list")
    {
      mms_list(mms_args);
    }
    else if (sub_command == "next")
    {
      mms_next(mms_args);
    }
    else if (sub_command == "sync")
    {
      mms_sync(mms_args);
    }
    else if (sub_command == "transfer")
    {
      mms_transfer(mms_args);
    }
    else if (sub_command == "delete")
    {
      mms_delete(mms_args);
    }
    else if (sub_command == "send")
    {
      mms_send(mms_args);
    }
    else if (sub_command == "receive")
    {
      mms_receive(mms_args);
    }
    else if (sub_command == "export")
    {
      mms_export(mms_args);
    }
    else if (sub_command == "note")
    {
      mms_note(mms_args);
    }
    else if (sub_command == "show")
    {
      mms_show(mms_args);
    }
    else if (sub_command == "set")
    {
      mms_set(mms_args);
    }
    else if (sub_command == "help")
    {
      mms_help(mms_args);
    }
    else if (sub_command == "send_signer_config")
    {
      mms_send_signer_config(mms_args);
    }
    else if (sub_command == "start_auto_config")
    {
      mms_start_auto_config(mms_args);
    }
    else if (sub_command == "stop_auto_config")
    {
      mms_stop_auto_config(mms_args);
    }
    else if (sub_command == "auto_config")
    {
      mms_auto_config(mms_args);
    }
    else
    {
      fail_msg_writer() << tr("Invalid MMS subcommand");
    }
  }
  catch (const tools::error::no_connection_to_daemon &e)
  {
    fail_msg_writer() << tr("Error in MMS command: ") << e.what() << " " << e.request();
  }
  catch (const std::exception &e)
  {
    fail_msg_writer() << tr("Error in MMS command: ") << e.what();
    PRINT_USAGE(USAGE_MMS);
    return true;
  }
  return true;
}
// End MMS ------------------------------------------------------------------------------------------------<|MERGE_RESOLUTION|>--- conflicted
+++ resolved
@@ -2756,7 +2756,6 @@
   m_cmd_binder.set_handler("set",
                            boost::bind(&simple_wallet::on_command, this, &simple_wallet::set_variable, _1),
                            tr(USAGE_SET_VARIABLE),
-<<<<<<< HEAD
                            tr(R"(Available options:
  seed language
    Set the wallet's seed language.
@@ -2800,87 +2799,21 @@
    Set this if you are not sure whether you will spend on a key reusing Loki fork later.
  segregation-height <n>
    Set to the height of a key reusing fork you want to use, 0 to use default.
-ignore-outputs-above <amount>
-  Ignore outputs of amount above this threshold when spending. Value 0 is translated to the maximum value (18 million) which disables this filter.
-ignore-outputs-below <amount>
-  Ignore outputs of amount below this threshold when spending.
+ ignore-outputs-above <amount>
+   Ignore outputs of amount above this threshold when spending. Value 0 is translated to the maximum value (18 million) which disables this filter.
+ ignore-outputs-below <amount>
+   Ignore outputs of amount below this threshold when spending.
+ ignore-fractional-outputs <1|0>
+   Whether to ignore fractional outputs that result in net loss when spending due to fee.
  track-uses <1|0>
    Whether to keep track of owned outputs uses.
  device-name <device_name[:device_spec]>
    Device name for hardware wallet.
- export-format <\"binary\"|\"ascii\">
-   Save all exported files as binary (cannot be copied and pasted) or ascii (can be).)"));
-=======
-                           tr("Available options:\n "
-                                  "seed language\n "
-                                  "  Set the wallet's seed language.\n "
-                                  "always-confirm-transfers <1|0>\n "
-                                  "  Whether to confirm unsplit txes.\n "
-                                  "print-ring-members <1|0>\n "
-                                  "  Whether to print detailed information about ring members during confirmation.\n "
-                                  "store-tx-info <1|0>\n "
-                                  "  Whether to store outgoing tx info (destination address, payment ID, tx secret key) for future reference.\n "
-                                  "default-ring-size <n>\n "
-                                  "  Set the default ring size (obsolete).\n "
-                                  "auto-refresh <1|0>\n "
-                                  "  Whether to automatically synchronize new blocks from the daemon.\n "
-                                  "refresh-type <full|optimize-coinbase|no-coinbase|default>\n "
-                                  "  Set the wallet's refresh behaviour.\n "
-                                  "priority [0|1|2|3|4]\n "
-                                  "  Set the fee to default/unimportant/normal/elevated/priority.\n "
-                                  "confirm-missing-payment-id <1|0> (obsolete)\n "
-                                  "ask-password <0|1|2   (or never|action|decrypt)>\n "
-                                  "  action: ask the password before many actions such as transfer, etc\n "
-                                  "  decrypt: same as action, but keeps the spend key encrypted in memory when not needed\n "
-                                  "unit <monero|millinero|micronero|nanonero|piconero>\n "
-                                  "  Set the default monero (sub-)unit.\n "
-                                  "min-outputs-count [n]\n "
-                                  "  Try to keep at least that many outputs of value at least min-outputs-value.\n "
-                                  "min-outputs-value [n]\n "
-                                  "  Try to keep at least min-outputs-count outputs of at least that value.\n "
-                                  "merge-destinations <1|0>\n "
-                                  "  Whether to merge multiple payments to the same destination address.\n "
-                                  "confirm-backlog <1|0>\n "
-                                  "  Whether to warn if there is transaction backlog.\n "
-                                  "confirm-backlog-threshold [n]\n "
-                                  "  Set a threshold for confirm-backlog to only warn if the transaction backlog is greater than n blocks.\n "
-                                  "confirm-export-overwrite <1|0>\n "
-                                  "  Whether to warn if the file to be exported already exists.\n "
-                                  "refresh-from-block-height [n]\n "
-                                  "  Set the height before which to ignore blocks.\n "
-                                  "auto-low-priority <1|0>\n "
-                                  "  Whether to automatically use the low priority fee level when it's safe to do so.\n "
-                                  "segregate-pre-fork-outputs <1|0>\n "
-                                  "  Set this if you intend to spend outputs on both Monero AND a key reusing fork.\n "
-                                  "key-reuse-mitigation2 <1|0>\n "
-                                  "  Set this if you are not sure whether you will spend on a key reusing Monero fork later.\n "
-                                  "subaddress-lookahead <major>:<minor>\n "
-                                  "  Set the lookahead sizes for the subaddress hash table.\n "
-                                  "segregation-height <n>\n "
-                                  "  Set to the height of a key reusing fork you want to use, 0 to use default.\n "
-                                  "ignore-fractional-outputs <1|0>\n "
-                                  "  Whether to ignore fractional outputs that result in net loss when spending due to fee.\n "
-                                  "ignore-outputs-above <amount>\n "
-                                  "  Ignore outputs of amount above this threshold when spending. Value 0 is translated to the maximum value (18 million) which disables this filter.\n "
-                                  "ignore-outputs-below <amount>\n "
-                                  "  Ignore outputs of amount below this threshold when spending.\n "
-                                  "track-uses <1|0>\n "
-                                  "  Whether to keep track of owned outputs uses.\n "
-                                  "setup-background-mining <1|0>\n "
-                                  "  Whether to enable background mining. Set this to support the network and to get a chance to receive new monero.\n "
-                                  "device-name <device_name[:device_spec]>\n "
-                                  "  Device name for hardware wallet.\n "
-                                  "export-format <\"binary\"|\"ascii\">\n "
-                                  "  Save all exported files as binary (cannot be copied and pasted) or ascii (can be).\n "
-                                  "persistent-client-id <1|0>\n "
-                                  "  Whether to keep using the same client id for RPC payment over wallet restarts.\n"
-                                  "auto-mine-for-rpc-payment-threshold <float>\n "
-                                  "  Whether to automatically start mining for RPC payment if the daemon requires it.\n"
-                                  "credits-target <unsigned int>\n"
-                                  "  The RPC payment credits balance to target (0 for default).\n "
-                                  "inactivity-lock-timeout <unsigned int>\n "
-                                  "  How many seconds to wait before locking the wallet (0 to disable)."));
->>>>>>> 8136bf37e2c0a76851c0bb6482b6e4c2b653f5d7
+ export-format <binary"|"ascii">
+   Save all exported files as binary (cannot be copied and pasted) or ascii (can be).
+ inactivity-lock-timeout <unsigned int>
+   How many seconds to wait before locking the wallet (0 to disable).)"));
+
   m_cmd_binder.set_handler("encrypted_seed",
                            boost::bind(&simple_wallet::on_command, this, &simple_wallet::encrypted_seed, _1),
                            tr("Display the encrypted Electrum-style mnemonic seed."));
@@ -4898,16 +4831,6 @@
       const crypto::public_key &tx_pub_key = extra_pub_key.pub_key;
       if (find_tx_extra_field_by_type(tx_extra_fields, extra_nonce))
       {
-<<<<<<< HEAD
-        if (payment_id8 != crypto::null_hash8)
-          message_writer() <<
-            tr("NOTE: this transaction uses an encrypted payment ID: consider using subaddresses instead");
-      }
-      else if (get_payment_id_from_tx_extra_nonce(extra_nonce.nonce, payment_id))
-        message_writer(epee::console_color_red, false) <<
-          tr("WARNING: this transaction uses an unencrypted payment ID: these are obsolete and ignored. Use subaddresses instead.");
-   }
-=======
         if (get_encrypted_payment_id_from_tx_extra_nonce(extra_nonce.nonce, payment_id8))
         {
           m_wallet->get_account().get_device().decrypt_payment_id(payment_id8, tx_pub_key, m_wallet->get_account().get_keys().m_view_secret_key);
@@ -4921,9 +4844,8 @@
 
     crypto::hash payment_id = crypto::null_hash;
     if (get_payment_id_from_tx_extra_nonce(extra_nonce.nonce, payment_id))
-      message_writer(console_color_red, false) <<
+      message_writer(epee::console_color_red, false) <<
         tr("WARNING: this transaction uses an unencrypted payment ID: these are obsolete and ignored. Use subaddresses instead.");
->>>>>>> 04187e59
   }
   if (unlock_time && !cryptonote::is_coinbase(tx))
     message_writer() << tr("NOTE: This transaction is locked, see details with: show_transfer ") + epee::string_tools::pod_to_hex(txid);
