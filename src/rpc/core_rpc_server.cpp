// Copyright (c) 2014-2019, The Monero Project
// Copyright (c)      2018, The Loki Project
//
// All rights reserved.
//
// Redistribution and use in source and binary forms, with or without modification, are
// permitted provided that the following conditions are met:
//
// 1. Redistributions of source code must retain the above copyright notice, this list of
//    conditions and the following disclaimer.
//
// 2. Redistributions in binary form must reproduce the above copyright notice, this list
//    of conditions and the following disclaimer in the documentation and/or other
//    materials provided with the distribution.
//
// 3. Neither the name of the copyright holder nor the names of its contributors may be
//    used to endorse or promote products derived from this software without specific
//    prior written permission.
//
// THIS SOFTWARE IS PROVIDED BY THE COPYRIGHT HOLDERS AND CONTRIBUTORS "AS IS" AND ANY
// EXPRESS OR IMPLIED WARRANTIES, INCLUDING, BUT NOT LIMITED TO, THE IMPLIED WARRANTIES OF
// MERCHANTABILITY AND FITNESS FOR A PARTICULAR PURPOSE ARE DISCLAIMED. IN NO EVENT SHALL
// THE COPYRIGHT HOLDER OR CONTRIBUTORS BE LIABLE FOR ANY DIRECT, INDIRECT, INCIDENTAL,
// SPECIAL, EXEMPLARY, OR CONSEQUENTIAL DAMAGES (INCLUDING, BUT NOT LIMITED TO,
// PROCUREMENT OF SUBSTITUTE GOODS OR SERVICES; LOSS OF USE, DATA, OR PROFITS; OR BUSINESS
// INTERRUPTION) HOWEVER CAUSED AND ON ANY THEORY OF LIABILITY, WHETHER IN CONTRACT,
// STRICT LIABILITY, OR TORT (INCLUDING NEGLIGENCE OR OTHERWISE) ARISING IN ANY WAY OUT OF
// THE USE OF THIS SOFTWARE, EVEN IF ADVISED OF THE POSSIBILITY OF SUCH DAMAGE.
//
// Parts of this file are originally copyright (c) 2012-2013 The Cryptonote developers

#include "include_base_utils.h"
#include "string_tools.h"
using namespace epee;

#include "core_rpc_server.h"
#include "common/command_line.h"
#include "common/updates.h"
#include "common/download.h"
#include "common/loki.h"
#include "common/util.h"
#include "common/perf_timer.h"
#include "cryptonote_basic/cryptonote_format_utils.h"
#include "cryptonote_basic/account.h"
#include "cryptonote_basic/cryptonote_basic_impl.h"
#include "misc_language.h"
#include "net/parse.h"
#include "storages/http_abstract_invoke.h"
#include "crypto/hash.h"
#include "rpc/rpc_args.h"
#include "rpc/rpc_handler.h"
#include "core_rpc_server_error_codes.h"
#include "p2p/net_node.h"
#include "version.h"

#undef LOKI_DEFAULT_LOG_CATEGORY
#define LOKI_DEFAULT_LOG_CATEGORY "daemon.rpc"

#define MAX_RESTRICTED_FAKE_OUTS_COUNT 40
#define MAX_RESTRICTED_GLOBAL_FAKE_OUTS_COUNT 5000

namespace
{
  uint64_t round_up(uint64_t value, uint64_t quantum)
  {
    return (value + quantum - 1) / quantum * quantum;
  }
}

namespace cryptonote
{

  //-----------------------------------------------------------------------------------
  void core_rpc_server::init_options(boost::program_options::options_description& desc)
  {
    command_line::add_arg(desc, arg_rpc_bind_port);
    command_line::add_arg(desc, arg_rpc_restricted_bind_port);
    command_line::add_arg(desc, arg_restricted_rpc);
    command_line::add_arg(desc, arg_rpc_ssl);
    command_line::add_arg(desc, arg_rpc_ssl_private_key);
    command_line::add_arg(desc, arg_rpc_ssl_certificate);
    command_line::add_arg(desc, arg_rpc_ssl_ca_certificates);
    command_line::add_arg(desc, arg_rpc_ssl_allowed_fingerprints);
    command_line::add_arg(desc, arg_rpc_ssl_allow_any_cert);
    command_line::add_arg(desc, arg_bootstrap_daemon_address);
    command_line::add_arg(desc, arg_bootstrap_daemon_login);
    cryptonote::rpc_args::init_options(desc);
  }
  //------------------------------------------------------------------------------------------------------------------------------
  core_rpc_server::core_rpc_server(
      core& cr
    , nodetool::node_server<cryptonote::t_cryptonote_protocol_handler<cryptonote::core> >& p2p
    )
    : m_core(cr)
    , m_p2p(p2p)
  {}
  //------------------------------------------------------------------------------------------------------------------------------
  bool core_rpc_server::init(
      const boost::program_options::variables_map& vm
      , const bool restricted
      , const std::string& port
    )
  {
    m_restricted = restricted;
    m_net_server.set_threads_prefix("RPC");

    auto rpc_config = cryptonote::rpc_args::process(vm);
    if (!rpc_config)
      return false;

    m_bootstrap_daemon_address = command_line::get_arg(vm, arg_bootstrap_daemon_address);
    if (!m_bootstrap_daemon_address.empty())
    {
      const std::string &bootstrap_daemon_login = command_line::get_arg(vm, arg_bootstrap_daemon_login);
      const auto loc = bootstrap_daemon_login.find(':');
      if (!bootstrap_daemon_login.empty() && loc != std::string::npos)
      {
        epee::net_utils::http::login login;
        login.username = bootstrap_daemon_login.substr(0, loc);
        login.password = bootstrap_daemon_login.substr(loc + 1);
        m_http_client.set_server(m_bootstrap_daemon_address, login, epee::net_utils::ssl_support_t::e_ssl_support_autodetect);
      }
      else
      {
        m_http_client.set_server(m_bootstrap_daemon_address, boost::none, epee::net_utils::ssl_support_t::e_ssl_support_autodetect);
      }
      m_should_use_bootstrap_daemon = true;
    }
    else
    {
      m_should_use_bootstrap_daemon = false;
    }
    m_was_bootstrap_ever_used = false;

    boost::optional<epee::net_utils::http::login> http_login{};

    if (rpc_config->login)
      http_login.emplace(std::move(rpc_config->login->username), std::move(rpc_config->login->password).password());

    epee::net_utils::ssl_options_t ssl_options = epee::net_utils::ssl_support_t::e_ssl_support_autodetect;
    if (command_line::get_arg(vm, arg_rpc_ssl_allow_any_cert))
      ssl_options.verification = epee::net_utils::ssl_verification_t::none;
    else
    {
      std::string ssl_ca_path = command_line::get_arg(vm, arg_rpc_ssl_ca_certificates);
      const std::vector<std::string> ssl_allowed_fingerprint_strings = command_line::get_arg(vm, arg_rpc_ssl_allowed_fingerprints);
      std::vector<std::vector<uint8_t>> ssl_allowed_fingerprints{ ssl_allowed_fingerprint_strings.size() };
      std::transform(ssl_allowed_fingerprint_strings.begin(), ssl_allowed_fingerprint_strings.end(), ssl_allowed_fingerprints.begin(), epee::from_hex::vector);

      if (!ssl_ca_path.empty() || !ssl_allowed_fingerprints.empty())
        ssl_options = epee::net_utils::ssl_options_t{std::move(ssl_allowed_fingerprints), std::move(ssl_ca_path)};
    }

    ssl_options.auth = epee::net_utils::ssl_authentication_t{
      command_line::get_arg(vm, arg_rpc_ssl_private_key), command_line::get_arg(vm, arg_rpc_ssl_certificate)
    };

    // user specified CA file or fingeprints implies enabled SSL by default
    if (ssl_options.verification != epee::net_utils::ssl_verification_t::user_certificates || !command_line::is_arg_defaulted(vm, arg_rpc_ssl))
    {
      const std::string ssl = command_line::get_arg(vm, arg_rpc_ssl);
      if (!epee::net_utils::ssl_support_from_string(ssl_options.support, ssl))
      {
        MFATAL("Invalid RPC SSL support: " << ssl);
        return false;
      }
    }

    auto rng = [](size_t len, uint8_t *ptr){ return crypto::rand(len, ptr); };
    return epee::http_server_impl_base<core_rpc_server, connection_context>::init(
      rng, std::move(port), std::move(rpc_config->bind_ip), std::move(rpc_config->access_control_origins), std::move(http_login), std::move(ssl_options)
    );
  }
  //------------------------------------------------------------------------------------------------------------------------------
  bool core_rpc_server::check_core_ready()
  {
    if(!m_p2p.get_payload_object().is_synchronized())
    {
      return false;
    }
    return true;
  }
#define CHECK_CORE_READY() do { if(!check_core_ready()){res.status =  CORE_RPC_STATUS_BUSY;return true;} } while(0)

  //------------------------------------------------------------------------------------------------------------------------------
  bool core_rpc_server::on_get_height(const COMMAND_RPC_GET_HEIGHT::request& req, COMMAND_RPC_GET_HEIGHT::response& res, const connection_context *ctx)
  {
    PERF_TIMER(on_get_height);
    bool r;
    if (use_bootstrap_daemon_if_necessary<COMMAND_RPC_GET_HEIGHT>(invoke_http_mode::JON, "/getheight", req, res, r))
      return r;

    crypto::hash hash;
    m_core.get_blockchain_top(res.height, hash);
    res.hash = string_tools::pod_to_hex(hash);
    res.status = CORE_RPC_STATUS_OK;
    return true;
  }
  //------------------------------------------------------------------------------------------------------------------------------
  bool core_rpc_server::on_get_info(const COMMAND_RPC_GET_INFO::request& req, COMMAND_RPC_GET_INFO::response& res, const connection_context *ctx)
  {
    PERF_TIMER(on_get_info);
    bool r;
    if (use_bootstrap_daemon_if_necessary<COMMAND_RPC_GET_INFO>(invoke_http_mode::JON, "/getinfo", req, res, r))
    {
      res.bootstrap_daemon_address = m_bootstrap_daemon_address;
      crypto::hash top_hash;
      m_core.get_blockchain_top(res.height_without_bootstrap, top_hash);
      ++res.height_without_bootstrap; // turn top block height into blockchain height
      res.was_bootstrap_ever_used = true;
      return r;
    }

    const bool restricted = m_restricted && ctx;

    crypto::hash top_hash;
    m_core.get_blockchain_top(res.height, top_hash);
    ++res.height; // turn top block height into blockchain height
    res.top_block_hash = string_tools::pod_to_hex(top_hash);
    res.target_height = m_core.get_target_blockchain_height();
    res.difficulty = m_core.get_blockchain_storage().get_difficulty_for_next_block();
    res.target = m_core.get_blockchain_storage().get_difficulty_target();
    res.tx_count = m_core.get_blockchain_storage().get_total_transactions() - res.height; //without coinbase
    res.tx_pool_size = m_core.get_pool_transactions_count();
    res.alt_blocks_count = restricted ? 0 : m_core.get_blockchain_storage().get_alternative_blocks_count();
    uint64_t total_conn = restricted ? 0 : m_p2p.get_public_connections_count();
    res.outgoing_connections_count = restricted ? 0 : m_p2p.get_public_outgoing_connections_count();
    res.incoming_connections_count = restricted ? 0 : (total_conn - res.outgoing_connections_count);
    res.rpc_connections_count = restricted ? 0 : get_connections_count();
    res.white_peerlist_size = restricted ? 0 : m_p2p.get_public_white_peers_count();
    res.grey_peerlist_size = restricted ? 0 : m_p2p.get_public_gray_peers_count();

    cryptonote::network_type nettype = m_core.get_nettype();
    res.mainnet = nettype == MAINNET;
    res.testnet = nettype == TESTNET;
    res.stagenet = nettype == STAGENET;
    res.nettype = nettype == MAINNET ? "mainnet" : nettype == TESTNET ? "testnet" : nettype == STAGENET ? "stagenet" : "fakechain";

    res.cumulative_difficulty = m_core.get_blockchain_storage().get_db().get_block_cumulative_difficulty(res.height - 1);
    res.block_size_limit = res.block_weight_limit = m_core.get_blockchain_storage().get_current_cumulative_block_weight_limit();
    res.block_size_median = res.block_weight_median = m_core.get_blockchain_storage().get_current_cumulative_block_weight_median();
    res.start_time = restricted ? 0 : (uint64_t)m_core.get_start_time();
    res.free_space = restricted ? std::numeric_limits<uint64_t>::max() : m_core.get_free_space();
    res.offline = m_core.offline();
    res.bootstrap_daemon_address = restricted ? "" : m_bootstrap_daemon_address;
    res.height_without_bootstrap = restricted ? 0 : res.height;
    if (restricted)
      res.was_bootstrap_ever_used = false;
    else
    {
      boost::shared_lock<boost::shared_mutex> lock(m_bootstrap_daemon_mutex);
      res.was_bootstrap_ever_used = m_was_bootstrap_ever_used;
    }
    res.database_size = m_core.get_blockchain_storage().get_db().get_database_size();
    if (restricted)
      res.database_size = round_up(res.database_size, 5ull* 1024 * 1024 * 1024);
    res.update_available = restricted ? false : m_core.is_update_available();
    res.version = restricted ? "" : LOKI_VERSION;
    res.status = CORE_RPC_STATUS_OK;
    return true;
  }
  //------------------------------------------------------------------------------------------------------------------------------
  bool core_rpc_server::on_get_net_stats(const COMMAND_RPC_GET_NET_STATS::request& req, COMMAND_RPC_GET_NET_STATS::response& res, const connection_context *ctx)
  {
    PERF_TIMER(on_get_net_stats);
    // No bootstrap daemon check: Only ever get stats about local server
    res.start_time = (uint64_t)m_core.get_start_time();
    {
      CRITICAL_REGION_LOCAL(epee::net_utils::network_throttle_manager::m_lock_get_global_throttle_in);
      epee::net_utils::network_throttle_manager::get_global_throttle_in().get_stats(res.total_packets_in, res.total_bytes_in);
    }
    {
      CRITICAL_REGION_LOCAL(epee::net_utils::network_throttle_manager::m_lock_get_global_throttle_out);
      epee::net_utils::network_throttle_manager::get_global_throttle_out().get_stats(res.total_packets_out, res.total_bytes_out);
    }
    res.status = CORE_RPC_STATUS_OK;
    return true;
  }
  //------------------------------------------------------------------------------------------------------------------------------
  class pruned_transaction {
    transaction& tx;
  public:
    pruned_transaction(transaction& tx) : tx(tx) {}
    BEGIN_SERIALIZE_OBJECT()
      bool r = tx.serialize_base(ar);
      if (!r) return false;
    END_SERIALIZE()
  };
  //------------------------------------------------------------------------------------------------------------------------------
  bool core_rpc_server::on_get_blocks(const COMMAND_RPC_GET_BLOCKS_FAST::request& req, COMMAND_RPC_GET_BLOCKS_FAST::response& res, const connection_context *ctx)
  {
    PERF_TIMER(on_get_blocks);
    bool r;
    if (use_bootstrap_daemon_if_necessary<COMMAND_RPC_GET_BLOCKS_FAST>(invoke_http_mode::BIN, "/getblocks.bin", req, res, r))
      return r;

    std::vector<std::pair<std::pair<cryptonote::blobdata, crypto::hash>, std::vector<std::pair<crypto::hash, cryptonote::blobdata> > > > bs;

    if(!m_core.find_blockchain_supplement(req.start_height, req.block_ids, bs, res.current_height, res.start_height, req.prune, !req.no_miner_tx, COMMAND_RPC_GET_BLOCKS_FAST_MAX_COUNT))
    {
      res.status = "Failed";
      return false;
    }

    size_t pruned_size = 0, unpruned_size = 0, ntxes = 0;
    res.blocks.reserve(bs.size());
    res.output_indices.reserve(bs.size());
    for(auto& bd: bs)
    {
      res.blocks.resize(res.blocks.size()+1);
      res.blocks.back().block = bd.first.first;
      pruned_size += bd.first.first.size();
      unpruned_size += bd.first.first.size();
      res.output_indices.push_back(COMMAND_RPC_GET_BLOCKS_FAST::block_output_indices());
      ntxes += bd.second.size();
      res.output_indices.back().indices.reserve(1 + bd.second.size());
      if (req.no_miner_tx)
        res.output_indices.back().indices.push_back(COMMAND_RPC_GET_BLOCKS_FAST::tx_output_indices());
      res.blocks.back().txs.reserve(bd.second.size());
      for (std::vector<std::pair<crypto::hash, cryptonote::blobdata>>::iterator i = bd.second.begin(); i != bd.second.end(); ++i)
      {
        unpruned_size += i->second.size();
        res.blocks.back().txs.push_back(std::move(i->second));
        i->second.clear();
        i->second.shrink_to_fit();
        pruned_size += res.blocks.back().txs.back().size();
      }

      const size_t n_txes_to_lookup = bd.second.size() + (req.no_miner_tx ? 0 : 1);
      if (n_txes_to_lookup > 0)
      {
        std::vector<std::vector<uint64_t>> indices;
        bool r = m_core.get_tx_outputs_gindexs(req.no_miner_tx ? bd.second.front().first : bd.first.second, n_txes_to_lookup, indices);
        if (!r)
        {
          res.status = "Failed";
          return false;
        }
        if (indices.size() != n_txes_to_lookup || res.output_indices.back().indices.size() != (req.no_miner_tx ? 1 : 0))
        {
          res.status = "Failed";
          return false;
        }
        for (size_t i = 0; i < indices.size(); ++i)
          res.output_indices.back().indices.push_back({std::move(indices[i])});
      }
    }

    MDEBUG("on_get_blocks: " << bs.size() << " blocks, " << ntxes << " txes, pruned size " << pruned_size << ", unpruned size " << unpruned_size);
    res.status = CORE_RPC_STATUS_OK;
    return true;
  }
    bool core_rpc_server::on_get_alt_blocks_hashes(const COMMAND_RPC_GET_ALT_BLOCKS_HASHES::request& req, COMMAND_RPC_GET_ALT_BLOCKS_HASHES::response& res, const connection_context *ctx)
    {
      PERF_TIMER(on_get_alt_blocks_hashes);
      bool r;
      if (use_bootstrap_daemon_if_necessary<COMMAND_RPC_GET_ALT_BLOCKS_HASHES>(invoke_http_mode::JON, "/get_alt_blocks_hashes", req, res, r))
        return r;

      std::vector<block> blks;

      if(!m_core.get_alternative_blocks(blks))
      {
          res.status = "Failed";
          return false;
      }

      res.blks_hashes.reserve(blks.size());

      for (auto const& blk: blks)
      {
          res.blks_hashes.push_back(epee::string_tools::pod_to_hex(get_block_hash(blk)));
      }

      MDEBUG("on_get_alt_blocks_hashes: " << blks.size() << " blocks " );
      res.status = CORE_RPC_STATUS_OK;
      return true;
  }
  //------------------------------------------------------------------------------------------------------------------------------
  bool core_rpc_server::on_get_blocks_by_height(const COMMAND_RPC_GET_BLOCKS_BY_HEIGHT::request& req, COMMAND_RPC_GET_BLOCKS_BY_HEIGHT::response& res, const connection_context *ctx)
  {
    PERF_TIMER(on_get_blocks_by_height);
    bool r;
    if (use_bootstrap_daemon_if_necessary<COMMAND_RPC_GET_BLOCKS_BY_HEIGHT>(invoke_http_mode::BIN, "/getblocks_by_height.bin", req, res, r))
      return r;

    res.status = "Failed";
    res.blocks.clear();
    res.blocks.reserve(req.heights.size());
    for (uint64_t height : req.heights)
    {
      block blk;
      try
      {
        blk = m_core.get_blockchain_storage().get_db().get_block_from_height(height);
      }
      catch (...)
      {
        res.status = "Error retrieving block at height " + std::to_string(height);
        return true;
      }
      std::vector<transaction> txs;
      std::vector<crypto::hash> missed_txs;
      m_core.get_transactions(blk.tx_hashes, txs, missed_txs);
      res.blocks.resize(res.blocks.size() + 1);
      res.blocks.back().block = block_to_blob(blk);
      for (auto& tx : txs)
        res.blocks.back().txs.push_back(tx_to_blob(tx));
    }
    res.status = CORE_RPC_STATUS_OK;
    return true;
  }
  //------------------------------------------------------------------------------------------------------------------------------
  bool core_rpc_server::on_get_hashes(const COMMAND_RPC_GET_HASHES_FAST::request& req, COMMAND_RPC_GET_HASHES_FAST::response& res, const connection_context *ctx)
  {
    PERF_TIMER(on_get_hashes);
    bool r;
    if (use_bootstrap_daemon_if_necessary<COMMAND_RPC_GET_HASHES_FAST>(invoke_http_mode::BIN, "/gethashes.bin", req, res, r))
      return r;

    NOTIFY_RESPONSE_CHAIN_ENTRY::request resp;

    resp.start_height = req.start_height;
    if(!m_core.find_blockchain_supplement(req.block_ids, resp))
    {
      res.status = "Failed";
      return false;
    }
    res.current_height = resp.total_height;
    res.start_height = resp.start_height;
    res.m_block_ids = std::move(resp.m_block_ids);

    res.status = CORE_RPC_STATUS_OK;
    return true;
  }
  //------------------------------------------------------------------------------------------------------------------------------
  bool core_rpc_server::on_get_outs_bin(const COMMAND_RPC_GET_OUTPUTS_BIN::request& req, COMMAND_RPC_GET_OUTPUTS_BIN::response& res, const connection_context *ctx)
  {
    PERF_TIMER(on_get_outs_bin);
    bool r;
    if (use_bootstrap_daemon_if_necessary<COMMAND_RPC_GET_OUTPUTS_BIN>(invoke_http_mode::BIN, "/get_outs.bin", req, res, r))
      return r;

    res.status = "Failed";

    const bool restricted = m_restricted && ctx;
    if (restricted)
    {
      if (req.outputs.size() > MAX_RESTRICTED_GLOBAL_FAKE_OUTS_COUNT)
      {
        res.status = "Too many outs requested";
        return true;
      }
    }

    if(!m_core.get_outs(req, res))
    {
      return true;
    }

    res.status = CORE_RPC_STATUS_OK;
    return true;
  }
  //------------------------------------------------------------------------------------------------------------------------------
  bool core_rpc_server::on_get_outs(const COMMAND_RPC_GET_OUTPUTS::request& req, COMMAND_RPC_GET_OUTPUTS::response& res, const connection_context *ctx)
  {
    PERF_TIMER(on_get_outs);
    bool r;
    if (use_bootstrap_daemon_if_necessary<COMMAND_RPC_GET_OUTPUTS>(invoke_http_mode::JON, "/get_outs", req, res, r))
      return r;

    res.status = "Failed";

    const bool restricted = m_restricted && ctx;
    if (restricted)
    {
      if (req.outputs.size() > MAX_RESTRICTED_GLOBAL_FAKE_OUTS_COUNT)
      {
        res.status = "Too many outs requested";
        return true;
      }
    }

    cryptonote::COMMAND_RPC_GET_OUTPUTS_BIN::request req_bin;
    req_bin.outputs = req.outputs;
    cryptonote::COMMAND_RPC_GET_OUTPUTS_BIN::response res_bin;
    if(!m_core.get_outs(req_bin, res_bin))
    {
      return true;
    }

    // convert to text
    for (const auto &i: res_bin.outs)
    {
      res.outs.push_back(cryptonote::COMMAND_RPC_GET_OUTPUTS::outkey());
      cryptonote::COMMAND_RPC_GET_OUTPUTS::outkey &outkey = res.outs.back();
      outkey.key = epee::string_tools::pod_to_hex(i.key);
      outkey.mask = epee::string_tools::pod_to_hex(i.mask);
      outkey.unlocked = i.unlocked;
      outkey.height = i.height;
      outkey.txid = epee::string_tools::pod_to_hex(i.txid);
    }

    res.status = CORE_RPC_STATUS_OK;
    return true;
  }
  //------------------------------------------------------------------------------------------------------------------------------
  bool core_rpc_server::on_get_indexes(const COMMAND_RPC_GET_TX_GLOBAL_OUTPUTS_INDEXES::request& req, COMMAND_RPC_GET_TX_GLOBAL_OUTPUTS_INDEXES::response& res, const connection_context *ctx)
  {
    PERF_TIMER(on_get_indexes);
    bool ok;
    if (use_bootstrap_daemon_if_necessary<COMMAND_RPC_GET_TX_GLOBAL_OUTPUTS_INDEXES>(invoke_http_mode::BIN, "/get_o_indexes.bin", req, res, ok))
      return ok;

    bool r = m_core.get_tx_outputs_gindexs(req.txid, res.o_indexes);
    if(!r)
    {
      res.status = "Failed";
      return true;
    }
    res.status = CORE_RPC_STATUS_OK;
    LOG_PRINT_L2("COMMAND_RPC_GET_TX_GLOBAL_OUTPUTS_INDEXES: [" << res.o_indexes.size() << "]");
    return true;
  }
  //------------------------------------------------------------------------------------------------------------------------------
  bool core_rpc_server::on_get_transactions(const COMMAND_RPC_GET_TRANSACTIONS::request& req, COMMAND_RPC_GET_TRANSACTIONS::response& res, const connection_context *ctx)
  {
    PERF_TIMER(on_get_transactions);
    bool ok;
    if (use_bootstrap_daemon_if_necessary<COMMAND_RPC_GET_TRANSACTIONS>(invoke_http_mode::JON, "/gettransactions", req, res, ok))
      return ok;

    std::vector<crypto::hash> vh;
    for(const auto& tx_hex_str: req.txs_hashes)
    {
      blobdata b;
      if(!string_tools::parse_hexstr_to_binbuff(tx_hex_str, b))
      {
        res.status = "Failed to parse hex representation of transaction hash";
        return true;
      }
      if(b.size() != sizeof(crypto::hash))
      {
        res.status = "Failed, size of data mismatch";
        return true;
      }
      vh.push_back(*reinterpret_cast<const crypto::hash*>(b.data()));
    }
    std::vector<crypto::hash> missed_txs;
    std::vector<std::tuple<crypto::hash, cryptonote::blobdata, crypto::hash, cryptonote::blobdata>> txs;
    bool r = m_core.get_split_transactions_blobs(vh, txs, missed_txs);
    if(!r)
    {
      res.status = "Failed";
      return true;
    }
    LOG_PRINT_L2("Found " << txs.size() << "/" << vh.size() << " transactions on the blockchain");

    // try the pool for any missing txes
    size_t found_in_pool = 0;
    std::unordered_set<crypto::hash> pool_tx_hashes;
    std::unordered_map<crypto::hash, bool> double_spend_seen;
    if (!missed_txs.empty())
    {
      std::vector<tx_info> pool_tx_info;
      std::vector<spent_key_image_info> pool_key_image_info;
      bool r = m_core.get_pool_transactions_and_spent_keys_info(pool_tx_info, pool_key_image_info);
      if(r)
      {
        // sort to match original request
        std::vector<std::tuple<crypto::hash, cryptonote::blobdata, crypto::hash, cryptonote::blobdata>> sorted_txs;
        std::vector<tx_info>::const_iterator i;
        unsigned txs_processed = 0;
        for (const crypto::hash &h: vh)
        {
          if (std::find(missed_txs.begin(), missed_txs.end(), h) == missed_txs.end())
          {
            if (txs.size() == txs_processed)
            {
              res.status = "Failed: internal error - txs is empty";
              return true;
            }
            // core returns the ones it finds in the right order
            if (std::get<0>(txs[txs_processed]) != h)
            {
              res.status = "Failed: tx hash mismatch";
              return true;
            }
            sorted_txs.push_back(std::move(txs[txs_processed]));
            ++txs_processed;
          }
          else if ((i = std::find_if(pool_tx_info.begin(), pool_tx_info.end(), [h](const tx_info &txi) { return epee::string_tools::pod_to_hex(h) == txi.id_hash; })) != pool_tx_info.end())
          {
            cryptonote::transaction tx;
            if (!cryptonote::parse_and_validate_tx_from_blob(i->tx_blob, tx))
            {
              res.status = "Failed to parse and validate tx from blob";
              return true;
            }
            std::stringstream ss;
            binary_archive<true> ba(ss);
            bool r = const_cast<cryptonote::transaction&>(tx).serialize_base(ba);
            if (!r)
            {
              res.status = "Failed to serialize transaction base";
              return true;
            }
            const cryptonote::blobdata pruned = ss.str();
            sorted_txs.push_back(std::make_tuple(h, pruned, get_transaction_prunable_hash(tx), std::string(i->tx_blob, pruned.size())));
            missed_txs.erase(std::find(missed_txs.begin(), missed_txs.end(), h));
            pool_tx_hashes.insert(h);
            const std::string hash_string = epee::string_tools::pod_to_hex(h);
            for (const auto &ti: pool_tx_info)
            {
              if (ti.id_hash == hash_string)
              {
                double_spend_seen.insert(std::make_pair(h, ti.double_spend_seen));
                break;
              }
            }
            ++found_in_pool;
          }
        }
        txs = sorted_txs;
      }
      LOG_PRINT_L2("Found " << found_in_pool << "/" << vh.size() << " transactions in the pool");
    }

    std::vector<std::string>::const_iterator txhi = req.txs_hashes.begin();
    std::vector<crypto::hash>::const_iterator vhi = vh.begin();
    for(auto& tx: txs)
    {
      res.txs.push_back(COMMAND_RPC_GET_TRANSACTIONS::entry());
      COMMAND_RPC_GET_TRANSACTIONS::entry &e = res.txs.back();

      crypto::hash tx_hash = *vhi++;
      e.tx_hash = *txhi++;
      e.prunable_hash = epee::string_tools::pod_to_hex(std::get<2>(tx));
      if (req.split || req.prune || std::get<3>(tx).empty())
      {
        // use splitted form with pruned and prunable (filled only when prune=false and the daemon has it), leaving as_hex as empty
        e.pruned_as_hex = string_tools::buff_to_hex_nodelimer(std::get<1>(tx));
        if (!req.prune)
          e.prunable_as_hex = string_tools::buff_to_hex_nodelimer(std::get<3>(tx));
        if (req.decode_as_json)
        {
          cryptonote::blobdata tx_data;
          cryptonote::transaction t;
          if (req.prune || std::get<3>(tx).empty())
          {
            // decode pruned tx to JSON
            tx_data = std::get<1>(tx);
            if (cryptonote::parse_and_validate_tx_base_from_blob(tx_data, t))
            {
              pruned_transaction pruned_tx{t};
              e.as_json = obj_to_json_str(pruned_tx);
            }
            else
            {
              res.status = "Failed to parse and validate pruned tx from blob";
              return true;
            }
          }
          else
          {
            // decode full tx to JSON
            tx_data = std::get<1>(tx) + std::get<3>(tx);
            if (cryptonote::parse_and_validate_tx_from_blob(tx_data, t))
            {
              e.as_json = obj_to_json_str(t);
            }
            else
            {
              res.status = "Failed to parse and validate tx from blob";
              return true;
            }
          }
        }
      }
      else
      {
        // use non-splitted form, leaving pruned_as_hex and prunable_as_hex as empty
        cryptonote::blobdata tx_data = std::get<1>(tx) + std::get<3>(tx);
        e.as_hex = string_tools::buff_to_hex_nodelimer(tx_data);
        if (req.decode_as_json)
        {
          cryptonote::transaction t;
          if (cryptonote::parse_and_validate_tx_from_blob(tx_data, t))
          {
            e.as_json = obj_to_json_str(t);
          }
          else
          {
            res.status = "Failed to parse and validate tx from blob";
            return true;
          }
        }
      }
      e.in_pool = pool_tx_hashes.find(tx_hash) != pool_tx_hashes.end();
      if (e.in_pool)
      {
        e.block_height = e.block_timestamp = std::numeric_limits<uint64_t>::max();
        if (double_spend_seen.find(tx_hash) != double_spend_seen.end())
        {
          e.double_spend_seen = double_spend_seen[tx_hash];
        }
        else
        {
          MERROR("Failed to determine double spend status for " << tx_hash);
          e.double_spend_seen = false;
        }
      }
      else
      {
        e.block_height = m_core.get_blockchain_storage().get_db().get_tx_block_height(tx_hash);
        e.block_timestamp = m_core.get_blockchain_storage().get_db().get_block_timestamp(e.block_height);
        e.double_spend_seen = false;
      }

      // fill up old style responses too, in case an old wallet asks
      res.txs_as_hex.push_back(e.as_hex);
      if (req.decode_as_json)
        res.txs_as_json.push_back(e.as_json);

      // output indices too if not in pool
      if (pool_tx_hashes.find(tx_hash) == pool_tx_hashes.end())
      {
        bool r = m_core.get_tx_outputs_gindexs(tx_hash, e.output_indices);
        if (!r)
        {
          res.status = "Failed";
          return false;
        }
      }
    }

    for(const auto& miss_tx: missed_txs)
    {
      res.missed_tx.push_back(string_tools::pod_to_hex(miss_tx));
    }

    LOG_PRINT_L2(res.txs.size() << " transactions found, " << res.missed_tx.size() << " not found");
    res.status = CORE_RPC_STATUS_OK;
    return true;
  }
  //------------------------------------------------------------------------------------------------------------------------------
  bool core_rpc_server::on_is_key_image_spent(const COMMAND_RPC_IS_KEY_IMAGE_SPENT::request& req, COMMAND_RPC_IS_KEY_IMAGE_SPENT::response& res, const connection_context *ctx)
  {
    PERF_TIMER(on_is_key_image_spent);
    bool ok;
    if (use_bootstrap_daemon_if_necessary<COMMAND_RPC_IS_KEY_IMAGE_SPENT>(invoke_http_mode::JON, "/is_key_image_spent", req, res, ok))
      return ok;

    const bool restricted = m_restricted && ctx;
    const bool request_has_rpc_origin = ctx != NULL;
    std::vector<crypto::key_image> key_images;
    for(const auto& ki_hex_str: req.key_images)
    {
      blobdata b;
      if(!string_tools::parse_hexstr_to_binbuff(ki_hex_str, b))
      {
        res.status = "Failed to parse hex representation of key image";
        return true;
      }
      if(b.size() != sizeof(crypto::key_image))
      {
        res.status = "Failed, size of data mismatch";
      }
      key_images.push_back(*reinterpret_cast<const crypto::key_image*>(b.data()));
    }
    std::vector<bool> spent_status;
    bool r = m_core.are_key_images_spent(key_images, spent_status);
    if(!r)
    {
      res.status = "Failed";
      return true;
    }
    res.spent_status.clear();
    for (size_t n = 0; n < spent_status.size(); ++n)
      res.spent_status.push_back(spent_status[n] ? COMMAND_RPC_IS_KEY_IMAGE_SPENT::SPENT_IN_BLOCKCHAIN : COMMAND_RPC_IS_KEY_IMAGE_SPENT::UNSPENT);

    // check the pool too
    std::vector<cryptonote::tx_info> txs;
    std::vector<cryptonote::spent_key_image_info> ki;
    r = m_core.get_pool_transactions_and_spent_keys_info(txs, ki, !request_has_rpc_origin || !restricted);
    if(!r)
    {
      res.status = "Failed";
      return true;
    }
    for (std::vector<cryptonote::spent_key_image_info>::const_iterator i = ki.begin(); i != ki.end(); ++i)
    {
      crypto::hash hash;
      crypto::key_image spent_key_image;
      if (parse_hash256(i->id_hash, hash))
      {
        memcpy(&spent_key_image, &hash, sizeof(hash)); // a bit dodgy, should be other parse functions somewhere
        for (size_t n = 0; n < res.spent_status.size(); ++n)
        {
          if (res.spent_status[n] == COMMAND_RPC_IS_KEY_IMAGE_SPENT::UNSPENT)
          {
            if (key_images[n] == spent_key_image)
            {
              res.spent_status[n] = COMMAND_RPC_IS_KEY_IMAGE_SPENT::SPENT_IN_POOL;
              break;
            }
          }
        }
      }
    }

    res.status = CORE_RPC_STATUS_OK;
    return true;
  }
  //------------------------------------------------------------------------------------------------------------------------------
  bool core_rpc_server::on_send_raw_tx(const COMMAND_RPC_SEND_RAW_TX::request& req, COMMAND_RPC_SEND_RAW_TX::response& res, const connection_context *ctx)
  {
    PERF_TIMER(on_send_raw_tx);
    bool ok;
    if (use_bootstrap_daemon_if_necessary<COMMAND_RPC_SEND_RAW_TX>(invoke_http_mode::JON, "/sendrawtransaction", req, res, ok))
      return ok;

    CHECK_CORE_READY();

    std::string tx_blob;
    if(!string_tools::parse_hexstr_to_binbuff(req.tx_as_hex, tx_blob))
    {
      LOG_PRINT_L0("[on_send_raw_tx]: Failed to parse tx from hexbuff: " << req.tx_as_hex);
      res.status = "Failed";
      return true;
    }

    cryptonote_connection_context fake_context = AUTO_VAL_INIT(fake_context);
    tx_verification_context tvc = AUTO_VAL_INIT(tvc);
    if(!m_core.handle_incoming_tx(tx_blob, tvc, false, false, req.do_not_relay) || tvc.m_verifivation_failed)
    {
      const vote_verification_context &vvc = tvc.m_vote_ctx;
      res.status          = "Failed";
      std::string reason  = print_tx_verification_context  (tvc);
      reason             += print_vote_verification_context(vvc);
      res.tvc             = tvc;
      const std::string punctuation = res.reason.empty() ? "" : ": ";
      if (tvc.m_verifivation_failed)
      {
        LOG_PRINT_L0("[on_send_raw_tx]: tx verification failed" << punctuation << reason);
      }
      else
      {
        LOG_PRINT_L0("[on_send_raw_tx]: Failed to process tx" << punctuation << reason);
      }
      return true;
    }

    if(!tvc.m_should_be_relayed)
    {
      LOG_PRINT_L0("[on_send_raw_tx]: tx accepted, but not relayed");
      res.reason = "Not relayed";
      res.not_relayed = true;
      res.status = CORE_RPC_STATUS_OK;
      return true;
    }

    NOTIFY_NEW_TRANSACTIONS::request r;
    r.txs.push_back(tx_blob);
    m_core.get_protocol()->relay_transactions(r, fake_context);

    //TODO: make sure that tx has reached other nodes here, probably wait to receive reflections from other nodes
    res.status = CORE_RPC_STATUS_OK;
    return true;
  }
  //------------------------------------------------------------------------------------------------------------------------------
  bool core_rpc_server::on_start_mining(const COMMAND_RPC_START_MINING::request& req, COMMAND_RPC_START_MINING::response& res, const connection_context *ctx)
  {
    PERF_TIMER(on_start_mining);
    CHECK_CORE_READY();
    cryptonote::address_parse_info info;
    if(!get_account_address_from_str(info, m_core.get_nettype(), req.miner_address))
    {
      res.status = "Failed, wrong address";
      LOG_PRINT_L0(res.status);
      return true;
    }
    if (info.is_subaddress)
    {
      res.status = "Mining to subaddress isn't supported yet";
      LOG_PRINT_L0(res.status);
      return true;
    }

    unsigned int concurrency_count = boost::thread::hardware_concurrency() * 4;

    // if we couldn't detect threads, set it to a ridiculously high number
    if(concurrency_count == 0)
    {
      concurrency_count = 257;
    }

    // if there are more threads requested than the hardware supports
    // then we fail and log that.
    if(req.threads_count > concurrency_count)
    {
      res.status = "Failed, too many threads relative to CPU cores.";
      LOG_PRINT_L0(res.status);
      return true;
    }

    boost::thread::attributes attrs;
    attrs.set_stack_size(THREAD_STACK_SIZE);

    cryptonote::miner &miner= m_core.get_miner();
    if (miner.is_mining())
    {
      res.status = "Already mining";
      return true;
    }
    if(!miner.start(info.address, static_cast<size_t>(req.threads_count), attrs, req.do_background_mining, req.ignore_battery))
    {
      res.status = "Failed, mining not started";
      LOG_PRINT_L0(res.status);
      return true;
    }
    res.status = CORE_RPC_STATUS_OK;
    return true;
  }
  //------------------------------------------------------------------------------------------------------------------------------
  bool core_rpc_server::on_stop_mining(const COMMAND_RPC_STOP_MINING::request& req, COMMAND_RPC_STOP_MINING::response& res, const connection_context *ctx)
  {
    PERF_TIMER(on_stop_mining);
    cryptonote::miner &miner= m_core.get_miner();
    if(!miner.is_mining())
    {
      res.status = "Mining never started";
      LOG_PRINT_L0(res.status);
      return true;
    }
    if(!miner.stop())
    {
      res.status = "Failed, mining not stopped";
      LOG_PRINT_L0(res.status);
      return true;
    }
    res.status = CORE_RPC_STATUS_OK;
    return true;
  }
  //------------------------------------------------------------------------------------------------------------------------------
  bool core_rpc_server::on_mining_status(const COMMAND_RPC_MINING_STATUS::request& req, COMMAND_RPC_MINING_STATUS::response& res, const connection_context *ctx)
  {
    PERF_TIMER(on_mining_status);

    const miner& lMiner = m_core.get_miner();
    res.active = lMiner.is_mining();
    res.is_background_mining_enabled = lMiner.get_is_background_mining_enabled();
<<<<<<< HEAD
    res.block_target = DIFFICULTY_TARGET_V2;
=======
    store_difficulty(m_core.get_blockchain_storage().get_difficulty_for_next_block(), res.difficulty, res.wide_difficulty, res.difficulty_top64);
    
    res.block_target = m_core.get_blockchain_storage().get_current_hard_fork_version() < 2 ? DIFFICULTY_TARGET_V1 : DIFFICULTY_TARGET_V2;
>>>>>>> bd429033
    if ( lMiner.is_mining() ) {
      res.speed = lMiner.get_speed();
      res.threads_count = lMiner.get_threads_count();
      res.block_reward = lMiner.get_block_reward();
    }
    const account_public_address& lMiningAdr = lMiner.get_mining_address();
    res.address = get_account_address_as_str(nettype(), false, lMiningAdr);
    const uint8_t major_version = m_core.get_blockchain_storage().get_current_hard_fork_version();

    if (major_version >= network_version_7 && major_version <= network_version_10_bulletproofs)
      res.pow_algorithm = "Cryptonight Heavy (Variant 2)";
    else
      res.pow_algorithm = "Cryptonight Turtle Light (Variant 2)";

    if (res.is_background_mining_enabled)
    {
      res.bg_idle_threshold = lMiner.get_idle_threshold();
      res.bg_min_idle_seconds = lMiner.get_min_idle_seconds();
      res.bg_ignore_battery = lMiner.get_ignore_battery();
      res.bg_target = lMiner.get_mining_target();
    }

    res.status = CORE_RPC_STATUS_OK;
    return true;
  }
  //------------------------------------------------------------------------------------------------------------------------------
  bool core_rpc_server::on_save_bc(const COMMAND_RPC_SAVE_BC::request& req, COMMAND_RPC_SAVE_BC::response& res, const connection_context *ctx)
  {
    PERF_TIMER(on_save_bc);
    if( !m_core.get_blockchain_storage().store_blockchain() )
    {
      res.status = "Error while storing blockchain";
      return true;
    }
    res.status = CORE_RPC_STATUS_OK;
    return true;
  }
  //------------------------------------------------------------------------------------------------------------------------------
  bool core_rpc_server::on_get_peer_list(const COMMAND_RPC_GET_PEER_LIST::request& req, COMMAND_RPC_GET_PEER_LIST::response& res, const connection_context *ctx)
  {
    PERF_TIMER(on_get_peer_list);
    std::vector<nodetool::peerlist_entry> white_list;
    std::vector<nodetool::peerlist_entry> gray_list;
    m_p2p.get_public_peerlist(gray_list, white_list);

    res.white_list.reserve(white_list.size());
    for (auto & entry : white_list)
    {
      if (entry.adr.get_type_id() == epee::net_utils::ipv4_network_address::get_type_id())
        res.white_list.emplace_back(entry.id, entry.adr.as<epee::net_utils::ipv4_network_address>().ip(),
            entry.adr.as<epee::net_utils::ipv4_network_address>().port(), entry.last_seen, entry.pruning_seed, entry.rpc_port);
      else
        res.white_list.emplace_back(entry.id, entry.adr.str(), entry.last_seen, entry.pruning_seed, entry.rpc_port);
    }

    res.gray_list.reserve(gray_list.size());
    for (auto & entry : gray_list)
    {
      if (entry.adr.get_type_id() == epee::net_utils::ipv4_network_address::get_type_id())
        res.gray_list.emplace_back(entry.id, entry.adr.as<epee::net_utils::ipv4_network_address>().ip(),
            entry.adr.as<epee::net_utils::ipv4_network_address>().port(), entry.last_seen, entry.pruning_seed, entry.rpc_port);
      else
        res.gray_list.emplace_back(entry.id, entry.adr.str(), entry.last_seen, entry.pruning_seed, entry.rpc_port);
    }

    res.status = CORE_RPC_STATUS_OK;
    return true;
  }
  //------------------------------------------------------------------------------------------------------------------------------
  bool core_rpc_server::on_set_log_hash_rate(const COMMAND_RPC_SET_LOG_HASH_RATE::request& req, COMMAND_RPC_SET_LOG_HASH_RATE::response& res, const connection_context *ctx)
  {
    PERF_TIMER(on_set_log_hash_rate);
    if(m_core.get_miner().is_mining())
    {
      m_core.get_miner().do_print_hashrate(req.visible);
      res.status = CORE_RPC_STATUS_OK;
    }
    else
    {
      res.status = CORE_RPC_STATUS_NOT_MINING;
    }
    return true;
  }
  //------------------------------------------------------------------------------------------------------------------------------
  bool core_rpc_server::on_set_log_level(const COMMAND_RPC_SET_LOG_LEVEL::request& req, COMMAND_RPC_SET_LOG_LEVEL::response& res, const connection_context *ctx)
  {
    PERF_TIMER(on_set_log_level);
    if (req.level < 0 || req.level > 4)
    {
      res.status = "Error: log level not valid";
      return true;
    }
    mlog_set_log_level(req.level);
    res.status = CORE_RPC_STATUS_OK;
    return true;
  }
  //------------------------------------------------------------------------------------------------------------------------------
  bool core_rpc_server::on_set_log_categories(const COMMAND_RPC_SET_LOG_CATEGORIES::request& req, COMMAND_RPC_SET_LOG_CATEGORIES::response& res, const connection_context *ctx)
  {
    PERF_TIMER(on_set_log_categories);
    mlog_set_log(req.categories.c_str());
    res.categories = mlog_get_categories();
    res.status = CORE_RPC_STATUS_OK;
    return true;
  }
  //------------------------------------------------------------------------------------------------------------------------------
  bool core_rpc_server::on_get_transaction_pool(const COMMAND_RPC_GET_TRANSACTION_POOL::request& req, COMMAND_RPC_GET_TRANSACTION_POOL::response& res, const connection_context *ctx)
  {
    PERF_TIMER(on_get_transaction_pool);
    bool r;
    if (use_bootstrap_daemon_if_necessary<COMMAND_RPC_GET_TRANSACTION_POOL>(invoke_http_mode::JON, "/get_transaction_pool", req, res, r))
      return r;

    const bool restricted = m_restricted && ctx;
    const bool request_has_rpc_origin = ctx != NULL;
    m_core.get_pool_transactions_and_spent_keys_info(res.transactions, res.spent_key_images, !request_has_rpc_origin || !restricted);
    for (tx_info& txi : res.transactions)
      txi.tx_blob = epee::string_tools::buff_to_hex_nodelimer(txi.tx_blob);
    res.status = CORE_RPC_STATUS_OK;
    return true;
  }
  //------------------------------------------------------------------------------------------------------------------------------
  bool core_rpc_server::on_get_transaction_pool_hashes_bin(const COMMAND_RPC_GET_TRANSACTION_POOL_HASHES_BIN::request& req, COMMAND_RPC_GET_TRANSACTION_POOL_HASHES_BIN::response& res, const connection_context *ctx)
  {
    PERF_TIMER(on_get_transaction_pool_hashes);
    bool r;
    if (use_bootstrap_daemon_if_necessary<COMMAND_RPC_GET_TRANSACTION_POOL_HASHES_BIN>(invoke_http_mode::JON, "/get_transaction_pool_hashes.bin", req, res, r))
      return r;

    const bool restricted = m_restricted && ctx;
    const bool request_has_rpc_origin = ctx != NULL;
    m_core.get_pool_transaction_hashes(res.tx_hashes, !request_has_rpc_origin || !restricted);
    res.status = CORE_RPC_STATUS_OK;
    return true;
  }
  //------------------------------------------------------------------------------------------------------------------------------
  bool core_rpc_server::on_get_transaction_pool_hashes(const COMMAND_RPC_GET_TRANSACTION_POOL_HASHES::request& req, COMMAND_RPC_GET_TRANSACTION_POOL_HASHES::response& res, const connection_context *ctx)
  {
    PERF_TIMER(on_get_transaction_pool_hashes);
    bool r;
    if (use_bootstrap_daemon_if_necessary<COMMAND_RPC_GET_TRANSACTION_POOL_HASHES>(invoke_http_mode::JON, "/get_transaction_pool_hashes", req, res, r))
      return r;

    const bool restricted = m_restricted && ctx;
    const bool request_has_rpc_origin = ctx != NULL;
    std::vector<crypto::hash> tx_hashes;
    m_core.get_pool_transaction_hashes(tx_hashes, !request_has_rpc_origin || !restricted);
    res.tx_hashes.reserve(tx_hashes.size());
    for (const crypto::hash &tx_hash: tx_hashes)
      res.tx_hashes.push_back(epee::string_tools::pod_to_hex(tx_hash));
    res.status = CORE_RPC_STATUS_OK;
    return true;
  }
  //------------------------------------------------------------------------------------------------------------------------------
  bool core_rpc_server::on_get_transaction_pool_stats(const COMMAND_RPC_GET_TRANSACTION_POOL_STATS::request& req, COMMAND_RPC_GET_TRANSACTION_POOL_STATS::response& res, const connection_context *ctx)
  {
    PERF_TIMER(on_get_transaction_pool_stats);
    bool r;
    if (use_bootstrap_daemon_if_necessary<COMMAND_RPC_GET_TRANSACTION_POOL_STATS>(invoke_http_mode::JON, "/get_transaction_pool_stats", req, res, r))
      return r;

    const bool restricted = m_restricted && ctx;
    const bool request_has_rpc_origin = ctx != NULL;
    m_core.get_pool_transaction_stats(res.pool_stats, !request_has_rpc_origin || !restricted);
    res.status = CORE_RPC_STATUS_OK;
    return true;
  }
  //------------------------------------------------------------------------------------------------------------------------------
  bool core_rpc_server::on_stop_daemon(const COMMAND_RPC_STOP_DAEMON::request& req, COMMAND_RPC_STOP_DAEMON::response& res, const connection_context *ctx)
  {
    PERF_TIMER(on_stop_daemon);
    // FIXME: replace back to original m_p2p.send_stop_signal() after
    // investigating why that isn't working quite right.
    m_p2p.send_stop_signal();
    res.status = CORE_RPC_STATUS_OK;
    return true;
  }
  //------------------------------------------------------------------------------------------------------------------------------

  //
  // Loki
  //
  bool core_rpc_server::on_get_output_blacklist_bin(const COMMAND_RPC_GET_OUTPUT_BLACKLIST::request& req, COMMAND_RPC_GET_OUTPUT_BLACKLIST::response& res, const connection_context *ctx)
  {
    PERF_TIMER(on_get_output_blacklist_bin);

    bool r;
    if (use_bootstrap_daemon_if_necessary<COMMAND_RPC_GET_OUTPUT_BLACKLIST>(invoke_http_mode::BIN, "/get_output_blacklist.bin", req, res, r))
      return r;

    res.status = "Failed";
    try
    {
      m_core.get_output_blacklist(res.blacklist);
    }
    catch (const std::exception &e)
    {
      res.status = "Failed to get output blacklist";
      return false;
    }

    res.status = CORE_RPC_STATUS_OK;
    return true;
  }
  //------------------------------------------------------------------------------------------------------------------------------
  bool core_rpc_server::on_getblockcount(const COMMAND_RPC_GETBLOCKCOUNT::request& req, COMMAND_RPC_GETBLOCKCOUNT::response& res, const connection_context *ctx)
  {
    PERF_TIMER(on_getblockcount);
    {
      boost::shared_lock<boost::shared_mutex> lock(m_bootstrap_daemon_mutex);
      if (m_should_use_bootstrap_daemon)
      {
        res.status = "This command is unsupported for bootstrap daemon";
        return false;
      }
    }
    res.count = m_core.get_current_blockchain_height();
    res.status = CORE_RPC_STATUS_OK;
    return true;
  }
  //------------------------------------------------------------------------------------------------------------------------------
  bool core_rpc_server::on_getblockhash(const COMMAND_RPC_GETBLOCKHASH::request& req, COMMAND_RPC_GETBLOCKHASH::response& res, epee::json_rpc::error& error_resp, const connection_context *ctx)
  {
    PERF_TIMER(on_getblockhash);
    {
      boost::shared_lock<boost::shared_mutex> lock(m_bootstrap_daemon_mutex);
      if (m_should_use_bootstrap_daemon)
      {
        res = "This command is unsupported for bootstrap daemon";
        return false;
      }
    }
    if(req.size() != 1)
    {
      error_resp.code = CORE_RPC_ERROR_CODE_WRONG_PARAM;
      error_resp.message = "Wrong parameters, expected height";
      return false;
    }
    uint64_t h = req[0];
    if(m_core.get_current_blockchain_height() <= h)
    {
      error_resp.code = CORE_RPC_ERROR_CODE_TOO_BIG_HEIGHT;
      error_resp.message = std::string("Requested block height: ") + std::to_string(h) + " greater than current top block height: " +  std::to_string(m_core.get_current_blockchain_height() - 1);
    }
    res = string_tools::pod_to_hex(m_core.get_block_id_by_height(h));
    return true;
  }
  //------------------------------------------------------------------------------------------------------------------------------
  // equivalent of strstr, but with arbitrary bytes (ie, NULs)
  // This does not differentiate between "not found" and "found at offset 0"
  size_t slow_memmem(const void* start_buff, size_t buflen,const void* pat,size_t patlen)
  {
    const void* buf = start_buff;
    const void* end=(const char*)buf+buflen;
    if (patlen > buflen || patlen == 0) return 0;
    while(buflen>0 && (buf=memchr(buf,((const char*)pat)[0],buflen-patlen+1)))
    {
      if(memcmp(buf,pat,patlen)==0)
        return (const char*)buf - (const char*)start_buff;
      buf=(const char*)buf+1;
      buflen = (const char*)end - (const char*)buf;
    }
    return 0;
  }
  //------------------------------------------------------------------------------------------------------------------------------
  bool core_rpc_server::on_getblocktemplate(const COMMAND_RPC_GETBLOCKTEMPLATE::request& req, COMMAND_RPC_GETBLOCKTEMPLATE::response& res, epee::json_rpc::error& error_resp, const connection_context *ctx)
  {
    PERF_TIMER(on_getblocktemplate);
    bool r;
    if (use_bootstrap_daemon_if_necessary<COMMAND_RPC_GETBLOCKTEMPLATE>(invoke_http_mode::JON_RPC, "getblocktemplate", req, res, r))
      return r;

    if(!check_core_ready())
    {
      error_resp.code = CORE_RPC_ERROR_CODE_CORE_BUSY;
      error_resp.message = "Core is busy";
      return false;
    }

    if(req.reserve_size > 255)
    {
      error_resp.code = CORE_RPC_ERROR_CODE_TOO_BIG_RESERVE_SIZE;
      error_resp.message = "Too big reserved size, maximum 255";
      return false;
    }

    cryptonote::address_parse_info info;

    if(!req.wallet_address.size() || !cryptonote::get_account_address_from_str(info, m_core.get_nettype(), req.wallet_address))
    {
      error_resp.code = CORE_RPC_ERROR_CODE_WRONG_WALLET_ADDRESS;
      error_resp.message = "Failed to parse wallet address";
      return false;
    }
    if (info.is_subaddress)
    {
      error_resp.code = CORE_RPC_ERROR_CODE_MINING_TO_SUBADDRESS;
      error_resp.message = "Mining to subaddress is not supported yet";
      return false;
    }

    block b;
    cryptonote::blobdata blob_reserve;
    blob_reserve.resize(req.reserve_size, 0);
    if(!m_core.get_block_template(b, info.address, res.difficulty, res.height, res.expected_reward, blob_reserve))
    {
      error_resp.code = CORE_RPC_ERROR_CODE_INTERNAL_ERROR;
      error_resp.message = "Internal error: failed to create block template";
      LOG_ERROR("Failed to create block template");
      return false;
    }
    blobdata block_blob = t_serializable_object_to_blob(b);
    crypto::public_key tx_pub_key = cryptonote::get_tx_pub_key_from_extra(b.miner_tx);
    if(tx_pub_key == crypto::null_pkey)
    {
      error_resp.code = CORE_RPC_ERROR_CODE_INTERNAL_ERROR;
      error_resp.message = "Internal error: failed to create block template";
      LOG_ERROR("Failed to get tx pub key in coinbase extra");
      return false;
    }
    res.reserved_offset = slow_memmem((void*)block_blob.data(), block_blob.size(), &tx_pub_key, sizeof(tx_pub_key));
    if(!res.reserved_offset)
    {
      error_resp.code = CORE_RPC_ERROR_CODE_INTERNAL_ERROR;
      error_resp.message = "Internal error: failed to create block template";
      LOG_ERROR("Failed to find tx pub key in blockblob");
      return false;
    }
    res.reserved_offset += sizeof(tx_pub_key) + 2; //2 bytes: tag for TX_EXTRA_NONCE(1 byte), counter in TX_EXTRA_NONCE(1 byte)
    if(res.reserved_offset + req.reserve_size > block_blob.size())
    {
      error_resp.code = CORE_RPC_ERROR_CODE_INTERNAL_ERROR;
      error_resp.message = "Internal error: failed to create block template";
      LOG_ERROR("Failed to calculate offset for ");
      return false;
    }
    blobdata hashing_blob = get_block_hashing_blob(b);
    res.prev_hash = string_tools::pod_to_hex(b.prev_id);
    res.blocktemplate_blob = string_tools::buff_to_hex_nodelimer(block_blob);
    res.blockhashing_blob =  string_tools::buff_to_hex_nodelimer(hashing_blob);
    res.status = CORE_RPC_STATUS_OK;
    return true;
  }
  //------------------------------------------------------------------------------------------------------------------------------
  bool core_rpc_server::on_submitblock(const COMMAND_RPC_SUBMITBLOCK::request& req, COMMAND_RPC_SUBMITBLOCK::response& res, epee::json_rpc::error& error_resp, const connection_context *ctx)
  {
    PERF_TIMER(on_submitblock);
    {
      boost::shared_lock<boost::shared_mutex> lock(m_bootstrap_daemon_mutex);
      if (m_should_use_bootstrap_daemon)
      {
        res.status = "This command is unsupported for bootstrap daemon";
        return false;
      }
    }
    CHECK_CORE_READY();
    if(req.size()!=1)
    {
      error_resp.code = CORE_RPC_ERROR_CODE_WRONG_PARAM;
      error_resp.message = "Wrong param";
      return false;
    }
    blobdata blockblob;
    if(!string_tools::parse_hexstr_to_binbuff(req[0], blockblob))
    {
      error_resp.code = CORE_RPC_ERROR_CODE_WRONG_BLOCKBLOB;
      error_resp.message = "Wrong block blob";
      return false;
    }

    // Fixing of high orphan issue for most pools
    // Thanks Boolberry!
    block b;
    if(!parse_and_validate_block_from_blob(blockblob, b))
    {
      error_resp.code = CORE_RPC_ERROR_CODE_WRONG_BLOCKBLOB;
      error_resp.message = "Wrong block blob";
      return false;
    }

    // Fix from Boolberry neglects to check block
    // size, do that with the function below
    if(!m_core.check_incoming_block_size(blockblob))
    {
      error_resp.code = CORE_RPC_ERROR_CODE_WRONG_BLOCKBLOB_SIZE;
      error_resp.message = "Block bloc size is too big, rejecting block";
      return false;
    }

    if(!m_core.handle_block_found(b))
    {
      error_resp.code = CORE_RPC_ERROR_CODE_BLOCK_NOT_ACCEPTED;
      error_resp.message = "Block not accepted";
      return false;
    }
    res.status = CORE_RPC_STATUS_OK;
    return true;
  }
  //------------------------------------------------------------------------------------------------------------------------------
  bool core_rpc_server::on_generateblocks(const COMMAND_RPC_GENERATEBLOCKS::request& req, COMMAND_RPC_GENERATEBLOCKS::response& res, epee::json_rpc::error& error_resp, const connection_context *ctx)
  {
    PERF_TIMER(on_generateblocks);

    CHECK_CORE_READY();

    res.status = CORE_RPC_STATUS_OK;

    if(m_core.get_nettype() != FAKECHAIN)
    {
      error_resp.code = CORE_RPC_ERROR_CODE_REGTEST_REQUIRED;
      error_resp.message = "Regtest required when generating blocks";
      return false;
    }

    COMMAND_RPC_GETBLOCKTEMPLATE::request template_req;
    COMMAND_RPC_GETBLOCKTEMPLATE::response template_res;
    COMMAND_RPC_SUBMITBLOCK::request submit_req;
    COMMAND_RPC_SUBMITBLOCK::response submit_res;

    template_req.reserve_size = 1;
    template_req.wallet_address = req.wallet_address;
    submit_req.push_back(boost::value_initialized<std::string>());
    res.height = m_core.get_blockchain_storage().get_current_blockchain_height();

    bool r;

    for(size_t i = 0; i < req.amount_of_blocks; i++)
    {
      r = on_getblocktemplate(template_req, template_res, error_resp, ctx);
      res.status = template_res.status;

      if (!r) return false;

      blobdata blockblob;
      if(!string_tools::parse_hexstr_to_binbuff(template_res.blocktemplate_blob, blockblob))
      {
        error_resp.code = CORE_RPC_ERROR_CODE_WRONG_BLOCKBLOB;
        error_resp.message = "Wrong block blob";
        return false;
      }
      block b;
      if(!parse_and_validate_block_from_blob(blockblob, b))
      {
        error_resp.code = CORE_RPC_ERROR_CODE_WRONG_BLOCKBLOB;
        error_resp.message = "Wrong block blob";
        return false;
      }
      miner::find_nonce_for_given_block(b, template_res.difficulty, template_res.height);

      submit_req.front() = string_tools::buff_to_hex_nodelimer(block_to_blob(b));
      r = on_submitblock(submit_req, submit_res, error_resp, ctx);
      res.status = submit_res.status;

      if (!r) return false;

      res.height = template_res.height;
    }

    return true;
  }
  //------------------------------------------------------------------------------------------------------------------------------
  uint64_t core_rpc_server::get_block_reward(const block& blk)
  {
    uint64_t reward = 0;
    for(const tx_out& out: blk.miner_tx.vout)
    {
      reward += out.amount;
    }
    return reward;
  }
  //------------------------------------------------------------------------------------------------------------------------------
  bool core_rpc_server::fill_block_header_response(const block& blk, bool orphan_status, uint64_t height, const crypto::hash& hash, block_header_response& response, bool fill_pow_hash)
  {
    PERF_TIMER(fill_block_header_response);
    response.major_version = blk.major_version;
    response.minor_version = blk.minor_version;
    response.timestamp = blk.timestamp;
    response.prev_hash = string_tools::pod_to_hex(blk.prev_id);
    response.nonce = blk.nonce;
    response.orphan_status = orphan_status;
    response.height = height;
    response.depth = m_core.get_current_blockchain_height() - height - 1;
    response.hash = string_tools::pod_to_hex(hash);
    response.difficulty = m_core.get_blockchain_storage().block_difficulty(height);
    response.cumulative_difficulty = response.block_weight = m_core.get_blockchain_storage().get_db().get_block_cumulative_difficulty(height);
    response.reward = get_block_reward(blk);
    response.miner_reward = blk.miner_tx.vout[0].amount;
    response.block_size = response.block_weight = m_core.get_blockchain_storage().get_db().get_block_weight(height);
    response.num_txes = blk.tx_hashes.size();
    response.pow_hash = fill_pow_hash ? string_tools::pod_to_hex(get_block_longhash(blk, height)) : "";
    response.long_term_weight = m_core.get_blockchain_storage().get_db().get_block_long_term_weight(height);
    response.miner_tx_hash = string_tools::pod_to_hex(cryptonote::get_transaction_hash(blk.miner_tx));
    return true;
  }
  //------------------------------------------------------------------------------------------------------------------------------
  template <typename COMMAND_TYPE>
  bool core_rpc_server::use_bootstrap_daemon_if_necessary(const invoke_http_mode &mode, const std::string &command_name, const typename COMMAND_TYPE::request& req, typename COMMAND_TYPE::response& res, bool &r)
  {
    res.untrusted = false;
    if (m_bootstrap_daemon_address.empty())
      return false;

    boost::unique_lock<boost::shared_mutex> lock(m_bootstrap_daemon_mutex);
    if (!m_should_use_bootstrap_daemon)
    {
      MINFO("The local daemon is fully synced. Not switching back to the bootstrap daemon");
      return false;
    }

    auto current_time = std::chrono::system_clock::now();
    if (current_time - m_bootstrap_height_check_time > std::chrono::seconds(30))  // update every 30s
    {
      m_bootstrap_height_check_time = current_time;

      uint64_t top_height;
      crypto::hash top_hash;
      m_core.get_blockchain_top(top_height, top_hash);
      ++top_height; // turn top block height into blockchain height

      // query bootstrap daemon's height
      cryptonote::COMMAND_RPC_GET_HEIGHT::request getheight_req;
      cryptonote::COMMAND_RPC_GET_HEIGHT::response getheight_res;
      bool ok = epee::net_utils::invoke_http_json("/getheight", getheight_req, getheight_res, m_http_client);
      ok = ok && getheight_res.status == CORE_RPC_STATUS_OK;

      m_should_use_bootstrap_daemon = ok && top_height + 10 < getheight_res.height;
      MINFO((m_should_use_bootstrap_daemon ? "Using" : "Not using") << " the bootstrap daemon (our height: " << top_height << ", bootstrap daemon's height: " << getheight_res.height << ")");
    }
    if (!m_should_use_bootstrap_daemon)
      return false;

    if (mode == invoke_http_mode::JON)
    {
      r = epee::net_utils::invoke_http_json(command_name, req, res, m_http_client);
    }
    else if (mode == invoke_http_mode::BIN)
    {
      r = epee::net_utils::invoke_http_bin(command_name, req, res, m_http_client);
    }
    else if (mode == invoke_http_mode::JON_RPC)
    {
      epee::json_rpc::request<typename COMMAND_TYPE::request> json_req = AUTO_VAL_INIT(json_req);
      epee::json_rpc::response<typename COMMAND_TYPE::response, std::string> json_resp = AUTO_VAL_INIT(json_resp);
      json_req.jsonrpc = "2.0";
      json_req.id = epee::serialization::storage_entry(0);
      json_req.method = command_name;
      json_req.params = req;
      r = net_utils::invoke_http_json("/json_rpc", json_req, json_resp, m_http_client);
      if (r)
        res = json_resp.result;
    }
    else
    {
      MERROR("Unknown invoke_http_mode: " << mode);
      return false;
    }
    m_was_bootstrap_ever_used = true;
    r = r && res.status == CORE_RPC_STATUS_OK;
    res.untrusted = true;
    return true;
  }
  //------------------------------------------------------------------------------------------------------------------------------
  bool core_rpc_server::on_get_last_block_header(const COMMAND_RPC_GET_LAST_BLOCK_HEADER::request& req, COMMAND_RPC_GET_LAST_BLOCK_HEADER::response& res, epee::json_rpc::error& error_resp, const connection_context *ctx)
  {
    PERF_TIMER(on_get_last_block_header);
    bool r;
    if (use_bootstrap_daemon_if_necessary<COMMAND_RPC_GET_LAST_BLOCK_HEADER>(invoke_http_mode::JON_RPC, "getlastblockheader", req, res, r))
      return r;

    CHECK_CORE_READY();
    uint64_t last_block_height;
    crypto::hash last_block_hash;
    m_core.get_blockchain_top(last_block_height, last_block_hash);
    block last_block;
    bool have_last_block = m_core.get_block_by_hash(last_block_hash, last_block);
    if (!have_last_block)
    {
      error_resp.code = CORE_RPC_ERROR_CODE_INTERNAL_ERROR;
      error_resp.message = "Internal error: can't get last block.";
      return false;
    }
    const bool restricted = m_restricted && ctx;
    bool response_filled = fill_block_header_response(last_block, false, last_block_height, last_block_hash, res.block_header, req.fill_pow_hash && !restricted);
    if (!response_filled)
    {
      error_resp.code = CORE_RPC_ERROR_CODE_INTERNAL_ERROR;
      error_resp.message = "Internal error: can't produce valid response.";
      return false;
    }
    res.status = CORE_RPC_STATUS_OK;
    return true;
  }
  //------------------------------------------------------------------------------------------------------------------------------
  bool core_rpc_server::on_get_block_header_by_hash(const COMMAND_RPC_GET_BLOCK_HEADER_BY_HASH::request& req, COMMAND_RPC_GET_BLOCK_HEADER_BY_HASH::response& res, epee::json_rpc::error& error_resp, const connection_context *ctx)
  {
    PERF_TIMER(on_get_block_header_by_hash);
    bool r;
    if (use_bootstrap_daemon_if_necessary<COMMAND_RPC_GET_BLOCK_HEADER_BY_HASH>(invoke_http_mode::JON_RPC, "getblockheaderbyhash", req, res, r))
      return r;

    crypto::hash block_hash;
    bool hash_parsed = parse_hash256(req.hash, block_hash);
    if(!hash_parsed)
    {
      error_resp.code = CORE_RPC_ERROR_CODE_WRONG_PARAM;
      error_resp.message = "Failed to parse hex representation of block hash. Hex = " + req.hash + '.';
      return false;
    }
    block blk;
    bool orphan = false;
    bool have_block = m_core.get_block_by_hash(block_hash, blk, &orphan);
    if (!have_block)
    {
      error_resp.code = CORE_RPC_ERROR_CODE_INTERNAL_ERROR;
      error_resp.message = "Internal error: can't get block by hash. Hash = " + req.hash + '.';
      return false;
    }
    if (blk.miner_tx.vin.size() != 1 || blk.miner_tx.vin.front().type() != typeid(txin_gen))
    {
      error_resp.code = CORE_RPC_ERROR_CODE_INTERNAL_ERROR;
      error_resp.message = "Internal error: coinbase transaction in the block has the wrong type";
      return false;
    }
    uint64_t block_height = boost::get<txin_gen>(blk.miner_tx.vin.front()).height;
    const bool restricted = m_restricted && ctx;
    bool response_filled = fill_block_header_response(blk, orphan, block_height, block_hash, res.block_header, req.fill_pow_hash && !restricted);
    if (!response_filled)
    {
      error_resp.code = CORE_RPC_ERROR_CODE_INTERNAL_ERROR;
      error_resp.message = "Internal error: can't produce valid response.";
      return false;
    }
    res.status = CORE_RPC_STATUS_OK;
    return true;
  }
  //------------------------------------------------------------------------------------------------------------------------------
  bool core_rpc_server::on_get_block_headers_range(const COMMAND_RPC_GET_BLOCK_HEADERS_RANGE::request& req, COMMAND_RPC_GET_BLOCK_HEADERS_RANGE::response& res, epee::json_rpc::error& error_resp, const connection_context *ctx)
  {
    PERF_TIMER(on_get_block_headers_range);
    bool r;
    if (use_bootstrap_daemon_if_necessary<COMMAND_RPC_GET_BLOCK_HEADERS_RANGE>(invoke_http_mode::JON_RPC, "getblockheadersrange", req, res, r))
      return r;

    const uint64_t bc_height = m_core.get_current_blockchain_height();
    if (req.start_height >= bc_height || req.end_height >= bc_height || req.start_height > req.end_height)
    {
      error_resp.code = CORE_RPC_ERROR_CODE_TOO_BIG_HEIGHT;
      error_resp.message = "Invalid start/end heights.";
      return false;
    }
    for (uint64_t h = req.start_height; h <= req.end_height; ++h)
    {
      crypto::hash block_hash = m_core.get_block_id_by_height(h);
      block blk;
      bool have_block = m_core.get_block_by_hash(block_hash, blk);
      if (!have_block)
      {
        error_resp.code = CORE_RPC_ERROR_CODE_INTERNAL_ERROR;
        error_resp.message = "Internal error: can't get block by height. Height = " + boost::lexical_cast<std::string>(h) + ". Hash = " + epee::string_tools::pod_to_hex(block_hash) + '.';
        return false;
      }
      if (blk.miner_tx.vin.size() != 1 || blk.miner_tx.vin.front().type() != typeid(txin_gen))
      {
        error_resp.code = CORE_RPC_ERROR_CODE_INTERNAL_ERROR;
        error_resp.message = "Internal error: coinbase transaction in the block has the wrong type";
        return false;
      }
      uint64_t block_height = boost::get<txin_gen>(blk.miner_tx.vin.front()).height;
      if (block_height != h)
      {
        error_resp.code = CORE_RPC_ERROR_CODE_INTERNAL_ERROR;
        error_resp.message = "Internal error: coinbase transaction in the block has the wrong height";
        return false;
      }
      res.headers.push_back(block_header_response());
      const bool restricted = m_restricted && ctx;
      bool response_filled = fill_block_header_response(blk, false, block_height, block_hash, res.headers.back(), req.fill_pow_hash && !restricted);
      if (!response_filled)
      {
        error_resp.code = CORE_RPC_ERROR_CODE_INTERNAL_ERROR;
        error_resp.message = "Internal error: can't produce valid response.";
        return false;
      }
    }
    res.status = CORE_RPC_STATUS_OK;
    return true;
  }
  //------------------------------------------------------------------------------------------------------------------------------
  bool core_rpc_server::on_get_block_header_by_height(const COMMAND_RPC_GET_BLOCK_HEADER_BY_HEIGHT::request& req, COMMAND_RPC_GET_BLOCK_HEADER_BY_HEIGHT::response& res, epee::json_rpc::error& error_resp, const connection_context *ctx)
  {
    PERF_TIMER(on_get_block_header_by_height);
    bool r;
    if (use_bootstrap_daemon_if_necessary<COMMAND_RPC_GET_BLOCK_HEADER_BY_HEIGHT>(invoke_http_mode::JON_RPC, "getblockheaderbyheight", req, res, r))
      return r;

    if(m_core.get_current_blockchain_height() <= req.height)
    {
      error_resp.code = CORE_RPC_ERROR_CODE_TOO_BIG_HEIGHT;
      error_resp.message = std::string("Requested block height: ") + std::to_string(req.height) + " greater than current top block height: " +  std::to_string(m_core.get_current_blockchain_height() - 1);
      return false;
    }
    crypto::hash block_hash = m_core.get_block_id_by_height(req.height);
    block blk;
    bool have_block = m_core.get_block_by_hash(block_hash, blk);
    if (!have_block)
    {
      error_resp.code = CORE_RPC_ERROR_CODE_INTERNAL_ERROR;
      error_resp.message = "Internal error: can't get block by height. Height = " + std::to_string(req.height) + '.';
      return false;
    }
    const bool restricted = m_restricted && ctx;
    bool response_filled = fill_block_header_response(blk, false, req.height, block_hash, res.block_header, req.fill_pow_hash && !restricted);
    if (!response_filled)
    {
      error_resp.code = CORE_RPC_ERROR_CODE_INTERNAL_ERROR;
      error_resp.message = "Internal error: can't produce valid response.";
      return false;
    }
    res.status = CORE_RPC_STATUS_OK;
    return true;
  }
  //------------------------------------------------------------------------------------------------------------------------------
  bool core_rpc_server::on_get_block(const COMMAND_RPC_GET_BLOCK::request& req, COMMAND_RPC_GET_BLOCK::response& res, epee::json_rpc::error& error_resp, const connection_context *ctx)
  {
    PERF_TIMER(on_get_block);
    bool r;
    if (use_bootstrap_daemon_if_necessary<COMMAND_RPC_GET_BLOCK>(invoke_http_mode::JON_RPC, "getblock", req, res, r))
      return r;

    crypto::hash block_hash;
    if (!req.hash.empty())
    {
      bool hash_parsed = parse_hash256(req.hash, block_hash);
      if(!hash_parsed)
      {
        error_resp.code = CORE_RPC_ERROR_CODE_WRONG_PARAM;
        error_resp.message = "Failed to parse hex representation of block hash. Hex = " + req.hash + '.';
        return false;
      }
    }
    else
    {
      if(m_core.get_current_blockchain_height() <= req.height)
      {
        error_resp.code = CORE_RPC_ERROR_CODE_TOO_BIG_HEIGHT;
        error_resp.message = std::string("Requested block height: ") + std::to_string(req.height) + " greater than current top block height: " +  std::to_string(m_core.get_current_blockchain_height() - 1);
        return false;
      }
      block_hash = m_core.get_block_id_by_height(req.height);
    }
    block blk;
    bool orphan = false;
    bool have_block = m_core.get_block_by_hash(block_hash, blk, &orphan);
    if (!have_block)
    {
      error_resp.code = CORE_RPC_ERROR_CODE_INTERNAL_ERROR;
      error_resp.message = "Internal error: can't get block by hash. Hash = " + req.hash + '.';
      return false;
    }
    if (blk.miner_tx.vin.size() != 1 || blk.miner_tx.vin.front().type() != typeid(txin_gen))
    {
      error_resp.code = CORE_RPC_ERROR_CODE_INTERNAL_ERROR;
      error_resp.message = "Internal error: coinbase transaction in the block has the wrong type";
      return false;
    }
    uint64_t block_height = boost::get<txin_gen>(blk.miner_tx.vin.front()).height;
    const bool restricted = m_restricted && ctx;
    bool response_filled = fill_block_header_response(blk, orphan, block_height, block_hash, res.block_header, req.fill_pow_hash && !restricted);
    if (!response_filled)
    {
      error_resp.code = CORE_RPC_ERROR_CODE_INTERNAL_ERROR;
      error_resp.message = "Internal error: can't produce valid response.";
      return false;
    }
    res.miner_tx_hash = epee::string_tools::pod_to_hex(cryptonote::get_transaction_hash(blk.miner_tx));
    for (size_t n = 0; n < blk.tx_hashes.size(); ++n)
    {
      res.tx_hashes.push_back(epee::string_tools::pod_to_hex(blk.tx_hashes[n]));
    }
    res.blob = string_tools::buff_to_hex_nodelimer(t_serializable_object_to_blob(blk));
    res.json = obj_to_json_str(blk);
    res.status = CORE_RPC_STATUS_OK;
    return true;
  }
  //------------------------------------------------------------------------------------------------------------------------------
  bool core_rpc_server::on_get_connections(const COMMAND_RPC_GET_CONNECTIONS::request& req, COMMAND_RPC_GET_CONNECTIONS::response& res, epee::json_rpc::error& error_resp, const connection_context *ctx)
  {
    PERF_TIMER(on_get_connections);

    res.connections = m_p2p.get_payload_object().get_connections();

    res.status = CORE_RPC_STATUS_OK;

    return true;
  }
  //------------------------------------------------------------------------------------------------------------------------------
  bool core_rpc_server::on_get_info_json(const COMMAND_RPC_GET_INFO::request& req, COMMAND_RPC_GET_INFO::response& res, epee::json_rpc::error& error_resp, const connection_context *ctx)
  {
    return on_get_info(req, res, ctx);
  }
  //------------------------------------------------------------------------------------------------------------------------------
  bool core_rpc_server::on_hard_fork_info(const COMMAND_RPC_HARD_FORK_INFO::request& req, COMMAND_RPC_HARD_FORK_INFO::response& res, epee::json_rpc::error& error_resp, const connection_context *ctx)
  {
    PERF_TIMER(on_hard_fork_info);
    bool r;
    if (use_bootstrap_daemon_if_necessary<COMMAND_RPC_HARD_FORK_INFO>(invoke_http_mode::JON_RPC, "hard_fork_info", req, res, r))
      return r;

    const Blockchain &blockchain = m_core.get_blockchain_storage();
    uint8_t version = req.version > 0 ? req.version : blockchain.get_next_hard_fork_version();
    res.version = blockchain.get_current_hard_fork_version();
    res.enabled = blockchain.get_hard_fork_voting_info(version, res.window, res.votes, res.threshold, res.earliest_height, res.voting);
    res.state = blockchain.get_hard_fork_state();
    res.status = CORE_RPC_STATUS_OK;
    return true;
  }
  //------------------------------------------------------------------------------------------------------------------------------
  bool core_rpc_server::on_get_bans(const COMMAND_RPC_GETBANS::request& req, COMMAND_RPC_GETBANS::response& res, epee::json_rpc::error& error_resp, const connection_context *ctx)
  {
    PERF_TIMER(on_get_bans);

    auto now = time(nullptr);
    std::map<std::string, time_t> blocked_hosts = m_p2p.get_blocked_hosts();
    for (std::map<std::string, time_t>::const_iterator i = blocked_hosts.begin(); i != blocked_hosts.end(); ++i)
    {
      if (i->second > now) {
        COMMAND_RPC_GETBANS::ban b;
        b.host = i->first;
        b.ip = 0;
        uint32_t ip;
        if (epee::string_tools::get_ip_int32_from_string(ip, i->first))
          b.ip = ip;
        b.seconds = i->second - now;
        res.bans.push_back(b);
      }
    }

    res.status = CORE_RPC_STATUS_OK;
    return true;
  }
  //------------------------------------------------------------------------------------------------------------------------------
  bool core_rpc_server::on_set_bans(const COMMAND_RPC_SETBANS::request& req, COMMAND_RPC_SETBANS::response& res, epee::json_rpc::error& error_resp, const connection_context *ctx)
  {
    PERF_TIMER(on_set_bans);

    for (auto i = req.bans.begin(); i != req.bans.end(); ++i)
    {
      epee::net_utils::network_address na;
      if (!i->host.empty())
      {
        auto na_parsed = net::get_network_address(i->host, 0);
        if (!na_parsed)
        {
          error_resp.code = CORE_RPC_ERROR_CODE_WRONG_PARAM;
          error_resp.message = "Unsupported host type";
          return false;
        }
        na = std::move(*na_parsed);
      }
      else
      {
        na = epee::net_utils::ipv4_network_address{i->ip, 0};
      }
      if (i->ban)
        m_p2p.block_host(na, i->seconds);
      else
        m_p2p.unblock_host(na);
    }

    res.status = CORE_RPC_STATUS_OK;
    return true;
  }
  //------------------------------------------------------------------------------------------------------------------------------
  bool core_rpc_server::on_flush_txpool(const COMMAND_RPC_FLUSH_TRANSACTION_POOL::request& req, COMMAND_RPC_FLUSH_TRANSACTION_POOL::response& res, epee::json_rpc::error& error_resp, const connection_context *ctx)
  {
    PERF_TIMER(on_flush_txpool);

    bool failed = false;
    std::vector<crypto::hash> txids;
    if (req.txids.empty())
    {
      std::vector<transaction> pool_txs;
      bool r = m_core.get_pool_transactions(pool_txs);
      if (!r)
      {
        res.status = "Failed to get txpool contents";
        return true;
      }
      for (const auto &tx: pool_txs)
      {
        txids.push_back(cryptonote::get_transaction_hash(tx));
      }
    }
    else
    {
      for (const auto &str: req.txids)
      {
        cryptonote::blobdata txid_data;
        if(!epee::string_tools::parse_hexstr_to_binbuff(str, txid_data))
        {
          failed = true;
        }
        else
        {
          crypto::hash txid = *reinterpret_cast<const crypto::hash*>(txid_data.data());
          txids.push_back(txid);
        }
      }
    }
    if (!m_core.get_blockchain_storage().flush_txes_from_pool(txids))
    {
      res.status = "Failed to remove one or more tx(es)";
      return false;
    }

    if (failed)
    {
      if (txids.empty())
        res.status = "Failed to parse txid";
      else
        res.status = "Failed to parse some of the txids";
      return false;
    }

    res.status = CORE_RPC_STATUS_OK;
    return true;
  }
  //------------------------------------------------------------------------------------------------------------------------------
  bool core_rpc_server::on_get_output_histogram(const COMMAND_RPC_GET_OUTPUT_HISTOGRAM::request& req, COMMAND_RPC_GET_OUTPUT_HISTOGRAM::response& res, epee::json_rpc::error& error_resp, const connection_context *ctx)
  {
    PERF_TIMER(on_get_output_histogram);
    bool r;
    if (use_bootstrap_daemon_if_necessary<COMMAND_RPC_GET_OUTPUT_HISTOGRAM>(invoke_http_mode::JON_RPC, "get_output_histogram", req, res, r))
      return r;

    std::map<uint64_t, std::tuple<uint64_t, uint64_t, uint64_t>> histogram;
    try
    {
      histogram = m_core.get_blockchain_storage().get_output_histogram(req.amounts, req.unlocked, req.recent_cutoff, req.min_count);
    }
    catch (const std::exception &e)
    {
      res.status = "Failed to get output histogram";
      return true;
    }

    res.histogram.clear();
    res.histogram.reserve(histogram.size());
    for (const auto &i: histogram)
    {
      if (std::get<0>(i.second) >= req.min_count && (std::get<0>(i.second) <= req.max_count || req.max_count == 0))
        res.histogram.push_back(COMMAND_RPC_GET_OUTPUT_HISTOGRAM::entry(i.first, std::get<0>(i.second), std::get<1>(i.second), std::get<2>(i.second)));
    }

    res.status = CORE_RPC_STATUS_OK;
    return true;
  }
  //------------------------------------------------------------------------------------------------------------------------------
  bool core_rpc_server::on_get_version(const COMMAND_RPC_GET_VERSION::request& req, COMMAND_RPC_GET_VERSION::response& res, epee::json_rpc::error& error_resp, const connection_context *ctx)
  {
    PERF_TIMER(on_get_version);
    bool r;
    if (use_bootstrap_daemon_if_necessary<COMMAND_RPC_GET_VERSION>(invoke_http_mode::JON_RPC, "get_version", req, res, r))
      return r;

    res.version = CORE_RPC_VERSION;
    res.status = CORE_RPC_STATUS_OK;
    return true;
  }
  //------------------------------------------------------------------------------------------------------------------------------
  bool core_rpc_server::on_get_coinbase_tx_sum(const COMMAND_RPC_GET_COINBASE_TX_SUM::request& req, COMMAND_RPC_GET_COINBASE_TX_SUM::response& res, epee::json_rpc::error& error_resp, const connection_context *ctx)
  {
    PERF_TIMER(on_get_coinbase_tx_sum);
    std::pair<uint64_t, uint64_t> amounts = m_core.get_coinbase_tx_sum(req.height, req.count);
    res.emission_amount = amounts.first;
    res.fee_amount = amounts.second;
    res.status = CORE_RPC_STATUS_OK;
    return true;
  }
  //------------------------------------------------------------------------------------------------------------------------------
  bool core_rpc_server::on_get_base_fee_estimate(const COMMAND_RPC_GET_BASE_FEE_ESTIMATE::request& req, COMMAND_RPC_GET_BASE_FEE_ESTIMATE::response& res, epee::json_rpc::error& error_resp, const connection_context *ctx)
  {
    PERF_TIMER(on_get_base_fee_estimate);
    bool r;
    if (use_bootstrap_daemon_if_necessary<COMMAND_RPC_GET_BASE_FEE_ESTIMATE>(invoke_http_mode::JON_RPC, "get_fee_estimate", req, res, r))
      return r;

    res.fee = m_core.get_blockchain_storage().get_dynamic_base_fee_estimate(req.grace_blocks);
    res.quantization_mask = Blockchain::get_fee_quantization_mask();
    res.status = CORE_RPC_STATUS_OK;
    return true;
  }
  //------------------------------------------------------------------------------------------------------------------------------
  bool core_rpc_server::on_get_alternate_chains(const COMMAND_RPC_GET_ALTERNATE_CHAINS::request& req, COMMAND_RPC_GET_ALTERNATE_CHAINS::response& res, epee::json_rpc::error& error_resp, const connection_context *ctx)
  {
    PERF_TIMER(on_get_alternate_chains);
    try
    {
      std::list<std::pair<Blockchain::block_extended_info, std::vector<crypto::hash>>> chains = m_core.get_blockchain_storage().get_alternative_chains();
      for (const auto &i: chains)
      {
        res.chains.push_back(COMMAND_RPC_GET_ALTERNATE_CHAINS::chain_info{epee::string_tools::pod_to_hex(get_block_hash(i.first.bl)), i.first.height, i.second.size(), i.first.cumulative_difficulty, {}, std::string()});
        res.chains.back().block_hashes.reserve(i.second.size());
        for (const crypto::hash &block_id: i.second)
          res.chains.back().block_hashes.push_back(epee::string_tools::pod_to_hex(block_id));
        if (i.first.height < i.second.size())
        {
          res.status = "Error finding alternate chain attachment point";
          return true;
        }
        cryptonote::block main_chain_parent_block;
        try { main_chain_parent_block = m_core.get_blockchain_storage().get_db().get_block_from_height(i.first.height - i.second.size()); }
        catch (const std::exception &e) { res.status = "Error finding alternate chain attachment point"; return true; }
        res.chains.back().main_chain_parent_block = epee::string_tools::pod_to_hex(get_block_hash(main_chain_parent_block));
      }
      res.status = CORE_RPC_STATUS_OK;
    }
    catch (...)
    {
      res.status = "Error retrieving alternate chains";
    }
    return true;
  }
  //------------------------------------------------------------------------------------------------------------------------------
  bool core_rpc_server::on_get_limit(const COMMAND_RPC_GET_LIMIT::request& req, COMMAND_RPC_GET_LIMIT::response& res, const connection_context *ctx)
  {
    PERF_TIMER(on_get_limit);
    bool r;
    if (use_bootstrap_daemon_if_necessary<COMMAND_RPC_GET_LIMIT>(invoke_http_mode::JON, "/get_limit", req, res, r))
      return r;

    res.limit_down = epee::net_utils::connection_basic::get_rate_down_limit();
    res.limit_up = epee::net_utils::connection_basic::get_rate_up_limit();
    res.status = CORE_RPC_STATUS_OK;
    return true;
  }
  //------------------------------------------------------------------------------------------------------------------------------
  bool core_rpc_server::on_set_limit(const COMMAND_RPC_SET_LIMIT::request& req, COMMAND_RPC_SET_LIMIT::response& res, const connection_context *ctx)
  {
    PERF_TIMER(on_set_limit);
    // -1 = reset to default
    //  0 = do not modify

    if (req.limit_down > 0)
    {
      epee::net_utils::connection_basic::set_rate_down_limit(req.limit_down);
    }
    else if (req.limit_down < 0)
    {
      if (req.limit_down != -1)
      {
        res.status = CORE_RPC_ERROR_CODE_WRONG_PARAM;
        return false;
      }
      epee::net_utils::connection_basic::set_rate_down_limit(nodetool::default_limit_down);
    }

    if (req.limit_up > 0)
    {
      epee::net_utils::connection_basic::set_rate_up_limit(req.limit_up);
    }
    else if (req.limit_up < 0)
    {
      if (req.limit_up != -1)
      {
        res.status = CORE_RPC_ERROR_CODE_WRONG_PARAM;
        return false;
      }
      epee::net_utils::connection_basic::set_rate_up_limit(nodetool::default_limit_up);
    }

    res.limit_down = epee::net_utils::connection_basic::get_rate_down_limit();
    res.limit_up = epee::net_utils::connection_basic::get_rate_up_limit();
    res.status = CORE_RPC_STATUS_OK;
    return true;
  }
  //------------------------------------------------------------------------------------------------------------------------------
  bool core_rpc_server::on_out_peers(const COMMAND_RPC_OUT_PEERS::request& req, COMMAND_RPC_OUT_PEERS::response& res, const connection_context *ctx)
  {
    PERF_TIMER(on_out_peers);
    m_p2p.change_max_out_public_peers(req.out_peers);
    res.status = CORE_RPC_STATUS_OK;
    return true;
  }
  //------------------------------------------------------------------------------------------------------------------------------
  bool core_rpc_server::on_in_peers(const COMMAND_RPC_IN_PEERS::request& req, COMMAND_RPC_IN_PEERS::response& res, const connection_context *ctx)
  {
    PERF_TIMER(on_in_peers);
    m_p2p.change_max_in_public_peers(req.in_peers);
    res.status = CORE_RPC_STATUS_OK;
    return true;
  }
  //------------------------------------------------------------------------------------------------------------------------------
  bool core_rpc_server::on_start_save_graph(const COMMAND_RPC_START_SAVE_GRAPH::request& req, COMMAND_RPC_START_SAVE_GRAPH::response& res, const connection_context *ctx)
  {
	  PERF_TIMER(on_start_save_graph);
	  m_p2p.set_save_graph(true);
	  res.status = CORE_RPC_STATUS_OK;
	  return true;
  }
  //------------------------------------------------------------------------------------------------------------------------------
  bool core_rpc_server::on_stop_save_graph(const COMMAND_RPC_STOP_SAVE_GRAPH::request& req, COMMAND_RPC_STOP_SAVE_GRAPH::response& res, const connection_context *ctx)
  {
	  PERF_TIMER(on_stop_save_graph);
	  m_p2p.set_save_graph(false);
	  res.status = CORE_RPC_STATUS_OK;
	  return true;
  }
  //------------------------------------------------------------------------------------------------------------------------------
  bool core_rpc_server::on_update(const COMMAND_RPC_UPDATE::request& req, COMMAND_RPC_UPDATE::response& res, const connection_context *ctx)
  {
    PERF_TIMER(on_update);
    static const char software[] = "loki";
#ifdef BUILD_TAG
    static const char buildtag[] = BOOST_PP_STRINGIZE(BUILD_TAG);
    static const char subdir[] = "cli";
#else
    static const char buildtag[] = "source";
    static const char subdir[] = "source";
#endif

    if (req.command != "check" && req.command != "download" && req.command != "update")
    {
      res.status = std::string("unknown command: '") + req.command + "'";
      return true;
    }

    std::string version, hash;
    if (!tools::check_updates(software, buildtag, version, hash))
    {
      res.status = "Error checking for updates";
      return true;
    }
    if (tools::vercmp(version.c_str(), LOKI_VERSION) <= 0)
    {
      res.update = false;
      res.status = CORE_RPC_STATUS_OK;
      return true;
    }
    res.update = true;
    res.version = version;
    res.user_uri = tools::get_update_url(software, subdir, buildtag, version, true);
    res.auto_uri = tools::get_update_url(software, subdir, buildtag, version, false);
    res.hash = hash;
    if (req.command == "check")
    {
      res.status = CORE_RPC_STATUS_OK;
      return true;
    }

    boost::filesystem::path path;
    if (req.path.empty())
    {
      std::string filename;
      const char *slash = strrchr(res.auto_uri.c_str(), '/');
      if (slash)
        filename = slash + 1;
      else
        filename = std::string(software) + "-update-" + version;
      path = epee::string_tools::get_current_module_folder();
      path /= filename;
    }
    else
    {
      path = req.path;
    }

    crypto::hash file_hash;
    if (!tools::sha256sum(path.string(), file_hash) || (hash != epee::string_tools::pod_to_hex(file_hash)))
    {
      MDEBUG("We don't have that file already, downloading");
      if (!tools::download(path.string(), res.auto_uri))
      {
        MERROR("Failed to download " << res.auto_uri);
        return false;
      }
      if (!tools::sha256sum(path.string(), file_hash))
      {
        MERROR("Failed to hash " << path);
        return false;
      }
      if (hash != epee::string_tools::pod_to_hex(file_hash))
      {
        MERROR("Download from " << res.auto_uri << " does not match the expected hash");
        return false;
      }
      MINFO("New version downloaded to " << path);
    }
    else
    {
      MDEBUG("We already have " << path << " with expected hash");
    }
    res.path = path.string();

    if (req.command == "download")
    {
      res.status = CORE_RPC_STATUS_OK;
      return true;
    }

    res.status = "'update' not implemented yet";
    return true;
  }
  //------------------------------------------------------------------------------------------------------------------------------
  bool core_rpc_server::on_pop_blocks(const COMMAND_RPC_POP_BLOCKS::request& req, COMMAND_RPC_POP_BLOCKS::response& res, const connection_context *ctx)
  {
    PERF_TIMER(on_pop_blocks);

    m_core.get_blockchain_storage().pop_blocks(req.nblocks);

    res.height = m_core.get_current_blockchain_height();
    res.status = CORE_RPC_STATUS_OK;

    return true;
  }
  //------------------------------------------------------------------------------------------------------------------------------
  bool core_rpc_server::on_relay_tx(const COMMAND_RPC_RELAY_TX::request& req, COMMAND_RPC_RELAY_TX::response& res, epee::json_rpc::error& error_resp, const connection_context *ctx)
  {
    PERF_TIMER(on_relay_tx);

    bool failed = false;
    res.status = "";
    for (const auto &str: req.txids)
    {
      cryptonote::blobdata txid_data;
      if(!epee::string_tools::parse_hexstr_to_binbuff(str, txid_data))
      {
        if (!res.status.empty()) res.status += ", ";
        res.status += std::string("invalid transaction id: ") + str;
        failed = true;
        continue;
      }
      crypto::hash txid = *reinterpret_cast<const crypto::hash*>(txid_data.data());

      cryptonote::blobdata txblob;
      bool r = m_core.get_pool_transaction(txid, txblob);
      if (r)
      {
        cryptonote_connection_context fake_context = AUTO_VAL_INIT(fake_context);
        NOTIFY_NEW_TRANSACTIONS::request r;
        r.txs.push_back(txblob);
        m_core.get_protocol()->relay_transactions(r, fake_context);
        //TODO: make sure that tx has reached other nodes here, probably wait to receive reflections from other nodes
      }
      else
      {
        if (!res.status.empty()) res.status += ", ";
        res.status += std::string("transaction not found in pool: ") + str;
        failed = true;
        continue;
      }
    }

    if (failed)
    {
      return false;
    }

    res.status = CORE_RPC_STATUS_OK;
    return true;
  }
  //------------------------------------------------------------------------------------------------------------------------------
  bool core_rpc_server::on_sync_info(const COMMAND_RPC_SYNC_INFO::request& req, COMMAND_RPC_SYNC_INFO::response& res, epee::json_rpc::error& error_resp, const connection_context *ctx)
  {
    PERF_TIMER(on_sync_info);

    crypto::hash top_hash;
    m_core.get_blockchain_top(res.height, top_hash);
    ++res.height; // turn top block height into blockchain height
    res.target_height = m_core.get_target_blockchain_height();
    res.next_needed_pruning_seed = m_p2p.get_payload_object().get_next_needed_pruning_stripe().second;

    for (const auto &c: m_p2p.get_payload_object().get_connections())
      res.peers.push_back({c});
    const cryptonote::block_queue &block_queue = m_p2p.get_payload_object().get_block_queue();
    block_queue.foreach([&](const cryptonote::block_queue::span &span) {
      const std::string span_connection_id = epee::string_tools::pod_to_hex(span.connection_id);
      uint32_t speed = (uint32_t)(100.0f * block_queue.get_speed(span.connection_id) + 0.5f);
      std::string address = "";
      for (const auto &c: m_p2p.get_payload_object().get_connections())
        if (c.connection_id == span_connection_id)
          address = c.address;
      res.spans.push_back({span.start_block_height, span.nblocks, span_connection_id, (uint32_t)(span.rate + 0.5f), speed, span.size, address});
      return true;
    });
    res.overview = block_queue.get_overview(res.height);

    res.status = CORE_RPC_STATUS_OK;
    return true;
  }
  //------------------------------------------------------------------------------------------------------------------------------
  bool core_rpc_server::on_get_txpool_backlog(const COMMAND_RPC_GET_TRANSACTION_POOL_BACKLOG::request& req, COMMAND_RPC_GET_TRANSACTION_POOL_BACKLOG::response& res, epee::json_rpc::error& error_resp, const connection_context *ctx)
  {
    PERF_TIMER(on_get_txpool_backlog);
    bool r;
    if (use_bootstrap_daemon_if_necessary<COMMAND_RPC_GET_TRANSACTION_POOL_BACKLOG>(invoke_http_mode::JON_RPC, "get_txpool_backlog", req, res, r))
      return r;

    if (!m_core.get_txpool_backlog(res.backlog))
    {
      error_resp.code = CORE_RPC_ERROR_CODE_INTERNAL_ERROR;
      error_resp.message = "Failed to get txpool backlog";
      return false;
    }

    res.status = CORE_RPC_STATUS_OK;
    return true;
  }
  //------------------------------------------------------------------------------------------------------------------------------
  bool core_rpc_server::on_get_output_distribution(const COMMAND_RPC_GET_OUTPUT_DISTRIBUTION::request& req, COMMAND_RPC_GET_OUTPUT_DISTRIBUTION::response& res, epee::json_rpc::error& error_resp, const connection_context *ctx)
  {
    PERF_TIMER(on_get_output_distribution);
    bool r;
    if (use_bootstrap_daemon_if_necessary<COMMAND_RPC_GET_OUTPUT_DISTRIBUTION>(invoke_http_mode::JON_RPC, "get_output_distribution", req, res, r))
      return r;

    try
    {
      // 0 is placeholder for the whole chain
      const uint64_t req_to_height = req.to_height ? req.to_height : (m_core.get_current_blockchain_height() - 1);
      for (uint64_t amount: req.amounts)
      {
        auto data = rpc::RpcHandler::get_output_distribution([this](uint64_t amount, uint64_t from, uint64_t to, uint64_t &start_height, std::vector<uint64_t> &distribution, uint64_t &base) { return m_core.get_output_distribution(amount, from, to, start_height, distribution, base); }, amount, req.from_height, req_to_height, req.cumulative);
        if (!data)
        {
          error_resp.code = CORE_RPC_ERROR_CODE_INTERNAL_ERROR;
          error_resp.message = "Failed to get output distribution";
          return false;
        }

        res.distributions.push_back({std::move(*data), amount, "", req.binary, req.compress});
      }
    }
    catch (const std::exception &e)
    {
      error_resp.code = CORE_RPC_ERROR_CODE_INTERNAL_ERROR;
      error_resp.message = "Failed to get output distribution";
      return false;
    }

    res.status = CORE_RPC_STATUS_OK;
    return true;
  }
  //------------------------------------------------------------------------------------------------------------------------------
  bool core_rpc_server::on_get_output_distribution_bin(const COMMAND_RPC_GET_OUTPUT_DISTRIBUTION::request& req, COMMAND_RPC_GET_OUTPUT_DISTRIBUTION::response& res, const connection_context *ctx)
  {
    PERF_TIMER(on_get_output_distribution_bin);

    bool r;
    if (use_bootstrap_daemon_if_necessary<COMMAND_RPC_GET_OUTPUT_DISTRIBUTION>(invoke_http_mode::BIN, "/get_output_distribution.bin", req, res, r))
      return r;

    res.status = "Failed";

    if (!req.binary)
    {
      res.status = "Binary only call";
      return false;
    }
    try
    {
      // 0 is placeholder for the whole chain
      const uint64_t req_to_height = req.to_height ? req.to_height : (m_core.get_current_blockchain_height() - 1);
      for (uint64_t amount: req.amounts)
      {
        auto data = rpc::RpcHandler::get_output_distribution([this](uint64_t amount, uint64_t from, uint64_t to, uint64_t &start_height, std::vector<uint64_t> &distribution, uint64_t &base) { return m_core.get_output_distribution(amount, from, to, start_height, distribution, base); }, amount, req.from_height, req_to_height, req.cumulative);
        if (!data)
        {
          res.status = "Failed to get output distribution";
          return false;
        }

        res.distributions.push_back({std::move(*data), amount, "", req.binary, req.compress});
      }
    }
    catch (const std::exception &e)
    {
      res.status = "Failed to get output distribution";
      return false;
    }

    res.status = CORE_RPC_STATUS_OK;
    return true;
  }
  //------------------------------------------------------------------------------------------------------------------------------
  bool core_rpc_server::on_prune_blockchain(const COMMAND_RPC_PRUNE_BLOCKCHAIN::request& req, COMMAND_RPC_PRUNE_BLOCKCHAIN::response& res, epee::json_rpc::error& error_resp, const connection_context *ctx)
  {
    try
    {
      if (!(req.check ? m_core.check_blockchain_pruning() : m_core.prune_blockchain()))
      {
        error_resp.code = CORE_RPC_ERROR_CODE_INTERNAL_ERROR;
        error_resp.message = req.check ? "Failed to check blockchain pruning" : "Failed to prune blockchain";
        return false;
      }
      res.pruning_seed = m_core.get_blockchain_pruning_seed();
    }
    catch (const std::exception &e)
    {
      error_resp.code = CORE_RPC_ERROR_CODE_INTERNAL_ERROR;
      error_resp.message = "Failed to prune blockchain";
      return false;
    }

    res.status = CORE_RPC_STATUS_OK;
    return true;
  }

  const command_line::arg_descriptor<std::string, false, true, 2> core_rpc_server::arg_rpc_bind_port = {
      "rpc-bind-port"
    , "Port for RPC server"
    , std::to_string(config::RPC_DEFAULT_PORT)
    , {{ &cryptonote::arg_testnet_on, &cryptonote::arg_stagenet_on }}
    , [](std::array<bool, 2> testnet_stagenet, bool defaulted, std::string val)->std::string {
        if (testnet_stagenet[0] && defaulted)
          return std::to_string(config::testnet::RPC_DEFAULT_PORT);
        else if (testnet_stagenet[1] && defaulted)
          return std::to_string(config::stagenet::RPC_DEFAULT_PORT);
        return val;
      }
    };

  const command_line::arg_descriptor<std::string> core_rpc_server::arg_bootstrap_daemon_login = {
      "bootstrap-daemon-login"
    , "Specify username:password for the bootstrap daemon login"
    , ""
    };

  const command_line::arg_descriptor<std::string> core_rpc_server::arg_rpc_restricted_bind_port = {
      "rpc-restricted-bind-port"
    , "Port for restricted RPC server"
    , ""
    };

  const command_line::arg_descriptor<bool> core_rpc_server::arg_restricted_rpc = {
      "restricted-rpc"
    , "Restrict RPC to view only commands and do not return privacy sensitive data in RPC calls"
    , false
    };

  const command_line::arg_descriptor<std::string> core_rpc_server::arg_rpc_ssl = {
      "rpc-ssl"
    , "Enable SSL on RPC connections: enabled|disabled|autodetect"
    , "autodetect"
    };

  const command_line::arg_descriptor<std::string> core_rpc_server::arg_rpc_ssl_private_key = {
      "rpc-ssl-private-key"
    , "Path to a PEM format private key"
    , ""
    };

  const command_line::arg_descriptor<std::string> core_rpc_server::arg_rpc_ssl_certificate = {
      "rpc-ssl-certificate"
    , "Path to a PEM format certificate"
    , ""
    };

  const command_line::arg_descriptor<std::string> core_rpc_server::arg_rpc_ssl_ca_certificates = {
      "rpc-ssl-ca-certificates"
    , "Path to file containing concatenated PEM format certificate(s) to replace system CA(s)."
    };

  const command_line::arg_descriptor<std::vector<std::string>> core_rpc_server::arg_rpc_ssl_allowed_fingerprints = {
      "rpc-ssl-allowed-fingerprints"
    , "List of certificate fingerprints to allow"
  };

  const command_line::arg_descriptor<bool> core_rpc_server::arg_rpc_ssl_allow_any_cert = {
      "rpc-ssl-allow-any-cert"
    , "Allow any peer certificate"
    , false
    };

  const command_line::arg_descriptor<std::string> core_rpc_server::arg_bootstrap_daemon_address = {
      "bootstrap-daemon-address"
    , "URL of a 'bootstrap' remote daemon that the connected wallets can use while this daemon is still not fully synced"
    , ""
    };

  //
  // Loki
  //
  bool core_rpc_server::on_get_quorum_state(const COMMAND_RPC_GET_QUORUM_STATE::request& req, COMMAND_RPC_GET_QUORUM_STATE::response& res, epee::json_rpc::error& error_resp, const connection_context *ctx)
  {
    PERF_TIMER(on_get_quorum_state);
    bool r;

    const auto quorum_state = m_core.get_quorum_state(req.height);
    r = (quorum_state != nullptr);
    if (r)
    {
      res.status = CORE_RPC_STATUS_OK;
      res.quorum_nodes.reserve (quorum_state->quorum_nodes.size());
      res.nodes_to_test.reserve(quorum_state->nodes_to_test.size());

      for (const auto &key : quorum_state->quorum_nodes)
        res.quorum_nodes.push_back(epee::string_tools::pod_to_hex(key));

      for (const auto &key : quorum_state->nodes_to_test)
        res.nodes_to_test.push_back(epee::string_tools::pod_to_hex(key));
    }
    else
    {
      error_resp.code     = CORE_RPC_ERROR_CODE_WRONG_PARAM;
      error_resp.message  = "Block height: ";
      error_resp.message += std::to_string(req.height);
      error_resp.message += ", returned null hash or failed to derive quorum list";
    }

    return r;
  }
  //------------------------------------------------------------------------------------------------------------------------------
  bool core_rpc_server::on_get_quorum_state_batched(const COMMAND_RPC_GET_QUORUM_STATE_BATCHED::request& req, COMMAND_RPC_GET_QUORUM_STATE_BATCHED::response& res, epee::json_rpc::error& error_resp, const connection_context *ctx)
  {
    PERF_TIMER(on_get_quorum_state_batched);

    const uint64_t cur_height = m_core.get_current_blockchain_height();

    const uint64_t height_begin = std::max(req.height_begin, cur_height - service_nodes::QUORUM_LIFETIME);
    const uint64_t height_end = std::min(req.height_end, cur_height);

    if (height_begin > height_end)
    {
      error_resp.code = CORE_RPC_ERROR_CODE_WRONG_PARAM;
      error_resp.message = "height_end cannot be smaller than height_begin";
      return true;
    }

    boost::optional<uint64_t> failed_height = boost::none;

    res.quorum_entries.reserve(height_end - height_begin + 1);
    for (auto h = height_begin; h <= height_end; ++h)
    {
      const auto quorum_state = m_core.get_quorum_state(h);

      if (!quorum_state) {
        failed_height = h;
        break;
      }

      res.quorum_entries.push_back({});

      auto &entry = res.quorum_entries.back();

      entry.height = h;
      entry.quorum_nodes.reserve(quorum_state->quorum_nodes.size());
      entry.nodes_to_test.reserve(quorum_state->nodes_to_test.size());

      for (const auto &key : quorum_state->quorum_nodes)
        entry.quorum_nodes.push_back(epee::string_tools::pod_to_hex(key));

      for (const auto &key : quorum_state->nodes_to_test)
        entry.nodes_to_test.push_back(epee::string_tools::pod_to_hex(key));

    }

    if (failed_height) {
      error_resp.code     = CORE_RPC_ERROR_CODE_WRONG_PARAM;
      error_resp.message  = "Block height: ";
      error_resp.message += std::to_string(*failed_height);
      error_resp.message += ", returned null hash or failed to derive quorum list";
    } else {
      res.status = CORE_RPC_STATUS_OK;
    }

    return true;
  }
  //------------------------------------------------------------------------------------------------------------------------------
  bool core_rpc_server::on_get_service_node_registration_cmd_raw(const COMMAND_RPC_GET_SERVICE_NODE_REGISTRATION_CMD_RAW::request& req,
                                                                 COMMAND_RPC_GET_SERVICE_NODE_REGISTRATION_CMD_RAW::response& res,
                                                                 epee::json_rpc::error& error_resp,
                                                                 const connection_context *ctx)
  {
    PERF_TIMER(on_get_service_node_registration_cmd_raw);

    crypto::public_key service_node_pubkey;
    crypto::secret_key service_node_key;
    if (!m_core.get_service_node_keys(service_node_pubkey, service_node_key))
    {
      error_resp.code    = CORE_RPC_ERROR_CODE_WRONG_PARAM;
      error_resp.message = "Daemon has not been started in service node mode, please relaunch with --service-node flag.";
      return false;
    }

    std::string err_msg;
    int hf_version = m_core.get_hard_fork_version(m_core.get_current_blockchain_height());
    if (!service_nodes::make_registration_cmd(m_core.get_nettype(), hf_version, req.staking_requirement, req.args, service_node_pubkey, service_node_key, res.registration_cmd, req.make_friendly, err_msg))
    {
      error_resp.code    = CORE_RPC_ERROR_CODE_WRONG_PARAM;
      error_resp.message = "Failed to make registration command";
      if (err_msg != "")
        error_resp.message += ": " + err_msg;
      return false;
    }

    res.status = CORE_RPC_STATUS_OK;
    return true;
  }
  //------------------------------------------------------------------------------------------------------------------------------
  bool core_rpc_server::on_get_service_node_registration_cmd(const COMMAND_RPC_GET_SERVICE_NODE_REGISTRATION_CMD::request& req,
                                                             COMMAND_RPC_GET_SERVICE_NODE_REGISTRATION_CMD::response& res,
                                                             epee::json_rpc::error& error_resp,
                                                             const connection_context *ctx)
  {
    PERF_TIMER(on_get_service_node_registration_cmd);

    std::vector<std::string> args;

    uint64_t const curr_height   = m_core.get_current_blockchain_height();
    uint64_t staking_requirement = service_nodes::get_staking_requirement(m_core.get_nettype(), curr_height, m_core.get_hard_fork_version(curr_height));

    {
      uint64_t portions_cut;
      if (!service_nodes::get_portions_from_percent_str(req.operator_cut, portions_cut))
      {
        MERROR("Invalid value: " << req.operator_cut << ". Should be between [0-100]");
        return false;
      }

      args.push_back(std::to_string(portions_cut));
    }

    for (const auto contrib : req.contributions)
    {
        uint64_t num_portions = service_nodes::get_portions_to_make_amount(staking_requirement, contrib.amount);
        args.push_back(contrib.address);
        args.push_back(std::to_string(num_portions));
    }

    COMMAND_RPC_GET_SERVICE_NODE_REGISTRATION_CMD_RAW::request req_old;
    COMMAND_RPC_GET_SERVICE_NODE_REGISTRATION_CMD_RAW::response res_old;

    req_old.staking_requirement = req.staking_requirement;
    req_old.args = std::move(args);
    req_old.make_friendly = false;

    const bool success = on_get_service_node_registration_cmd_raw(req_old, res_old, error_resp);

    res.status = res_old.status;
    res.registration_cmd = res_old.registration_cmd;

    return success;
  }
  //------------------------------------------------------------------------------------------------------------------------------
  bool core_rpc_server::on_get_service_node_blacklisted_key_images(const COMMAND_RPC_GET_SERVICE_NODE_BLACKLISTED_KEY_IMAGES::request& req, COMMAND_RPC_GET_SERVICE_NODE_BLACKLISTED_KEY_IMAGES::response& res, epee::json_rpc::error &error_resp, const connection_context *ctx)
  {
    PERF_TIMER(on_get_service_node_blacklisted_key_images);
    const std::vector<service_nodes::key_image_blacklist_entry> &blacklist = m_core.get_service_node_blacklisted_key_images();

    res.status = CORE_RPC_STATUS_OK;
    res.blacklist.reserve(blacklist.size());
    for (const service_nodes::key_image_blacklist_entry &entry : blacklist)
    {
      COMMAND_RPC_GET_SERVICE_NODE_BLACKLISTED_KEY_IMAGES::entry new_entry = {};
      new_entry.key_image     = epee::string_tools::pod_to_hex(entry.key_image);
      new_entry.unlock_height = entry.unlock_height;
      res.blacklist.push_back(std::move(new_entry));
    }
    return true;
  }
  //------------------------------------------------------------------------------------------------------------------------------
  bool core_rpc_server::on_get_service_node_key(const COMMAND_RPC_GET_SERVICE_NODE_KEY::request& req, COMMAND_RPC_GET_SERVICE_NODE_KEY::response& res, epee::json_rpc::error &error_resp, const connection_context *ctx)
  {
    PERF_TIMER(on_get_service_node_key);

    crypto::public_key pubkey;
    crypto::secret_key seckey;
    bool result = m_core.get_service_node_keys(pubkey, seckey);
    if (result)
    {
      res.service_node_pubkey = string_tools::pod_to_hex(pubkey);
    }
    else
    {
      error_resp.code    = CORE_RPC_ERROR_CODE_INTERNAL_ERROR;
      error_resp.message = "Daemon queried is not a service node or did not launch with --service-node";
      return false;
    }

    res.status = CORE_RPC_STATUS_OK;
    return result;
  }
  //------------------------------------------------------------------------------------------------------------------------------
  bool core_rpc_server::on_get_all_service_nodes_keys(const COMMAND_RPC_GET_ALL_SERVICE_NODES_KEYS::request& req, COMMAND_RPC_GET_ALL_SERVICE_NODES_KEYS::response& res, epee::json_rpc::error& error_resp, const connection_context *ctx)
  {
    std::vector<crypto::public_key> keys;
    m_core.get_all_service_nodes_public_keys(keys, req.fully_funded_nodes_only);

    res.keys.clear();
    res.keys.resize(keys.size());
    size_t i = 0;
    for (const auto& key : keys)
    {
      std::string const hex64 = string_tools::pod_to_hex(key);
      res.keys[i++]           = loki::hex64_to_base32z(hex64);
    }
    return true;
  }
  //------------------------------------------------------------------------------------------------------------------------------
  bool core_rpc_server::on_get_service_nodes(const COMMAND_RPC_GET_SERVICE_NODES::request& req, COMMAND_RPC_GET_SERVICE_NODES::response& res, epee::json_rpc::error& error_resp, const connection_context *ctx)
  {
    PERF_TIMER(on_get_service_nodes);

    std::vector<crypto::public_key> pubkeys(req.service_node_pubkeys.size());
    for (size_t i = 0; i < req.service_node_pubkeys.size(); i++)
    {
      if (!string_tools::hex_to_pod(req.service_node_pubkeys[i], pubkeys[i]))
      {
        error_resp.code    = CORE_RPC_ERROR_CODE_WRONG_PARAM;
        error_resp.message = "Could not convert to a public key, arg: ";
        error_resp.message += std::to_string(i);
        error_resp.message += " which is pubkey: ";
        error_resp.message += req.service_node_pubkeys[i];
        return false;
      }
    }

    std::vector<service_nodes::service_node_pubkey_info> pubkey_info_list = m_core.get_service_node_list_state(pubkeys);

    res.status = CORE_RPC_STATUS_OK;
    res.service_node_states.reserve(pubkey_info_list.size());
    
    if (req.include_json)
    {
      res.as_json = "{\n}";
      if (pubkey_info_list.size() > 0) {
        res.as_json = cryptonote::obj_to_json_str(pubkey_info_list);
      }
    }
    
    for (auto &pubkey_info : pubkey_info_list)
    {
      COMMAND_RPC_GET_SERVICE_NODES::response::entry entry = {};

      const auto proof = m_core.get_uptime_proof(pubkey_info.pubkey);

      entry.service_node_pubkey           = string_tools::pod_to_hex(pubkey_info.pubkey);
      entry.registration_height           = pubkey_info.info.registration_height;
      entry.requested_unlock_height       = pubkey_info.info.requested_unlock_height;
      entry.last_reward_block_height      = pubkey_info.info.last_reward_block_height;
      entry.last_reward_transaction_index = pubkey_info.info.last_reward_transaction_index;
      entry.last_uptime_proof             = proof.timestamp;
      entry.service_node_version          = {proof.version_major, proof.version_minor, proof.version_patch};

      entry.contributors.reserve(pubkey_info.info.contributors.size());

      using namespace service_nodes;
      for (service_node_info::contributor_t const &contributor : pubkey_info.info.contributors)
      {
        COMMAND_RPC_GET_SERVICE_NODES::response::contributor new_contributor = {};
        new_contributor.amount   = contributor.amount;
        new_contributor.reserved = contributor.reserved;
        new_contributor.address  = cryptonote::get_account_address_as_str(m_core.get_nettype(), false/*is_subaddress*/, contributor.address);

        new_contributor.locked_contributions.reserve(contributor.locked_contributions.size());
        for (service_node_info::contribution_t const &src : contributor.locked_contributions)
        {
          COMMAND_RPC_GET_SERVICE_NODES::response::contribution dest = {};
          dest.amount                                                = src.amount;
          dest.key_image                                             = string_tools::pod_to_hex(src.key_image);
          dest.key_image_pub_key                                     = string_tools::pod_to_hex(src.key_image_pub_key);
          new_contributor.locked_contributions.push_back(dest);
        }

        entry.contributors.push_back(new_contributor);
      }

      entry.total_contributed             = pubkey_info.info.total_contributed;
      entry.total_reserved                = pubkey_info.info.total_reserved;
      entry.staking_requirement           = pubkey_info.info.staking_requirement;
      entry.portions_for_operator         = pubkey_info.info.portions_for_operator;
      entry.operator_address              = cryptonote::get_account_address_as_str(m_core.get_nettype(), false/*is_subaddress*/, pubkey_info.info.operator_address);

      res.service_node_states.push_back(entry);
    }

    return true;
  }
  //------------------------------------------------------------------------------------------------------------------------------
  bool core_rpc_server::on_get_all_service_nodes(const COMMAND_RPC_GET_SERVICE_NODES::request& req, COMMAND_RPC_GET_SERVICE_NODES::response& res, epee::json_rpc::error& error_resp, const connection_context *ctx)
  {
    auto req_all = req;
    req_all.service_node_pubkeys.clear();
    return on_get_service_nodes(req_all, res, error_resp);
  }
  //------------------------------------------------------------------------------------------------------------------------------
  bool core_rpc_server::on_get_staking_requirement(const COMMAND_RPC_GET_STAKING_REQUIREMENT::request& req, COMMAND_RPC_GET_STAKING_REQUIREMENT::response& res, epee::json_rpc::error& error_resp, const connection_context *ctx)
  {
    PERF_TIMER(on_get_staking_requirement);
    res.staking_requirement = service_nodes::get_staking_requirement(m_core.get_nettype(), req.height, m_core.get_hard_fork_version(req.height));
    res.status = CORE_RPC_STATUS_OK;
    return true;
  }

}  // namespace cryptonote<|MERGE_RESOLUTION|>--- conflicted
+++ resolved
@@ -950,13 +950,8 @@
     const miner& lMiner = m_core.get_miner();
     res.active = lMiner.is_mining();
     res.is_background_mining_enabled = lMiner.get_is_background_mining_enabled();
-<<<<<<< HEAD
     res.block_target = DIFFICULTY_TARGET_V2;
-=======
-    store_difficulty(m_core.get_blockchain_storage().get_difficulty_for_next_block(), res.difficulty, res.wide_difficulty, res.difficulty_top64);
-    
-    res.block_target = m_core.get_blockchain_storage().get_current_hard_fork_version() < 2 ? DIFFICULTY_TARGET_V1 : DIFFICULTY_TARGET_V2;
->>>>>>> bd429033
+    res.difficulty = m_core.get_blockchain_storage().get_difficulty_for_next_block();
     if ( lMiner.is_mining() ) {
       res.speed = lMiner.get_speed();
       res.threads_count = lMiner.get_threads_count();
