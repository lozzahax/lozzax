--- conflicted
+++ resolved
@@ -2195,29 +2195,6 @@
     return true;
   }
   //------------------------------------------------------------------------------------------------------------------------------
-<<<<<<< HEAD
-  bool core_rpc_server::on_get_service_node_registration_cmd(const COMMAND_RPC_GET_SERVICE_NODE_REGISTRATION_CMD::request& req,
-                                                             COMMAND_RPC_GET_SERVICE_NODE_REGISTRATION_CMD::response& res,
-                                                             epee::json_rpc::error& error_resp)
-  {
-    PERF_TIMER(on_get_service_node_registration_cmd);
-
-    crypto::public_key service_node_pubkey;
-    crypto::secret_key service_node_key;
-    if (!m_core.get_service_node_keys(service_node_pubkey, service_node_key))
-    {
-      error_resp.code    = CORE_RPC_ERROR_CODE_WRONG_PARAM;
-      error_resp.message = "Daemon has not been started in service node mode, please relaunch with --service-node flag.";
-      return false;
-    }
-
-    if (!service_nodes::make_registration_cmd(m_core.get_nettype(), req.args, service_node_pubkey, service_node_key, res.registration_cmd, req.make_friendly))
-    {
-      error_resp.code    = CORE_RPC_ERROR_CODE_WRONG_PARAM;
-      error_resp.message = "Failed to make registration command";
-      return false;
-    }
-=======
   bool core_rpc_server::on_get_output_distribution_bin(const COMMAND_RPC_GET_OUTPUT_DISTRIBUTION::request& req, COMMAND_RPC_GET_OUTPUT_DISTRIBUTION::response& res)
   {
     PERF_TIMER(on_get_output_distribution_bin);
@@ -2259,7 +2236,27 @@
     return true;
   }
   //------------------------------------------------------------------------------------------------------------------------------
->>>>>>> 58ce16d4
+  bool core_rpc_server::on_get_service_node_registration_cmd(const COMMAND_RPC_GET_SERVICE_NODE_REGISTRATION_CMD::request& req,
+                                                             COMMAND_RPC_GET_SERVICE_NODE_REGISTRATION_CMD::response& res,
+                                                             epee::json_rpc::error& error_resp)
+  {
+    PERF_TIMER(on_get_service_node_registration_cmd);
+
+    crypto::public_key service_node_pubkey;
+    crypto::secret_key service_node_key;
+    if (!m_core.get_service_node_keys(service_node_pubkey, service_node_key))
+    {
+      error_resp.code    = CORE_RPC_ERROR_CODE_WRONG_PARAM;
+      error_resp.message = "Daemon has not been started in service node mode, please relaunch with --service-node flag.";
+      return false;
+    }
+
+    if (!service_nodes::make_registration_cmd(m_core.get_nettype(), req.args, service_node_pubkey, service_node_key, res.registration_cmd, req.make_friendly))
+    {
+      error_resp.code    = CORE_RPC_ERROR_CODE_WRONG_PARAM;
+      error_resp.message = "Failed to make registration command";
+      return false;
+    }
 
     res.status = CORE_RPC_STATUS_OK;
     return true;
