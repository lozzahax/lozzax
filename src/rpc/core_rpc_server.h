--- conflicted
+++ resolved
@@ -31,9 +31,7 @@
 
 #pragma once
 
-<<<<<<< HEAD
 #include <mapbox/variant.hpp>
-=======
 #include <memory>
 
 #include <boost/program_options/options_description.hpp>
@@ -41,7 +39,6 @@
 
 #include "bootstrap_daemon.h"
 #include "net/http_server_impl_base.h"
->>>>>>> 082730b6
 #include "net/http_client.h"
 #include "core_rpc_server_commands_defs.h"
 #include "cryptonote_core/cryptonote_core.h"
@@ -310,11 +307,7 @@
 
     //utils
     uint64_t get_block_reward(const block& blk);
-<<<<<<< HEAD
-=======
-    bool fill_block_header_response(const block& blk, bool orphan_status, uint64_t height, const crypto::hash& hash, block_header_response& response, bool fill_pow_hash);
     boost::optional<std::string> get_random_public_node();
->>>>>>> 082730b6
     bool set_bootstrap_daemon(const std::string &address, const std::string &username_password);
     bool set_bootstrap_daemon(const std::string &address, const boost::optional<epee::net_utils::http::login> &credentials);
     void fill_block_header_response(const block& blk, bool orphan_status, uint64_t height, const crypto::hash& hash, block_header_response& response, bool fill_pow_hash);
@@ -326,12 +319,8 @@
     core& m_core;
     nodetool::node_server<cryptonote::t_cryptonote_protocol_handler<cryptonote::core> >& m_p2p;
     boost::shared_mutex m_bootstrap_daemon_mutex;
-<<<<<<< HEAD
     std::atomic<bool> m_should_use_bootstrap_daemon;
-=======
     std::unique_ptr<bootstrap_daemon> m_bootstrap_daemon;
-    bool m_should_use_bootstrap_daemon;
->>>>>>> 082730b6
     std::chrono::system_clock::time_point m_bootstrap_height_check_time;
     bool m_was_bootstrap_ever_used;
     network_type m_nettype;
