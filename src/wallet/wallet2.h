// Copyright (c) 2014-2019, The Monero Project
// Copyright (c)      2018, The Loki Project
// 
// All rights reserved.
// 
// Redistribution and use in source and binary forms, with or without modification, are
// permitted provided that the following conditions are met:
// 
// 1. Redistributions of source code must retain the above copyright notice, this list of
//    conditions and the following disclaimer.
// 
// 2. Redistributions in binary form must reproduce the above copyright notice, this list
//    of conditions and the following disclaimer in the documentation and/or other
//    materials provided with the distribution.
// 
// 3. Neither the name of the copyright holder nor the names of its contributors may be
//    used to endorse or promote products derived from this software without specific
//    prior written permission.
// 
// THIS SOFTWARE IS PROVIDED BY THE COPYRIGHT HOLDERS AND CONTRIBUTORS "AS IS" AND ANY
// EXPRESS OR IMPLIED WARRANTIES, INCLUDING, BUT NOT LIMITED TO, THE IMPLIED WARRANTIES OF
// MERCHANTABILITY AND FITNESS FOR A PARTICULAR PURPOSE ARE DISCLAIMED. IN NO EVENT SHALL
// THE COPYRIGHT HOLDER OR CONTRIBUTORS BE LIABLE FOR ANY DIRECT, INDIRECT, INCIDENTAL,
// SPECIAL, EXEMPLARY, OR CONSEQUENTIAL DAMAGES (INCLUDING, BUT NOT LIMITED TO,
// PROCUREMENT OF SUBSTITUTE GOODS OR SERVICES; LOSS OF USE, DATA, OR PROFITS; OR BUSINESS
// INTERRUPTION) HOWEVER CAUSED AND ON ANY THEORY OF LIABILITY, WHETHER IN CONTRACT,
// STRICT LIABILITY, OR TORT (INCLUDING NEGLIGENCE OR OTHERWISE) ARISING IN ANY WAY OUT OF
// THE USE OF THIS SOFTWARE, EVEN IF ADVISED OF THE POSSIBILITY OF SUCH DAMAGE.
// 
// Parts of this file are originally copyright (c) 2012-2013 The Cryptonote developers

#pragma once

#include <memory>

#include <boost/program_options/options_description.hpp>
#include <boost/program_options/variables_map.hpp>
#include <boost/serialization/list.hpp>
#include <boost/serialization/vector.hpp>
#include <boost/serialization/deque.hpp>
#include <boost/thread/lock_guard.hpp>
#include <atomic>

#include "include_base_utils.h"
#include "cryptonote_basic/account.h"
#include "cryptonote_basic/account_boost_serialization.h"
#include "cryptonote_basic/cryptonote_basic_impl.h"
#include "net/http_client.h"
#include "storages/http_abstract_invoke.h"
#include "rpc/core_rpc_server_commands_defs.h"
#include "cryptonote_basic/cryptonote_format_utils.h"
#include "cryptonote_core/cryptonote_tx_utils.h"
#include "common/unordered_containers_boost_serialization.h"
#include "common/util.h"
#include "crypto/chacha.h"
#include "crypto/hash.h"
#include "ringct/rctTypes.h"
#include "ringct/rctOps.h"
#include "checkpoints/checkpoints.h"
#include "serialization/pair.h"

#include "wallet_errors.h"
#include "common/password.h"
#include "node_rpc_proxy.h"
#include "message_store.h"

#include "common/loki_integration_test_hooks.h"

#undef LOKI_DEFAULT_LOG_CATEGORY
#define LOKI_DEFAULT_LOG_CATEGORY "wallet.wallet2"

#define SUBADDRESS_LOOKAHEAD_MAJOR 50
#define SUBADDRESS_LOOKAHEAD_MINOR 200

class Serialization_portability_wallet_Test;
class wallet_accessor_test;

namespace tools
{
  class ringdb;
  class wallet2;
  class Notify;

  class wallet_keys_unlocker
  {
  public:
    wallet_keys_unlocker(wallet2 &w, const boost::optional<tools::password_container> &password);
    wallet_keys_unlocker(wallet2 &w, bool locked, const epee::wipeable_string &password);
    ~wallet_keys_unlocker();
  private:
    wallet2 &w;
    bool locked;
    crypto::chacha_key key;
  };

  class i_wallet2_callback
  {
  public:
    // Full wallet callbacks
    virtual void on_new_block(uint64_t height, const cryptonote::block& block) {}
    virtual void on_money_received(uint64_t height, const crypto::hash &txid, const cryptonote::transaction& tx, uint64_t amount, const cryptonote::subaddress_index& subaddr_index) {}
    virtual void on_unconfirmed_money_received(uint64_t height, const crypto::hash &txid, const cryptonote::transaction& tx, uint64_t amount, const cryptonote::subaddress_index& subaddr_index) {}
    virtual void on_money_spent(uint64_t height, const crypto::hash &txid, const cryptonote::transaction& in_tx, uint64_t amount, const cryptonote::transaction& spend_tx, const cryptonote::subaddress_index& subaddr_index) {}
    virtual void on_skip_transaction(uint64_t height, const crypto::hash &txid, const cryptonote::transaction& tx) {}
    virtual boost::optional<epee::wipeable_string> on_get_password(const char *reason) { return boost::none; }
    // Light wallet callbacks
    virtual void on_lw_new_block(uint64_t height) {}
    virtual void on_lw_money_received(uint64_t height, const crypto::hash &txid, uint64_t amount) {}
    virtual void on_lw_unconfirmed_money_received(uint64_t height, const crypto::hash &txid, uint64_t amount) {}
    virtual void on_lw_money_spent(uint64_t height, const crypto::hash &txid, uint64_t amount) {}
    // Device callbacks
    virtual void on_button_request() {}
    virtual void on_pin_request(epee::wipeable_string & pin) {}
    virtual void on_passphrase_request(bool on_device, epee::wipeable_string & passphrase) {}
    // Common callbacks
    virtual void on_pool_tx_removed(const crypto::hash &txid) {}
    virtual ~i_wallet2_callback() {}
  };

  class wallet_device_callback : public hw::i_device_callback
  {
  public:
    wallet_device_callback(wallet2 * wallet): wallet(wallet) {};
    void on_button_request() override;
    void on_pin_request(epee::wipeable_string & pin) override;
    void on_passphrase_request(bool on_device, epee::wipeable_string & passphrase) override;
  private:
    wallet2 * wallet;
  };

  struct tx_dust_policy
  {
    uint64_t dust_threshold;
    bool add_to_fee;
    cryptonote::account_public_address addr_for_dust;

    tx_dust_policy(uint64_t a_dust_threshold = 0, bool an_add_to_fee = true, cryptonote::account_public_address an_addr_for_dust = cryptonote::account_public_address())
      : dust_threshold(a_dust_threshold)
      , add_to_fee(an_add_to_fee)
      , addr_for_dust(an_addr_for_dust)
    {
    }
  };

  enum struct pay_type
  {
    unspecified, // For serialized data before this was introduced in hardfork 10
    in,
    out,
    stake,
    miner,
    service_node,
    governance
  };

  inline const char *pay_type_string(pay_type type)
  {
    switch(type)
    {
      case pay_type::unspecified:  return "n/a";
      case pay_type::in:           return "in";
      case pay_type::out:          return "out";
      case pay_type::stake:        return "stake";
      case pay_type::miner:        return "miner";
      case pay_type::service_node: return "snode";
      case pay_type::governance:   return "gov";
      default: assert(false);      return "xxxxx";
    }
  }

  struct tx_money_got_in_out
  {
    cryptonote::subaddress_index index;
    pay_type type;
    uint64_t amount;
    uint64_t unlock_time;
  };

  class hashchain
  {
  public:
    hashchain(): m_genesis(crypto::null_hash), m_offset(0) {}

    size_t size() const { return m_blockchain.size() + m_offset; }
    size_t offset() const { return m_offset; }
    const crypto::hash &genesis() const { return m_genesis; }
    void push_back(const crypto::hash &hash) { if (m_offset == 0 && m_blockchain.empty()) m_genesis = hash; m_blockchain.push_back(hash); }
    bool is_in_bounds(size_t idx) const { return idx >= m_offset && idx < size(); }
    const crypto::hash &operator[](size_t idx) const { return m_blockchain[idx - m_offset]; }
    crypto::hash &operator[](size_t idx) { return m_blockchain[idx - m_offset]; }
    void crop(size_t height) { m_blockchain.resize(height - m_offset); }
    void clear() { m_offset = 0; m_blockchain.clear(); }
    bool empty() const { return m_blockchain.empty() && m_offset == 0; }
    void trim(size_t height) { while (height > m_offset && m_blockchain.size() > 1) { m_blockchain.pop_front(); ++m_offset; } m_blockchain.shrink_to_fit(); }
    void refill(const crypto::hash &hash) { m_blockchain.push_back(hash); --m_offset; }

    template <class t_archive>
    inline void serialize(t_archive &a, const unsigned int ver)
    {
      a & m_offset;
      a & m_genesis;
      a & m_blockchain;
    }

  private:
    size_t m_offset;
    crypto::hash m_genesis;
    std::deque<crypto::hash> m_blockchain;
  };

  enum class stake_check_result { allowed, not_allowed, try_later };

  class wallet_keys_unlocker;
  class wallet2
  {
    friend class ::Serialization_portability_wallet_Test;
    friend class ::wallet_accessor_test;
    friend class wallet_keys_unlocker;
    friend class wallet_device_callback;
  public:
    static constexpr const std::chrono::seconds rpc_timeout = std::chrono::minutes(3) + std::chrono::seconds(30);

    enum RefreshType {
      RefreshFull,
      RefreshOptimizeCoinbase,
      RefreshNoCoinbase,
      RefreshDefault = RefreshOptimizeCoinbase,
    };

    enum AskPasswordType {
      AskPasswordNever = 0,
      AskPasswordOnAction = 1,
      AskPasswordToDecrypt = 2,
    };

    static const char* tr(const char* str);

    static bool has_testnet_option(const boost::program_options::variables_map& vm);
    static bool has_stagenet_option(const boost::program_options::variables_map& vm);
    static std::string device_name_option(const boost::program_options::variables_map& vm);
    static std::string device_derivation_path_option(const boost::program_options::variables_map &vm);
    static void init_options(boost::program_options::options_description& desc_params);

    //! Uses stdin and stdout. Returns a wallet2 if no errors.
    static std::pair<std::unique_ptr<wallet2>, password_container> make_from_json(const boost::program_options::variables_map& vm, bool unattended, const std::string& json_file, const std::function<boost::optional<password_container>(const char *, bool)> &password_prompter);

    //! Uses stdin and stdout. Returns a wallet2 and password for `wallet_file` if no errors.
    static std::pair<std::unique_ptr<wallet2>, password_container>
      make_from_file(const boost::program_options::variables_map& vm, bool unattended, const std::string& wallet_file, const std::function<boost::optional<password_container>(const char *, bool)> &password_prompter);

    //! Uses stdin and stdout. Returns a wallet2 and password for wallet with no file if no errors.
    static std::pair<std::unique_ptr<wallet2>, password_container> make_new(const boost::program_options::variables_map& vm, bool unattended, const std::function<boost::optional<password_container>(const char *, bool)> &password_prompter);

    //! Just parses variables.
    static std::unique_ptr<wallet2> make_dummy(const boost::program_options::variables_map& vm, bool unattended, const std::function<boost::optional<password_container>(const char *, bool)> &password_prompter);

    static bool verify_password(const std::string& keys_file_name, const epee::wipeable_string& password, bool no_spend_key, hw::device &hwdev, uint64_t kdf_rounds);
    static bool query_device(hw::device::device_type& device_type, const std::string& keys_file_name, const epee::wipeable_string& password, uint64_t kdf_rounds = 1);

    wallet2(cryptonote::network_type nettype = cryptonote::MAINNET, uint64_t kdf_rounds = 1, bool unattended = false);
    ~wallet2();

    struct multisig_info
    {
      struct LR
      {
        rct::key m_L;
        rct::key m_R;

        BEGIN_SERIALIZE_OBJECT()
          FIELD(m_L)
          FIELD(m_R)
        END_SERIALIZE()
      };

      crypto::public_key m_signer;
      std::vector<LR> m_LR;
      std::vector<crypto::key_image> m_partial_key_images; // one per key the participant has

      BEGIN_SERIALIZE_OBJECT()
        FIELD(m_signer)
        FIELD(m_LR)
        FIELD(m_partial_key_images)
      END_SERIALIZE()
    };

    struct tx_scan_info_t
    {
      cryptonote::keypair in_ephemeral;
      crypto::key_image ki;
      rct::key mask;
      uint64_t amount;
      uint64_t money_transfered;
      uint64_t unlock_time;
      bool error;
      boost::optional<cryptonote::subaddress_receive_info> received;

      tx_scan_info_t(): amount(0), money_transfered(0), error(true) {}
    };

    struct transfer_details
    {
      uint64_t m_block_height;
      cryptonote::transaction_prefix m_tx;
      crypto::hash m_txid;
      size_t m_internal_output_index;
      uint64_t m_global_output_index;
      bool m_spent;
      uint64_t m_spent_height;
      crypto::key_image m_key_image; //TODO: key_image stored twice :(
      rct::key m_mask;
      uint64_t m_amount;
      bool m_rct;
      bool m_key_image_known;
      bool m_key_image_request; // view wallets: we want to request it; cold wallets: it was requested
      size_t m_pk_index;
      cryptonote::subaddress_index m_subaddr_index;
      bool m_key_image_partial;
      std::vector<rct::key> m_multisig_k;
      std::vector<multisig_info> m_multisig_info; // one per other participant
      std::vector<std::pair<uint64_t, crypto::hash>> m_uses;

      bool is_rct() const { return m_rct; }
      uint64_t amount() const { return m_amount; }
      const crypto::public_key &get_public_key() const { return boost::get<const cryptonote::txout_to_key>(m_tx.vout[m_internal_output_index].target).key; }

      BEGIN_SERIALIZE_OBJECT()
        FIELD(m_block_height)
        FIELD(m_tx)
        FIELD(m_txid)
        FIELD(m_internal_output_index)
        FIELD(m_global_output_index)
        FIELD(m_spent)
        FIELD(m_spent_height)
        FIELD(m_key_image)
        FIELD(m_mask)
        FIELD(m_amount)
        FIELD(m_rct)
        FIELD(m_key_image_known)
        FIELD(m_key_image_request)
        FIELD(m_pk_index)
        FIELD(m_subaddr_index)
        FIELD(m_key_image_partial)
        FIELD(m_multisig_k)
        FIELD(m_multisig_info)
        FIELD(m_uses)
      END_SERIALIZE()
    };

    struct payment_details
    {
      crypto::hash m_tx_hash;
      uint64_t m_amount;
      uint64_t m_fee;
      uint64_t m_block_height;
      uint64_t m_unlock_time;
      uint64_t m_timestamp;
      pay_type m_type;
      cryptonote::subaddress_index m_subaddr_index;

      bool is_coinbase() const { return ((m_type == pay_type::miner) || (m_type == pay_type::service_node) || (m_type == pay_type::governance)); }
    };

    struct address_tx : payment_details
    {
      bool m_mempool;
      bool m_incoming;
    };

    struct pool_payment_details
    {
      payment_details m_pd;
      bool m_double_spend_seen;
    };

    struct unconfirmed_transfer_details
    {
      cryptonote::transaction_prefix m_tx;
      uint64_t m_amount_in;
      uint64_t m_amount_out;
      uint64_t m_change;
      time_t m_sent_time;
      std::vector<cryptonote::tx_destination_entry> m_dests;
      crypto::hash m_payment_id;
      enum { pending, pending_not_in_pool, failed } m_state;
      uint64_t m_timestamp;
      uint32_t m_subaddr_account;   // subaddress account of your wallet to be used in this transfer
      std::set<uint32_t> m_subaddr_indices;  // set of address indices used as inputs in this transfer
      std::vector<std::pair<crypto::key_image, std::vector<uint64_t>>> m_rings; // relative
    };

    struct confirmed_transfer_details
    {
      uint64_t m_amount_in;
      uint64_t m_amount_out;
      uint64_t m_change;
      uint64_t m_block_height;
      std::vector<cryptonote::tx_destination_entry> m_dests;
      crypto::hash m_payment_id;
      uint64_t m_timestamp;
      uint64_t m_unlock_time; // NOTE(loki): Not used after TX v2.
      std::vector<uint64_t> m_unlock_times;
      uint32_t m_subaddr_account;   // subaddress account of your wallet to be used in this transfer
      std::set<uint32_t> m_subaddr_indices;  // set of address indices used as inputs in this transfer
      std::vector<std::pair<crypto::key_image, std::vector<uint64_t>>> m_rings; // relative

      confirmed_transfer_details(): m_amount_in(0), m_amount_out(0), m_change((uint64_t)-1), m_block_height(0), m_payment_id(crypto::null_hash), m_timestamp(0), m_unlock_time(0), m_subaddr_account((uint32_t)-1) {}
      confirmed_transfer_details(const unconfirmed_transfer_details &utd, uint64_t height):
        m_amount_in(utd.m_amount_in), m_amount_out(utd.m_amount_out), m_change(utd.m_change), m_block_height(height), m_dests(utd.m_dests), m_payment_id(utd.m_payment_id), m_timestamp(utd.m_timestamp), m_unlock_time(utd.m_tx.unlock_time), m_unlock_times(utd.m_tx.output_unlock_times), m_subaddr_account(utd.m_subaddr_account), m_subaddr_indices(utd.m_subaddr_indices), m_rings(utd.m_rings) {}
    };

    struct tx_construction_data
    {
      std::vector<cryptonote::tx_source_entry> sources;
      cryptonote::tx_destination_entry change_dts;
      std::vector<cryptonote::tx_destination_entry> splitted_dsts; // split, includes change
      std::vector<size_t> selected_transfers;
      std::vector<uint8_t> extra;
      uint64_t unlock_time;
      bool v2_use_rct;
      bool v3_use_bulletproofs;
      bool v3_per_output_unlock;
      bool v4_allow_tx_types;
      std::vector<cryptonote::tx_destination_entry> dests; // original setup, does not include change
      uint32_t subaddr_account;   // subaddress account of your wallet to be used in this transfer
      std::set<uint32_t> subaddr_indices;  // set of address indices used as inputs in this transfer

      BEGIN_SERIALIZE_OBJECT()
        FIELD(sources)
        FIELD(change_dts)
        FIELD(splitted_dsts)
        FIELD(selected_transfers)
        FIELD(extra)
        FIELD(unlock_time)
        FIELD(v2_use_rct)
        FIELD(v3_use_bulletproofs)
        FIELD(v3_per_output_unlock)
        FIELD(v4_allow_tx_types)
        FIELD(dests)
        FIELD(subaddr_account)
        FIELD(subaddr_indices)
      END_SERIALIZE()
    };

    typedef std::vector<transfer_details> transfer_container;
    typedef std::unordered_multimap<crypto::hash, payment_details> payment_container;

    struct multisig_sig
    {
      rct::rctSig sigs;
      std::unordered_set<crypto::public_key> ignore;
      std::unordered_set<rct::key> used_L;
      std::unordered_set<crypto::public_key> signing_keys;
      rct::multisig_out msout;
    };

    // The convention for destinations is:
    // dests does not include change
    // splitted_dsts (in construction_data) does
    struct pending_tx
    {
      cryptonote::transaction tx;
      uint64_t dust, fee;
      bool dust_added_to_fee;
      cryptonote::tx_destination_entry change_dts;
      std::vector<size_t> selected_transfers;
      std::string key_images;
      crypto::secret_key tx_key;
      std::vector<crypto::secret_key> additional_tx_keys;
      std::vector<cryptonote::tx_destination_entry> dests;
      std::vector<multisig_sig> multisig_sigs;

      tx_construction_data construction_data;

      BEGIN_SERIALIZE_OBJECT()
        FIELD(tx)
        FIELD(dust)
        FIELD(fee)
        FIELD(dust_added_to_fee)
        FIELD(change_dts)
        FIELD(selected_transfers)
        FIELD(key_images)
        FIELD(tx_key)
        FIELD(additional_tx_keys)
        FIELD(dests)
        FIELD(construction_data)
        FIELD(multisig_sigs)
      END_SERIALIZE()
    };

    // The term "Unsigned tx" is not really a tx since it's not signed yet.
    // It doesnt have tx hash, key and the integrated address is not separated into addr + payment id.
    struct unsigned_tx_set
    {
      std::vector<tx_construction_data> txes;
      std::pair<size_t, wallet2::transfer_container> transfers;
    };

    struct signed_tx_set
    {
      std::vector<pending_tx> ptx;
      std::vector<crypto::key_image> key_images;
      std::unordered_map<crypto::public_key, crypto::key_image> tx_key_images;
    };

    struct multisig_tx_set
    {
      std::vector<pending_tx> m_ptx;
      std::unordered_set<crypto::public_key> m_signers;

      BEGIN_SERIALIZE_OBJECT()
        FIELD(m_ptx)
        FIELD(m_signers)
      END_SERIALIZE()
    };

    struct keys_file_data
    {
      crypto::chacha_iv iv;
      std::string account_data;

      BEGIN_SERIALIZE_OBJECT()
        FIELD(iv)
        FIELD(account_data)
      END_SERIALIZE()
    };

    struct cache_file_data
    {
      crypto::chacha_iv iv;
      std::string cache_data;

      BEGIN_SERIALIZE_OBJECT()
        FIELD(iv)
        FIELD(cache_data)
      END_SERIALIZE()
    };
    
    // GUI Address book
    struct address_book_row
    {
      cryptonote::account_public_address m_address;
      crypto::hash m_payment_id;
      std::string m_description;   
      bool m_is_subaddress;
    };

    struct reserve_proof_entry
    {
      crypto::hash txid;
      uint64_t index_in_tx;
      crypto::public_key shared_secret;
      crypto::key_image key_image;
      crypto::signature shared_secret_sig;
      crypto::signature key_image_sig;
    };

    typedef std::tuple<uint64_t, crypto::public_key, rct::key> get_outs_entry;

    struct parsed_block
    {
      crypto::hash hash;
      cryptonote::block block;
      std::vector<cryptonote::transaction> txes;
      cryptonote::COMMAND_RPC_GET_BLOCKS_FAST::block_output_indices o_indices;
      bool error;
    };

    struct is_out_data
    {
      crypto::public_key pkey;
      crypto::key_derivation derivation;
      std::vector<boost::optional<cryptonote::subaddress_receive_info>> received;
    };

    struct tx_cache_data
    {
      std::vector<cryptonote::tx_extra_field> tx_extra_fields;
      std::vector<is_out_data> primary;
      std::vector<is_out_data> additional;
    };

    /*!
     * \brief  Generates a wallet or restores one.
     * \param  wallet_              Name of wallet file
     * \param  password             Password of wallet file
     * \param  multisig_data        The multisig restore info and keys
     * \param  create_address_file  Whether to create an address file
     */
    void generate(const std::string& wallet_, const epee::wipeable_string& password,
      const epee::wipeable_string& multisig_data, bool create_address_file = false);

    /*!
     * \brief Generates a wallet or restores one.
     * \param  wallet_              Name of wallet file
     * \param  password             Password of wallet file
     * \param  recovery_param       If it is a restore, the recovery key
     * \param  recover              Whether it is a restore
     * \param  two_random           Whether it is a non-deterministic wallet
     * \param  create_address_file  Whether to create an address file
     * \return                      The secret key of the generated wallet
     */
    crypto::secret_key generate(const std::string& wallet, const epee::wipeable_string& password,
      const crypto::secret_key& recovery_param = crypto::secret_key(), bool recover = false,
      bool two_random = false, bool create_address_file = false);
    /*!
     * \brief Creates a wallet from a public address and a spend/view secret key pair.
     * \param  wallet_                 Name of wallet file
     * \param  password                Password of wallet file
     * \param  account_public_address  The account's public address
     * \param  spendkey                spend secret key
     * \param  viewkey                 view secret key
     * \param  create_address_file     Whether to create an address file
     */
    void generate(const std::string& wallet, const epee::wipeable_string& password,
      const cryptonote::account_public_address &account_public_address,
      const crypto::secret_key& spendkey, const crypto::secret_key& viewkey, bool create_address_file = false);
    /*!
     * \brief Creates a watch only wallet from a public address and a view secret key.
     * \param  wallet_                 Name of wallet file
     * \param  password                Password of wallet file
     * \param  account_public_address  The account's public address
     * \param  viewkey                 view secret key
     * \param  create_address_file     Whether to create an address file
     */
    void generate(const std::string& wallet, const epee::wipeable_string& password,
      const cryptonote::account_public_address &account_public_address,
      const crypto::secret_key& viewkey = crypto::secret_key(), bool create_address_file = false);
    /*!
     * \brief Restore a wallet hold by an HW.
     * \param  wallet_        Name of wallet file
     * \param  password       Password of wallet file
     * \param  device_name    name of HW to use
     * \param  create_address_file     Whether to create an address file
     */
    void restore(const std::string& wallet_, const epee::wipeable_string& password, const std::string &device_name, bool create_address_file = false);

    /*!
     * \brief Creates a multisig wallet
     * \return empty if done, non empty if we need to send another string
     * to other participants
     */
    std::string make_multisig(const epee::wipeable_string &password,
      const std::vector<std::string> &info,
      uint32_t threshold);
    /*!
     * \brief Creates a multisig wallet
     * \return empty if done, non empty if we need to send another string
     * to other participants
     */
    std::string make_multisig(const epee::wipeable_string &password,
      const std::vector<crypto::secret_key> &view_keys,
      const std::vector<crypto::public_key> &spend_keys,
      uint32_t threshold);
    std::string exchange_multisig_keys(const epee::wipeable_string &password,
      const std::vector<std::string> &info);
    /*!
     * \brief Any but first round of keys exchange
     */
    std::string exchange_multisig_keys(const epee::wipeable_string &password,
      std::unordered_set<crypto::public_key> pkeys,
      std::vector<crypto::public_key> signers);
    /*!
     * \brief Finalizes creation of a multisig wallet
     */
    bool finalize_multisig(const epee::wipeable_string &password, const std::vector<std::string> &info);
    /*!
     * \brief Finalizes creation of a multisig wallet
     */
    bool finalize_multisig(const epee::wipeable_string &password, const std::unordered_set<crypto::public_key> &pkeys, std::vector<crypto::public_key> signers);
    /*!
     * Get a packaged multisig information string
     */
    std::string get_multisig_info() const;
    /*!
     * Verifies and extracts keys from a packaged multisig information string
     */
    static bool verify_multisig_info(const std::string &data, crypto::secret_key &skey, crypto::public_key &pkey);
    /*!
     * Verifies and extracts keys from a packaged multisig information string
     */
    static bool verify_extra_multisig_info(const std::string &data, std::unordered_set<crypto::public_key> &pkeys, crypto::public_key &signer);
    /*!
     * Export multisig info
     * This will generate and remember new k values
     */
    cryptonote::blobdata export_multisig();
    /*!
     * Import a set of multisig info from multisig partners
     * \return the number of inputs which were imported
     */
    size_t import_multisig(std::vector<cryptonote::blobdata> info);
    /*!
     * \brief Rewrites to the wallet file for wallet upgrade (doesn't generate key, assumes it's already there)
     * \param wallet_name Name of wallet file (should exist)
     * \param password    Password for wallet file
     */
    void rewrite(const std::string& wallet_name, const epee::wipeable_string& password);
    void write_watch_only_wallet(const std::string& wallet_name, const epee::wipeable_string& password, std::string &new_keys_filename);
    void load(const std::string& wallet, const epee::wipeable_string& password);
    void store();
    /*!
     * \brief store_to  Stores wallet to another file(s), deleting old ones
     * \param path      Path to the wallet file (keys and address filenames will be generated based on this filename)
     * \param password  Password to protect new wallet (TODO: probably better save the password in the wallet object?)
     */
    void store_to(const std::string &path, const epee::wipeable_string &password);

    std::string path() const;

    /*!
     * \brief verifies given password is correct for default wallet keys file
     */
    bool verify_password(const epee::wipeable_string& password);
    cryptonote::account_base& get_account(){return m_account;}
    const cryptonote::account_base& get_account()const{return m_account;}

    void encrypt_keys(const crypto::chacha_key &key);
    void encrypt_keys(const epee::wipeable_string &password);
    void decrypt_keys(const crypto::chacha_key &key);
    void decrypt_keys(const epee::wipeable_string &password);

    void set_refresh_from_block_height(uint64_t height) {m_refresh_from_block_height = height;}
    uint64_t get_refresh_from_block_height() const {return m_refresh_from_block_height;}

    void explicit_refresh_from_block_height(bool expl) {m_explicit_refresh_from_block_height = expl;}
    bool explicit_refresh_from_block_height() const {return m_explicit_refresh_from_block_height;}

    bool deinit();
    bool init(std::string daemon_address = "http://localhost:8080",
      boost::optional<epee::net_utils::http::login> daemon_login = boost::none, uint64_t upper_transaction_weight_limit = 0,
      bool trusted_daemon = true,
      epee::net_utils::ssl_support_t ssl_support = epee::net_utils::ssl_support_t::e_ssl_support_autodetect,
      const std::pair<std::string, std::string> &private_key_and_certificate_path = {},
      const std::list<std::string> &allowed_certificates = {}, const std::vector<std::vector<uint8_t>> &allowed_fingerprints = {},
      bool allow_any_cert = false);

    void stop() { m_run.store(false, std::memory_order_relaxed); m_message_store.stop(); }

    i_wallet2_callback* callback() const { return m_callback; }
    void callback(i_wallet2_callback* callback) { m_callback = callback; }

    bool is_trusted_daemon() const { return m_trusted_daemon; }
    void set_trusted_daemon(bool trusted) { m_trusted_daemon = trusted; }

    /*!
     * \brief Checks if deterministic wallet
     */
    bool is_deterministic() const;
    bool get_seed(epee::wipeable_string& electrum_words, const epee::wipeable_string &passphrase = epee::wipeable_string()) const;

    /*!
    * \brief Checks if light wallet. A light wallet sends view key to a server where the blockchain is scanned.
    */
    bool light_wallet() const { return m_light_wallet; }
    void set_light_wallet(bool light_wallet) { m_light_wallet = light_wallet; }
    uint64_t get_light_wallet_scanned_block_height() const { return m_light_wallet_scanned_block_height; }
    uint64_t get_light_wallet_blockchain_height() const { return m_light_wallet_blockchain_height; }

    /*!
     * \brief Gets the seed language
     */
    const std::string &get_seed_language() const;
    /*!
     * \brief Sets the seed language
     */
    void set_seed_language(const std::string &language);

    // Subaddress scheme
    cryptonote::account_public_address get_subaddress(const cryptonote::subaddress_index& index) const;
    cryptonote::account_public_address get_address() const { return get_subaddress({0,0}); }
    boost::optional<cryptonote::subaddress_index> get_subaddress_index(const cryptonote::account_public_address& address) const;
    crypto::public_key get_subaddress_spend_public_key(const cryptonote::subaddress_index& index) const;
    std::vector<crypto::public_key> get_subaddress_spend_public_keys(uint32_t account, uint32_t begin, uint32_t end) const;
    std::string get_subaddress_as_str(const cryptonote::subaddress_index& index) const;
    std::string get_address_as_str() const { return get_subaddress_as_str({0, 0}); }
    std::string get_integrated_address_as_str(const crypto::hash8& payment_id) const;
    void add_subaddress_account(const std::string& label);
    size_t get_num_subaddress_accounts() const { return m_subaddress_labels.size(); }
    size_t get_num_subaddresses(uint32_t index_major) const { return index_major < m_subaddress_labels.size() ? m_subaddress_labels[index_major].size() : 0; }
    void add_subaddress(uint32_t index_major, const std::string& label); // throws when index is out of bound
    void expand_subaddresses(const cryptonote::subaddress_index& index);
    std::string get_subaddress_label(const cryptonote::subaddress_index& index) const;
    void set_subaddress_label(const cryptonote::subaddress_index &index, const std::string &label);
    void set_subaddress_lookahead(size_t major, size_t minor);
    std::pair<size_t, size_t> get_subaddress_lookahead() const { return {m_subaddress_lookahead_major, m_subaddress_lookahead_minor}; }
    bool contains_address(const cryptonote::account_public_address& address) const;
    bool contains_key_image(const crypto::key_image& key_image) const;
    bool generate_signature_for_request_stake_unlock(crypto::key_image const &key_image, crypto::signature &signature, uint32_t &nonce) const;
    /*!
     * \brief Tells if the wallet file is deprecated.
     */
    bool is_deprecated() const;
    void refresh(bool trusted_daemon);
    void refresh(bool trusted_daemon, uint64_t start_height, uint64_t & blocks_fetched);
    void refresh(bool trusted_daemon, uint64_t start_height, uint64_t & blocks_fetched, bool& received_money, bool check_pool = true);
    bool refresh(bool trusted_daemon, uint64_t & blocks_fetched, bool& received_money, bool& ok);

    void set_refresh_type(RefreshType refresh_type) { m_refresh_type = refresh_type; }
    RefreshType get_refresh_type() const { return m_refresh_type; }

    cryptonote::network_type nettype() const { return m_nettype; }
    bool watch_only() const { return m_watch_only; }
    bool multisig(bool *ready = NULL, uint32_t *threshold = NULL, uint32_t *total = NULL) const;
    bool has_multisig_partial_key_images() const;
    bool has_unknown_key_images() const;
    bool get_multisig_seed(epee::wipeable_string& seed, const epee::wipeable_string &passphrase = std::string(), bool raw = true) const;
    bool key_on_device() const { return get_device_type() != hw::device::device_type::SOFTWARE; }
    hw::device::device_type get_device_type() const { return m_key_device_type; }
    bool reconnect_device();

    // locked & unlocked balance of given or current subaddress account
    uint64_t balance(uint32_t subaddr_index_major) const;
    uint64_t unlocked_balance(uint32_t subaddr_index_major) const;
    // locked & unlocked balance per subaddress of given or current subaddress account
    std::map<uint32_t, uint64_t> balance_per_subaddress(uint32_t subaddr_index_major) const;
    std::map<uint32_t, uint64_t> unlocked_balance_per_subaddress(uint32_t subaddr_index_major) const;
    // all locked & unlocked balances of all subaddress accounts
    uint64_t balance_all() const;
    uint64_t unlocked_balance_all() const;
    template<typename T>
    void transfer_selected(const std::vector<cryptonote::tx_destination_entry>& dsts, const std::vector<size_t>& selected_transfers, size_t fake_outputs_count,
      std::vector<std::vector<tools::wallet2::get_outs_entry>> &outs,
      uint64_t unlock_time, uint64_t fee, const std::vector<uint8_t>& extra, T destination_split_strategy, const tx_dust_policy& dust_policy, cryptonote::transaction& tx, pending_tx &ptx);
    void transfer_selected_rct(std::vector<cryptonote::tx_destination_entry> dsts, const std::vector<size_t>& selected_transfers, size_t fake_outputs_count,
      std::vector<std::vector<tools::wallet2::get_outs_entry>> &outs,
      uint64_t unlock_time, uint64_t fee, const std::vector<uint8_t>& extra, cryptonote::transaction& tx, pending_tx &ptx, const rct::RCTConfig &rct_config, bool is_staking_tx = false);

    void commit_tx(pending_tx& ptx_vector);
    void commit_tx(std::vector<pending_tx>& ptx_vector);
    bool save_tx(const std::vector<pending_tx>& ptx_vector, const std::string &filename) const;
    std::string dump_tx_to_str(const std::vector<pending_tx> &ptx_vector) const;
    std::string save_multisig_tx(multisig_tx_set txs);
    bool save_multisig_tx(const multisig_tx_set &txs, const std::string &filename);
    std::string save_multisig_tx(const std::vector<pending_tx>& ptx_vector);
    bool save_multisig_tx(const std::vector<pending_tx>& ptx_vector, const std::string &filename);
    multisig_tx_set make_multisig_tx_set(const std::vector<pending_tx>& ptx_vector) const;
    // load unsigned tx from file and sign it. Takes confirmation callback as argument. Used by the cli wallet
    bool sign_tx(const std::string &unsigned_filename, const std::string &signed_filename, std::vector<wallet2::pending_tx> &ptx, std::function<bool(const unsigned_tx_set&)> accept_func = NULL, bool export_raw = false);
    // sign unsigned tx. Takes unsigned_tx_set as argument. Used by GUI
    bool sign_tx(unsigned_tx_set &exported_txs, const std::string &signed_filename, std::vector<wallet2::pending_tx> &ptx, bool export_raw = false);
    bool sign_tx(unsigned_tx_set &exported_txs, std::vector<wallet2::pending_tx> &ptx, signed_tx_set &signed_txs);
    std::string sign_tx_dump_to_str(unsigned_tx_set &exported_txs, std::vector<wallet2::pending_tx> &ptx, signed_tx_set &signed_txes);
    // load unsigned_tx_set from file. 
    bool load_unsigned_tx(const std::string &unsigned_filename, unsigned_tx_set &exported_txs) const;
    bool parse_unsigned_tx_from_str(const std::string &unsigned_tx_st, unsigned_tx_set &exported_txs) const;
    bool load_tx(const std::string &signed_filename, std::vector<tools::wallet2::pending_tx> &ptx, std::function<bool(const signed_tx_set&)> accept_func = NULL);
    bool parse_tx_from_str(const std::string &signed_tx_st, std::vector<tools::wallet2::pending_tx> &ptx, std::function<bool(const signed_tx_set &)> accept_func);
    std::vector<wallet2::pending_tx> create_transactions_2(std::vector<cryptonote::tx_destination_entry> dsts, const size_t fake_outs_count, const uint64_t unlock_time, uint32_t priority, const std::vector<uint8_t>& extra, uint32_t subaddr_account, std::set<uint32_t> subaddr_indices, bool is_staking_tx=false);     // pass subaddr_indices by value on purpose

    enum struct sweep_style_t { normal, use_v1_tx };
    std::vector<wallet2::pending_tx> create_transactions_all(uint64_t below, const cryptonote::account_public_address &address, bool is_subaddress, const size_t outputs, const size_t fake_outs_count, const uint64_t unlock_time, uint32_t priority, const std::vector<uint8_t>& extra, uint32_t subaddr_account, std::set<uint32_t> subaddr_indices, bool is_staking_tx=false, sweep_style_t sweep_style = sweep_style_t::normal);
    std::vector<wallet2::pending_tx> create_transactions_single(const crypto::key_image &ki, const cryptonote::account_public_address &address, bool is_subaddress, const size_t outputs, const size_t fake_outs_count, const uint64_t unlock_time, uint32_t priority, const std::vector<uint8_t>& extra);
    std::vector<wallet2::pending_tx> create_transactions_from(const cryptonote::account_public_address &address, bool is_subaddress, const size_t outputs, std::vector<size_t> unused_transfers_indices, std::vector<size_t> unused_dust_indices, const size_t fake_outs_count, const uint64_t unlock_time, uint32_t priority, const std::vector<uint8_t>& extra, bool is_staking_tx=false);
    void cold_tx_aux_import(const std::vector<pending_tx>& ptx, const std::vector<std::string>& tx_device_aux);
    void cold_sign_tx(const std::vector<pending_tx>& ptx_vector, signed_tx_set &exported_txs, std::vector<cryptonote::address_parse_info> &dsts_info, std::vector<std::string> & tx_device_aux);
    uint64_t cold_key_image_sync(uint64_t &spent, uint64_t &unspent);
    bool load_multisig_tx(cryptonote::blobdata blob, multisig_tx_set &exported_txs, std::function<bool(const multisig_tx_set&)> accept_func = NULL);
    bool load_multisig_tx_from_file(const std::string &filename, multisig_tx_set &exported_txs, std::function<bool(const multisig_tx_set&)> accept_func = NULL);
    bool sign_multisig_tx_from_file(const std::string &filename, std::vector<crypto::hash> &txids, std::function<bool(const multisig_tx_set&)> accept_func);
    bool sign_multisig_tx(multisig_tx_set &exported_txs, std::vector<crypto::hash> &txids);
    bool sign_multisig_tx_to_file(multisig_tx_set &exported_txs, const std::string &filename, std::vector<crypto::hash> &txids);
    std::vector<pending_tx> create_unmixable_sweep_transactions();
    void discard_unmixable_outputs();
    bool check_connection(uint32_t *version = NULL, bool *ssl = NULL, uint32_t timeout = 200000);
    void get_transfers(wallet2::transfer_container& incoming_transfers) const;
    void get_payments(const crypto::hash& payment_id, std::list<wallet2::payment_details>& payments, uint64_t min_height = 0, const boost::optional<uint32_t>& subaddr_account = boost::none, const std::set<uint32_t>& subaddr_indices = {}) const;
    void get_payments(std::list<std::pair<crypto::hash,wallet2::payment_details>>& payments, uint64_t min_height, uint64_t max_height = (uint64_t)-1, const boost::optional<uint32_t>& subaddr_account = boost::none, const std::set<uint32_t>& subaddr_indices = {}) const;
    void get_payments_out(std::list<std::pair<crypto::hash,wallet2::confirmed_transfer_details>>& confirmed_payments,
      uint64_t min_height, uint64_t max_height = (uint64_t)-1, const boost::optional<uint32_t>& subaddr_account = boost::none, const std::set<uint32_t>& subaddr_indices = {}) const;
    void get_unconfirmed_payments_out(std::list<std::pair<crypto::hash,wallet2::unconfirmed_transfer_details>>& unconfirmed_payments, const boost::optional<uint32_t>& subaddr_account = boost::none, const std::set<uint32_t>& subaddr_indices = {}) const;
    void get_unconfirmed_payments(std::list<std::pair<crypto::hash,wallet2::pool_payment_details>>& unconfirmed_payments, const boost::optional<uint32_t>& subaddr_account = boost::none, const std::set<uint32_t>& subaddr_indices = {}) const;

    // NOTE(loki): get_all_service_node caches the result, get_service_nodes doesn't
    std::vector<cryptonote::COMMAND_RPC_GET_SERVICE_NODES::response::entry> get_all_service_nodes(boost::optional<std::string> &failed)                                          const { return m_node_rpc_proxy.get_all_service_nodes(failed); }
    std::vector<cryptonote::COMMAND_RPC_GET_SERVICE_NODES::response::entry> get_service_nodes    (std::vector<std::string> const &pubkeys, boost::optional<std::string> &failed) const { return m_node_rpc_proxy.get_service_nodes(pubkeys, failed); }
    std::vector<cryptonote::COMMAND_RPC_GET_SERVICE_NODE_BLACKLISTED_KEY_IMAGES::entry> get_service_node_blacklisted_key_images(boost::optional<std::string> &failed)            const { return m_node_rpc_proxy.get_service_node_blacklisted_key_images(failed); }

    uint64_t get_blockchain_current_height() const { return m_light_wallet_blockchain_height ? m_light_wallet_blockchain_height : m_blockchain.size(); }
    void rescan_spent();
<<<<<<< HEAD
    void rescan_blockchain(bool hard, bool refresh = true);
    bool is_transfer_unlocked(const transfer_details &td) const;
    bool is_transfer_unlocked(uint64_t unlock_time, uint64_t block_height, crypto::key_image const *key_image = nullptr) const;
=======
    void rescan_blockchain(bool hard, bool refresh = true, bool keep_key_images = false);
    bool is_transfer_unlocked(const transfer_details& td) const;
    bool is_transfer_unlocked(uint64_t unlock_time, uint64_t block_height) const;
>>>>>>> 38dcd975

    uint64_t get_last_block_reward() const { return m_last_block_reward; }
    uint64_t get_device_last_key_image_sync() const { return m_device_last_key_image_sync; }

    template <class t_archive>
    inline void serialize(t_archive &a, const unsigned int ver)
    {
      uint64_t dummy_refresh_height = 0; // moved to keys file
      if(ver < 5)
        return;
      if (ver < 19)
      {
        std::vector<crypto::hash> blockchain;
        a & blockchain;
        for (const auto &b: blockchain)
        {
          m_blockchain.push_back(b);
        }
      }
      else
      {
        a & m_blockchain;
      }
      a & m_transfers;
      a & m_account_public_address;
      a & m_key_images;
      if(ver < 6)
        return;
      a & m_unconfirmed_txs;
      if(ver < 7)
        return;
      a & m_payments;
      if(ver < 8)
        return;
      a & m_tx_keys;
      if(ver < 9)
        return;
      a & m_confirmed_txs;
      if(ver < 11)
        return;
      a & dummy_refresh_height;
      if(ver < 12)
        return;
      a & m_tx_notes;
      if(ver < 13)
        return;
      if (ver < 17)
      {
        // we're loading an old version, where m_unconfirmed_payments was a std::map
        std::unordered_map<crypto::hash, payment_details> m;
        a & m;
        for (std::unordered_map<crypto::hash, payment_details>::const_iterator i = m.begin(); i != m.end(); ++i)
          m_unconfirmed_payments.insert(std::make_pair(i->first, pool_payment_details{i->second, false}));
      }
      if(ver < 14)
        return;
      if(ver < 15)
      {
        // we're loading an older wallet without a pubkey map, rebuild it
        for (size_t i = 0; i < m_transfers.size(); ++i)
        {
          const transfer_details &td = m_transfers[i];
          const cryptonote::tx_out &out = td.m_tx.vout[td.m_internal_output_index];
          const cryptonote::txout_to_key &o = boost::get<const cryptonote::txout_to_key>(out.target);
          m_pub_keys.emplace(o.key, i);
        }
        return;
      }
      a & m_pub_keys;
      if(ver < 16)
        return;
      a & m_address_book;
      if(ver < 17)
        return;
      if (ver < 22)
      {
        // we're loading an old version, where m_unconfirmed_payments payload was payment_details
        std::unordered_multimap<crypto::hash, payment_details> m;
        a & m;
        for (const auto &i: m)
          m_unconfirmed_payments.insert(std::make_pair(i.first, pool_payment_details{i.second, false}));
      }
      if(ver < 18)
        return;
      a & m_scanned_pool_txs[0];
      a & m_scanned_pool_txs[1];
      if (ver < 20)
        return;
      a & m_subaddresses;
      std::unordered_map<cryptonote::subaddress_index, crypto::public_key> dummy_subaddresses_inv;
      a & dummy_subaddresses_inv;
      a & m_subaddress_labels;
      a & m_additional_tx_keys;
      if(ver < 21)
        return;
      a & m_attributes;
      if(ver < 22)
        return;
      a & m_unconfirmed_payments;
      if(ver < 23)
        return;
      a & m_account_tags;
      if(ver < 24)
        return;
      a & m_ring_history_saved;
      if(ver < 25)
        return;
      a & m_last_block_reward;
      if(ver < 26)
        return;
      a & m_tx_device;
      if(ver < 27)
        return;
      a & m_device_last_key_image_sync;
      if(ver < 28)
        return;
      a & m_cold_key_images;
    }

    /*!
     * \brief  Check if wallet keys and bin files exist
     * \param  file_path           Wallet file path
     * \param  keys_file_exists    Whether keys file exists
     * \param  wallet_file_exists  Whether bin file exists
     */
    static void wallet_exists(const std::string& file_path, bool& keys_file_exists, bool& wallet_file_exists);
    /*!
     * \brief  Check if wallet file path is valid format
     * \param  file_path      Wallet file path
     * \return                Whether path is valid format
     */
    static bool wallet_valid_path_format(const std::string& file_path);
    static bool parse_long_payment_id(const std::string& payment_id_str, crypto::hash& payment_id);
    static bool parse_short_payment_id(const std::string& payment_id_str, crypto::hash8& payment_id);
    static bool parse_payment_id(const std::string& payment_id_str, crypto::hash& payment_id);

    bool always_confirm_transfers() const { return m_always_confirm_transfers; }
    void always_confirm_transfers(bool always) { m_always_confirm_transfers = always; }
    bool print_ring_members() const { return m_print_ring_members; }
    void print_ring_members(bool value) { m_print_ring_members = value; }
    bool store_tx_info() const { return m_store_tx_info; }
    void store_tx_info(bool store) { m_store_tx_info = store; }
    uint32_t default_mixin() const { return m_default_mixin; }
    void default_mixin(uint32_t m) { m_default_mixin = m; }
    uint32_t get_default_priority() const { return m_default_priority; }
    void set_default_priority(uint32_t p) { m_default_priority = p; }
    bool auto_refresh() const { return m_auto_refresh; }
    void auto_refresh(bool r) { m_auto_refresh = r; }
    bool confirm_missing_payment_id() const { return m_confirm_missing_payment_id; }
    void confirm_missing_payment_id(bool always) { m_confirm_missing_payment_id = always; }
    AskPasswordType ask_password() const { return m_ask_password; }
    void ask_password(AskPasswordType ask) { m_ask_password = ask; }
    void set_min_output_count(uint32_t count) { m_min_output_count = count; }
    uint32_t get_min_output_count() const { return m_min_output_count; }
    void set_min_output_value(uint64_t value) { m_min_output_value = value; }
    uint64_t get_min_output_value() const { return m_min_output_value; }
    void merge_destinations(bool merge) { m_merge_destinations = merge; }
    bool merge_destinations() const { return m_merge_destinations; }
    bool confirm_backlog() const { return m_confirm_backlog; }
    void confirm_backlog(bool always) { m_confirm_backlog = always; }
    void set_confirm_backlog_threshold(uint32_t threshold) { m_confirm_backlog_threshold = threshold; };
    uint32_t get_confirm_backlog_threshold() const { return m_confirm_backlog_threshold; };
    bool confirm_export_overwrite() const { return m_confirm_export_overwrite; }
    void confirm_export_overwrite(bool always) { m_confirm_export_overwrite = always; }
    bool auto_low_priority() const { return m_auto_low_priority; }
    void auto_low_priority(bool value) { m_auto_low_priority = value; }
    bool segregate_pre_fork_outputs() const { return m_segregate_pre_fork_outputs; }
    void segregate_pre_fork_outputs(bool value) { m_segregate_pre_fork_outputs = value; }
    bool key_reuse_mitigation2() const { return m_key_reuse_mitigation2; }
    void key_reuse_mitigation2(bool value) { m_key_reuse_mitigation2 = value; }
    uint64_t segregation_height() const { return m_segregation_height; }
    void segregation_height(uint64_t height) { m_segregation_height = height; }
    bool ignore_fractional_outputs() const { return m_ignore_fractional_outputs; }
    void ignore_fractional_outputs(bool value) { m_ignore_fractional_outputs = value; }
    bool confirm_non_default_ring_size() const { return m_confirm_non_default_ring_size; }
    void confirm_non_default_ring_size(bool always) { m_confirm_non_default_ring_size = always; }
    bool track_uses() const { return m_track_uses; }
    void track_uses(bool value) { m_track_uses = value; }
    const std::string & device_name() const { return m_device_name; }
    void device_name(const std::string & device_name) { m_device_name = device_name; }
    const std::string & device_derivation_path() const { return m_device_derivation_path; }
    void device_derivation_path(const std::string &device_derivation_path) { m_device_derivation_path = device_derivation_path; }

    bool get_tx_key(const crypto::hash &txid, crypto::secret_key &tx_key, std::vector<crypto::secret_key> &additional_tx_keys) const;
    void set_tx_key(const crypto::hash &txid, const crypto::secret_key &tx_key, const std::vector<crypto::secret_key> &additional_tx_keys);
    void check_tx_key(const crypto::hash &txid, const crypto::secret_key &tx_key, const std::vector<crypto::secret_key> &additional_tx_keys, const cryptonote::account_public_address &address, uint64_t &received, bool &in_pool, uint64_t &confirmations);
    void check_tx_key_helper(const crypto::hash &txid, const crypto::key_derivation &derivation, const std::vector<crypto::key_derivation> &additional_derivations, const cryptonote::account_public_address &address, uint64_t &received, bool &in_pool, uint64_t &confirmations);
    std::string get_tx_proof(const crypto::hash &txid, const cryptonote::account_public_address &address, bool is_subaddress, const std::string &message);
    bool check_tx_proof(const crypto::hash &txid, const cryptonote::account_public_address &address, bool is_subaddress, const std::string &message, const std::string &sig_str, uint64_t &received, bool &in_pool, uint64_t &confirmations);

    std::string get_spend_proof(const crypto::hash &txid, const std::string &message);
    bool check_spend_proof(const crypto::hash &txid, const std::string &message, const std::string &sig_str);

    /*!
     * \brief  Generates a proof that proves the reserve of unspent funds
     * \param  account_minreserve       When specified, collect outputs only belonging to the given account and prove the smallest reserve above the given amount
     *                                  When unspecified, proves for all unspent outputs across all accounts
     * \param  message                  Arbitrary challenge message to be signed together
     * \return                          Signature string
     */
    std::string get_reserve_proof(const boost::optional<std::pair<uint32_t, uint64_t>> &account_minreserve, const std::string &message);
    /*!
     * \brief  Verifies a proof of reserve
     * \param  address                  The signer's address
     * \param  message                  Challenge message used for signing
     * \param  sig_str                  Signature string
     * \param  total                    [OUT] the sum of funds included in the signature
     * \param  spent                    [OUT] the sum of spent funds included in the signature
     * \return                          true if the signature verifies correctly
     */
    bool check_reserve_proof(const cryptonote::account_public_address &address, const std::string &message, const std::string &sig_str, uint64_t &total, uint64_t &spent);

   /*!
    * \brief GUI Address book get/store
    */
    std::vector<address_book_row> get_address_book() const { return m_address_book; }
    bool add_address_book_row(const cryptonote::account_public_address &address, const crypto::hash &payment_id, const std::string &description, bool is_subaddress);
    bool delete_address_book_row(std::size_t row_id);
        
    uint64_t get_num_rct_outputs();
    size_t get_num_transfer_details() const { return m_transfers.size(); }
    const transfer_details &get_transfer_details(size_t idx) const;

    void get_hard_fork_info (uint8_t version, uint64_t &earliest_height) const;
    boost::optional<uint8_t> get_hard_fork_version() const { return m_node_rpc_proxy.get_hardfork_version(); }

    bool use_fork_rules(uint8_t version, uint64_t early_blocks = 0) const;
    int get_fee_algorithm() const;

    std::string get_wallet_file() const;
    std::string get_keys_file() const;
    std::string get_daemon_address() const;
    const boost::optional<epee::net_utils::http::login>& get_daemon_login() const { return m_daemon_login; }
    uint64_t get_daemon_blockchain_height(std::string& err) const;
    uint64_t get_daemon_blockchain_target_height(std::string& err);
   /*!
    * \brief Calculates the approximate blockchain height from current date/time.
    */
    uint64_t get_approximate_blockchain_height() const;
    uint64_t estimate_blockchain_height();
    std::vector<size_t> select_available_outputs_from_histogram(uint64_t count, bool atleast, bool unlocked, bool allow_rct);
    std::vector<size_t> select_available_outputs(const std::function<bool(const transfer_details &td)> &f) const;
    std::vector<size_t> select_available_unmixable_outputs();
    std::vector<size_t> select_available_mixable_outputs();

    size_t pop_best_value_from(const transfer_container &transfers, std::vector<size_t> &unused_dust_indices, const std::vector<size_t>& selected_transfers, bool smallest = false) const;
    size_t pop_best_value(std::vector<size_t> &unused_dust_indices, const std::vector<size_t>& selected_transfers, bool smallest = false) const;

    void set_tx_note(const crypto::hash &txid, const std::string &note);
    std::string get_tx_note(const crypto::hash &txid) const;

    void set_tx_device_aux(const crypto::hash &txid, const std::string &aux);
    std::string get_tx_device_aux(const crypto::hash &txid) const;

    void set_description(const std::string &description);
    std::string get_description() const;

    /*!
     * \brief  Get the list of registered account tags. 
     * \return first.Key=(tag's name), first.Value=(tag's label), second[i]=(i-th account's tag)
     */
    const std::pair<std::map<std::string, std::string>, std::vector<std::string>>& get_account_tags();
    /*!
     * \brief  Set a tag to the given accounts.
     * \param  account_indices  Indices of accounts.
     * \param  tag              Tag's name. If empty, the accounts become untagged.
     */
    void set_account_tag(const std::set<uint32_t> &account_indices, const std::string& tag);
    /*!
     * \brief  Set the label of the given tag.
     * \param  tag            Tag's name (which must be non-empty).
     * \param  description    Tag's description.
     */
    void set_account_tag_description(const std::string& tag, const std::string& description);

    std::string sign(const std::string &data) const;
    bool verify(const std::string &data, const cryptonote::account_public_address &address, const std::string &signature) const;

    /*!
     * \brief sign_multisig_participant signs given message with the multisig public signer key
     * \param data                      message to sign
     * \throws                          if wallet is not multisig
     * \return                          signature
     */
    std::string sign_multisig_participant(const std::string& data) const;
    /*!
     * \brief verify_with_public_key verifies message was signed with given public key
     * \param data                   message
     * \param public_key             public key to check signature
     * \param signature              signature of the message
     * \return                       true if the signature is correct
     */
    bool verify_with_public_key(const std::string &data, const crypto::public_key &public_key, const std::string &signature) const;

    // Import/Export wallet data
    std::pair<size_t, std::vector<tools::wallet2::transfer_details>> export_outputs() const;
    std::string export_outputs_to_str() const;
    size_t import_outputs(const std::pair<size_t, std::vector<tools::wallet2::transfer_details>> &outputs);
    size_t import_outputs_from_str(const std::string &outputs_st);
    payment_container export_payments() const;
    void import_payments(const payment_container &payments);
    void import_payments_out(const std::list<std::pair<crypto::hash,wallet2::confirmed_transfer_details>> &confirmed_payments);
    std::tuple<size_t, crypto::hash, std::vector<crypto::hash>> export_blockchain() const;
    void import_blockchain(const std::tuple<size_t, crypto::hash, std::vector<crypto::hash>> &bc);
    bool export_key_images(const std::string &filename, bool requested_only) const;
    std::pair<size_t, std::vector<std::pair<crypto::key_image, crypto::signature>>> export_key_images(bool requested_only) const;
    uint64_t import_key_images(const std::vector<std::pair<crypto::key_image, crypto::signature>> &signed_key_images, size_t offset, uint64_t &spent, uint64_t &unspent, bool check_spent = true);
    uint64_t import_key_images(const std::string &filename, uint64_t &spent, uint64_t &unspent);
    bool import_key_images(std::vector<crypto::key_image> key_images);
    crypto::public_key get_tx_pub_key_from_received_outs(const tools::wallet2::transfer_details &td) const;

    void update_pool_state(bool refreshed = false);
    void remove_obsolete_pool_txs(const std::vector<crypto::hash> &tx_hashes);

    std::string encrypt(const char *plaintext, size_t len, const crypto::secret_key &skey, bool authenticated = true) const;
    std::string encrypt(const epee::span<char> &span, const crypto::secret_key &skey, bool authenticated = true) const;
    std::string encrypt(const std::string &plaintext, const crypto::secret_key &skey, bool authenticated = true) const;
    std::string encrypt(const epee::wipeable_string &plaintext, const crypto::secret_key &skey, bool authenticated = true) const;
    std::string encrypt_with_view_secret_key(const std::string &plaintext, bool authenticated = true) const;
    template<typename T=std::string> T decrypt(const std::string &ciphertext, const crypto::secret_key &skey, bool authenticated = true) const;
    std::string decrypt_with_view_secret_key(const std::string &ciphertext, bool authenticated = true) const;

    std::string make_uri(const std::string &address, const std::string &payment_id, uint64_t amount, const std::string &tx_description, const std::string &recipient_name, std::string &error) const;
    bool parse_uri(const std::string &uri, std::string &address, std::string &payment_id, uint64_t &amount, std::string &tx_description, std::string &recipient_name, std::vector<std::string> &unknown_parameters, std::string &error);

    uint64_t get_blockchain_height_by_date(uint16_t year, uint8_t month, uint8_t day);    // 1<=month<=12, 1<=day<=31

    bool is_synced() const;

    std::vector<std::pair<uint64_t, uint64_t>> estimate_backlog(const std::vector<std::pair<double, double>> &fee_levels);
    std::vector<std::pair<uint64_t, uint64_t>> estimate_backlog(uint64_t min_tx_weight, uint64_t max_tx_weight, const std::vector<uint64_t> &fees);

    uint64_t get_fee_multiplier(uint32_t priority, int fee_algorithm = -1) const;
    uint64_t get_base_fee() const;
    uint64_t get_fee_quantization_mask() const;
    uint64_t adjust_mixin(uint64_t mixin) const;
    uint32_t adjust_priority(uint32_t priority);

    bool is_unattended() const { return m_unattended; }

    // Light wallet specific functions
    // fetch unspent outs from lw node and store in m_transfers
    void light_wallet_get_unspent_outs();
    // fetch txs and store in m_payments
    void light_wallet_get_address_txs();
    // get_address_info
    bool light_wallet_get_address_info(cryptonote::COMMAND_RPC_GET_ADDRESS_INFO::response &response);
    // Login. new_address is true if address hasn't been used on lw node before.
    bool light_wallet_login(bool &new_address);
    // Send an import request to lw node. returns info about import fee, address and payment_id
    bool light_wallet_import_wallet_request(cryptonote::COMMAND_RPC_IMPORT_WALLET_REQUEST::response &response);
    // get random outputs from light wallet server
    void light_wallet_get_outs(std::vector<std::vector<get_outs_entry>> &outs, const std::vector<size_t> &selected_transfers, size_t fake_outputs_count);
    // Parse rct string
    bool light_wallet_parse_rct_str(const std::string& rct_string, const crypto::public_key& tx_pub_key, uint64_t internal_output_index, rct::key& decrypted_mask, rct::key& rct_commit, bool decrypt) const;
    // check if key image is ours
    bool light_wallet_key_image_is_ours(const crypto::key_image& key_image, const crypto::public_key& tx_public_key, uint64_t out_index);

    /*
     * "attributes" are a mechanism to store an arbitrary number of string values
     * on the level of the wallet as a whole, identified by keys. Their introduction,
     * technically the unordered map m_attributes stored as part of a wallet file,
     * led to a new wallet file version, but now new singular pieces of info may be added
     * without the need for a new version.
     *
     * The first and so far only value stored as such an attribute is the description.
     * It's stored under the standard key ATTRIBUTE_DESCRIPTION (see method set_description).
     *
     * The mechanism is open to all clients and allows them to use it for storing basically any
     * single string values in a wallet. To avoid the problem that different clients possibly
     * overwrite or misunderstand each other's attributes, a two-part key scheme is
     * proposed: <client name>.<value name>
     */
    const char* const ATTRIBUTE_DESCRIPTION = "wallet2.description";
    void set_attribute(const std::string &key, const std::string &value);
    std::string get_attribute(const std::string &key) const;

    crypto::public_key get_multisig_signer_public_key(const crypto::secret_key &spend_skey) const;
    crypto::public_key get_multisig_signer_public_key() const;
    crypto::public_key get_multisig_signing_public_key(size_t idx) const;
    crypto::public_key get_multisig_signing_public_key(const crypto::secret_key &skey) const;

    template<class t_request, class t_response>
    inline bool invoke_http_json(const boost::string_ref uri, const t_request& req, t_response& res, std::chrono::milliseconds timeout = std::chrono::seconds(15), const boost::string_ref http_method = "GET")
    {
      boost::lock_guard<boost::mutex> lock(m_daemon_rpc_mutex);
      return epee::net_utils::invoke_http_json(uri, req, res, m_http_client, timeout, http_method);
    }
    template<class t_request, class t_response>
    inline bool invoke_http_bin(const boost::string_ref uri, const t_request& req, t_response& res, std::chrono::milliseconds timeout = std::chrono::seconds(15), const boost::string_ref http_method = "GET")
    {
      boost::lock_guard<boost::mutex> lock(m_daemon_rpc_mutex);
      return epee::net_utils::invoke_http_bin(uri, req, res, m_http_client, timeout, http_method);
    }
    template<class t_request, class t_response>
    inline bool invoke_http_json_rpc(const boost::string_ref uri, const std::string& method_name, const t_request& req, t_response& res, std::chrono::milliseconds timeout = std::chrono::seconds(15), const boost::string_ref http_method = "GET", const std::string& req_id = "0")
    {
      boost::lock_guard<boost::mutex> lock(m_daemon_rpc_mutex);
      return epee::net_utils::invoke_http_json_rpc(uri, method_name, req, res, m_http_client, timeout, http_method, req_id);
    }

    bool set_ring_database(const std::string &filename);
    const std::string get_ring_database() const { return m_ring_database; }
    bool get_ring(const crypto::key_image &key_image, std::vector<uint64_t> &outs);
    bool get_rings(const crypto::hash &txid, std::vector<std::pair<crypto::key_image, std::vector<uint64_t>>> &outs);
    bool set_ring(const crypto::key_image &key_image, const std::vector<uint64_t> &outs, bool relative);
    bool find_and_save_rings(bool force = true);

    bool blackball_output(const std::pair<uint64_t, uint64_t> &output);
    bool set_blackballed_outputs(const std::vector<std::pair<uint64_t, uint64_t>> &outputs, bool add = false);
    bool unblackball_output(const std::pair<uint64_t, uint64_t> &output);
    bool is_output_blackballed(const std::pair<uint64_t, uint64_t> &output) const;

    enum struct stake_result_status
    {
      invalid,
      success,
      exception_thrown,
      payment_id_disallowed,
      subaddress_disallowed,
      address_must_be_primary,
      service_node_list_query_failed,
      service_node_not_registered,
      network_version_query_failed,
      network_height_query_failed,
      service_node_contribution_maxed,
      service_node_contributors_maxed,
      service_node_insufficient_contribution,
      too_many_transactions_constructed,
    };

    struct stake_result
    {
      stake_result_status status;
      std::string         msg;
      pending_tx          ptx;
    };

    /// Modifies the `amount` to maximum possible if too large, but rejects if insufficient.
    /// `fraction` is only used to determine the amount if specified zero.
    stake_result check_stake_allowed(const crypto::public_key& sn_key, const cryptonote::address_parse_info& addr_info, uint64_t& amount, double fraction = 0);
    stake_result create_stake_tx    (const crypto::public_key& service_node_key, const cryptonote::address_parse_info& addr_info, uint64_t amount,
                                     double amount_fraction = 0, uint32_t priority = 0, uint32_t subaddr_account = 0, std::set<uint32_t> subaddr_indices = {});

    enum struct register_service_node_result_status
    {
      invalid,
      success,
      insufficient_num_args,
      subaddr_indices_parse_fail,
      network_height_query_failed,
      network_version_query_failed,
      convert_registration_args_failed,
      registration_timestamp_expired,
      registration_timestamp_parse_fail,
      service_node_key_parse_fail,
      service_node_signature_parse_fail,
      service_node_register_serialize_to_tx_extra_fail,
      first_address_must_be_primary_address,
      service_node_list_query_failed,
      service_node_cannot_reregister,
      insufficient_portions,
      wallet_not_synced,
      too_many_transactions_constructed,
      exception_thrown,
    };

    struct register_service_node_result
    {
      register_service_node_result_status status;
      std::string                         msg;
      pending_tx                          ptx;
    };
    register_service_node_result create_register_service_node_tx(const std::vector<std::string> &args_, uint32_t subaddr_account = 0);

    struct request_stake_unlock_result
    {
      bool        success;
      std::string msg;
      pending_tx  ptx;
    };
    request_stake_unlock_result can_request_stake_unlock(const crypto::public_key &sn_key);

    // MMS -------------------------------------------------------------------------------------------------
    mms::message_store& get_message_store() { return m_message_store; };
    const mms::message_store& get_message_store() const { return m_message_store; };
    mms::multisig_wallet_state get_multisig_wallet_state() const;

    bool lock_keys_file();
    bool unlock_keys_file();
    bool is_keys_file_locked() const;

    void change_password(const std::string &filename, const epee::wipeable_string &original_password, const epee::wipeable_string &new_password);

    void set_tx_notify(const std::shared_ptr<tools::Notify> &notify) { m_tx_notify = notify; }

    bool is_tx_spendtime_unlocked(uint64_t unlock_time, uint64_t block_height) const;
    void hash_m_transfer(const transfer_details & transfer, crypto::hash &hash) const;
    uint64_t hash_m_transfers(int64_t transfer_height, crypto::hash &hash) const;
    void finish_rescan_bc_keep_key_images(uint64_t transfer_height, const crypto::hash &hash);

  private:
    /*!
     * \brief  Stores wallet information to wallet file.
     * \param  keys_file_name Name of wallet file
     * \param  password       Password of wallet file
     * \param  watch_only     true to save only view key, false to save both spend and view keys
     * \return                Whether it was successful.
     */
    bool store_keys(const std::string& keys_file_name, const epee::wipeable_string& password, bool watch_only = false);
    /*!
     * \brief Load wallet information from wallet file.
     * \param keys_file_name Name of wallet file
     * \param password       Password of wallet file
     */
    bool load_keys(const std::string& keys_file_name, const epee::wipeable_string& password);
    void process_new_transaction(const crypto::hash &txid, const cryptonote::transaction& tx, const std::vector<uint64_t> &o_indices, uint64_t height, uint64_t ts, bool miner_tx, bool pool, bool double_spend_seen, const tx_cache_data &tx_cache_data, std::map<std::pair<uint64_t, uint64_t>, size_t> *output_tracker_cache = NULL);
    void process_new_blockchain_entry(const cryptonote::block& b, const cryptonote::block_complete_entry& bche, const parsed_block &parsed_block, const crypto::hash& bl_id, uint64_t height, const std::vector<tx_cache_data> &tx_cache_data, size_t tx_cache_data_offset, std::map<std::pair<uint64_t, uint64_t>, size_t> *output_tracker_cache = NULL);
    void detach_blockchain(uint64_t height);
    void get_short_chain_history(std::list<crypto::hash>& ids, uint64_t granularity = 1) const;
    bool clear();
    void clear_soft(bool keep_key_images=false);
    void pull_blocks(uint64_t start_height, uint64_t& blocks_start_height, const std::list<crypto::hash> &short_chain_history, std::vector<cryptonote::block_complete_entry> &blocks, std::vector<cryptonote::COMMAND_RPC_GET_BLOCKS_FAST::block_output_indices> &o_indices);
    void pull_hashes(uint64_t start_height, uint64_t& blocks_start_height, const std::list<crypto::hash> &short_chain_history, std::vector<crypto::hash> &hashes);
    void fast_refresh(uint64_t stop_height, uint64_t &blocks_start_height, std::list<crypto::hash> &short_chain_history, bool force = false);
    void pull_and_parse_next_blocks(uint64_t start_height, uint64_t &blocks_start_height, std::list<crypto::hash> &short_chain_history, const std::vector<cryptonote::block_complete_entry> &prev_blocks, const std::vector<parsed_block> &prev_parsed_blocks, std::vector<cryptonote::block_complete_entry> &blocks, std::vector<parsed_block> &parsed_blocks, bool &error);
    void process_parsed_blocks(uint64_t start_height, const std::vector<cryptonote::block_complete_entry> &blocks, const std::vector<parsed_block> &parsed_blocks, uint64_t& blocks_added, std::map<std::pair<uint64_t, uint64_t>, size_t> *output_tracker_cache = NULL);
    uint64_t select_transfers(uint64_t needed_money, std::vector<size_t> unused_transfers_indices, std::vector<size_t>& selected_transfers) const;
    bool prepare_file_names(const std::string& file_path);
    void process_unconfirmed(const crypto::hash &txid, const cryptonote::transaction& tx, uint64_t height);
    void process_outgoing(const crypto::hash &txid, const cryptonote::transaction& tx, uint64_t height, uint64_t ts, uint64_t spent, uint64_t received, uint32_t subaddr_account, const std::set<uint32_t>& subaddr_indices);
    void add_unconfirmed_tx(const cryptonote::transaction& tx, uint64_t amount_in, const std::vector<cryptonote::tx_destination_entry> &dests, const crypto::hash &payment_id, uint64_t change_amount, uint32_t subaddr_account, const std::set<uint32_t>& subaddr_indices);
    void generate_genesis(cryptonote::block& b) const;
    void check_genesis(const crypto::hash& genesis_hash) const; //throws
    bool generate_chacha_key_from_secret_keys(crypto::chacha_key &key) const;
    void generate_chacha_key_from_password(const epee::wipeable_string &pass, crypto::chacha_key &key) const;
    crypto::hash get_payment_id(const pending_tx &ptx) const;
    void check_acc_out_precomp(const cryptonote::tx_out &o, const crypto::key_derivation &derivation, const std::vector<crypto::key_derivation> &additional_derivations, size_t i, tx_scan_info_t &tx_scan_info) const;
    void check_acc_out_precomp(const cryptonote::tx_out &o, const crypto::key_derivation &derivation, const std::vector<crypto::key_derivation> &additional_derivations, size_t i, const is_out_data *is_out_data, tx_scan_info_t &tx_scan_info) const;
    void check_acc_out_precomp_once(const cryptonote::tx_out &o, const crypto::key_derivation &derivation, const std::vector<crypto::key_derivation> &additional_derivations, size_t i, const is_out_data *is_out_data, tx_scan_info_t &tx_scan_info, bool &already_seen) const;
    void parse_block_round(const cryptonote::blobdata &blob, cryptonote::block &bl, crypto::hash &bl_id, bool &error) const;
    uint64_t get_upper_transaction_weight_limit() const;
    std::vector<uint64_t> get_unspent_amounts_vector() const;
    uint64_t get_dynamic_base_fee_estimate() const;
    float get_output_relatedness(const transfer_details &td0, const transfer_details &td1) const;
    std::vector<size_t> pick_preferred_rct_inputs(uint64_t needed_money, uint32_t subaddr_account, const std::set<uint32_t> &subaddr_indices) const;
    void set_spent(size_t idx, uint64_t height);
    void set_unspent(size_t idx);
    void get_outs(std::vector<std::vector<get_outs_entry>> &outs, const std::vector<size_t> &selected_transfers, size_t fake_outputs_count);
    bool tx_add_fake_output(std::vector<std::vector<tools::wallet2::get_outs_entry>> &outs, uint64_t global_index, const crypto::public_key& tx_public_key, const rct::key& mask, uint64_t real_index, bool unlocked) const;
    bool should_pick_a_second_output(bool use_rct, size_t n_transfers, const std::vector<size_t> &unused_transfers_indices, const std::vector<size_t> &unused_dust_indices) const;
    std::vector<size_t> get_only_rct(const std::vector<size_t> &unused_dust_indices, const std::vector<size_t> &unused_transfers_indices) const;
    void scan_output(const cryptonote::transaction &tx, bool miner_tx, const crypto::public_key &tx_pub_key, size_t vout_index, tx_scan_info_t &tx_scan_info, std::vector<tx_money_got_in_out> &tx_money_got_in_outs, std::vector<size_t> &outs, bool pool);
    void trim_hashchain();
    crypto::key_image get_multisig_composite_key_image(size_t n) const;
    rct::multisig_kLRki get_multisig_composite_kLRki(size_t n,  const std::unordered_set<crypto::public_key> &ignore_set, std::unordered_set<rct::key> &used_L, std::unordered_set<rct::key> &new_used_L) const;
    rct::multisig_kLRki get_multisig_kLRki(size_t n, const rct::key &k) const;
    rct::key get_multisig_k(size_t idx, const std::unordered_set<rct::key> &used_L) const;
    void update_multisig_rescan_info(const std::vector<std::vector<rct::key>> &multisig_k, const std::vector<std::vector<tools::wallet2::multisig_info>> &info, size_t n);
    bool add_rings(const crypto::chacha_key &key, const cryptonote::transaction_prefix &tx);
    bool add_rings(const cryptonote::transaction_prefix &tx);
    bool remove_rings(const cryptonote::transaction_prefix &tx);
    bool get_ring(const crypto::chacha_key &key, const crypto::key_image &key_image, std::vector<uint64_t> &outs);
    crypto::chacha_key get_ringdb_key();
    void setup_keys(const epee::wipeable_string &password);

    void register_devices();
    hw::device& lookup_device(const std::string & device_descriptor);

    bool get_rct_distribution(uint64_t &start_height, std::vector<uint64_t> &distribution);
    bool get_output_blacklist(std::vector<uint64_t> &blacklist);

    uint64_t get_segregation_fork_height() const;
    void unpack_multisig_info(const std::vector<std::string>& info,
      std::vector<crypto::public_key> &public_keys,
      std::vector<crypto::secret_key> &secret_keys) const;
    bool unpack_extra_multisig_info(const std::vector<std::string>& info,
      std::vector<crypto::public_key> &signers,
      std::unordered_set<crypto::public_key> &pkeys) const;

    void cache_tx_data(const cryptonote::transaction& tx, const crypto::hash &txid, tx_cache_data &tx_cache_data) const;
    std::shared_ptr<std::map<std::pair<uint64_t, uint64_t>, size_t>> create_output_tracker_cache() const;

    void setup_new_blockchain();
    void create_keys_file(const std::string &wallet_, bool watch_only, const epee::wipeable_string &password, bool create_address_file);

    wallet_device_callback * get_device_callback();
    void on_button_request();
    void on_pin_request(epee::wipeable_string & pin);
    void on_passphrase_request(bool on_device, epee::wipeable_string & passphrase);

    std::string get_rpc_status(const std::string &s) const;
    void throw_on_rpc_response_error(const boost::optional<std::string> &status, const char *method) const;

    cryptonote::account_base m_account;
    boost::optional<epee::net_utils::http::login> m_daemon_login;
    std::string m_daemon_address;
    std::string m_wallet_file;
    std::string m_keys_file;
    std::string m_mms_file;
    epee::net_utils::http::http_simple_client m_http_client;
    hashchain m_blockchain;
    std::unordered_map<crypto::hash, unconfirmed_transfer_details> m_unconfirmed_txs;
    std::unordered_map<crypto::hash, confirmed_transfer_details> m_confirmed_txs;
    std::unordered_multimap<crypto::hash, pool_payment_details> m_unconfirmed_payments;
    std::unordered_map<crypto::hash, crypto::secret_key> m_tx_keys;
    cryptonote::checkpoints m_checkpoints;
    std::unordered_map<crypto::hash, std::vector<crypto::secret_key>> m_additional_tx_keys;

    transfer_container m_transfers;
    payment_container m_payments;
    std::unordered_map<crypto::key_image, size_t> m_key_images;
    std::unordered_map<crypto::public_key, size_t> m_pub_keys;
    cryptonote::account_public_address m_account_public_address;
    std::unordered_map<crypto::public_key, cryptonote::subaddress_index> m_subaddresses;
    std::vector<std::vector<std::string>> m_subaddress_labels;
    std::unordered_map<crypto::hash, std::string> m_tx_notes;
    std::unordered_map<std::string, std::string> m_attributes;
    std::vector<tools::wallet2::address_book_row> m_address_book;
    std::pair<std::map<std::string, std::string>, std::vector<std::string>> m_account_tags;
    uint64_t m_upper_transaction_weight_limit; //TODO: auto-calc this value or request from daemon, now use some fixed value
    const std::vector<std::vector<tools::wallet2::multisig_info>> *m_multisig_rescan_info;
    const std::vector<std::vector<rct::key>> *m_multisig_rescan_k;
    std::unordered_map<crypto::public_key, crypto::key_image> m_cold_key_images;

    std::atomic<bool> m_run;

    boost::mutex m_daemon_rpc_mutex;

    bool m_trusted_daemon;
    i_wallet2_callback* m_callback;
    hw::device::device_type m_key_device_type;
    cryptonote::network_type m_nettype;
    uint64_t m_kdf_rounds;
    std::string seed_language; /*!< Language of the mnemonics (seed). */
    bool is_old_file_format; /*!< Whether the wallet file is of an old file format */
    bool m_watch_only; /*!< no spend key */
    bool m_multisig; /*!< if > 1 spend secret key will not match spend public key */
    uint32_t m_multisig_threshold;
    std::vector<crypto::public_key> m_multisig_signers;
    //in case of general M/N multisig wallet we should perform N - M + 1 key exchange rounds and remember how many rounds are passed.
    uint32_t m_multisig_rounds_passed;
    std::vector<crypto::public_key> m_multisig_derivations;
    bool m_always_confirm_transfers;
    bool m_print_ring_members;
    bool m_store_tx_info; /*!< request txkey to be returned in RPC, and store in the wallet cache file */
    uint32_t m_default_mixin;
    uint32_t m_default_priority;
    RefreshType m_refresh_type;
    bool m_auto_refresh;
    bool m_first_refresh_done;
    uint64_t m_refresh_from_block_height;
    // If m_refresh_from_block_height is explicitly set to zero we need this to differentiate it from the case that
    // m_refresh_from_block_height was defaulted to zero.*/
    bool m_explicit_refresh_from_block_height;
    bool m_confirm_missing_payment_id;
    bool m_confirm_non_default_ring_size;
    AskPasswordType m_ask_password;
    uint32_t m_min_output_count;
    uint64_t m_min_output_value;
    bool m_merge_destinations;
    bool m_confirm_backlog;
    uint32_t m_confirm_backlog_threshold;
    bool m_confirm_export_overwrite;
    bool m_auto_low_priority;
    bool m_segregate_pre_fork_outputs;
    bool m_key_reuse_mitigation2;
    uint64_t m_segregation_height;
    bool m_ignore_fractional_outputs;
    bool m_track_uses;
    bool m_is_initialized;
    NodeRPCProxy m_node_rpc_proxy;
    std::unordered_set<crypto::hash> m_scanned_pool_txs[2];
    size_t m_subaddress_lookahead_major, m_subaddress_lookahead_minor;
    std::string m_device_name;
    std::string m_device_derivation_path;
    uint64_t m_device_last_key_image_sync;

    // Aux transaction data from device
    std::unordered_map<crypto::hash, std::string> m_tx_device;

    // Light wallet
    bool m_light_wallet; /* sends view key to daemon for scanning */
    uint64_t m_light_wallet_scanned_block_height;
    uint64_t m_light_wallet_blockchain_height;
    uint64_t m_light_wallet_per_kb_fee = FEE_PER_KB;
    bool m_light_wallet_connected;
    uint64_t m_light_wallet_balance;
    uint64_t m_light_wallet_unlocked_balance;
    // Light wallet info needed to populate m_payment requires 2 separate api calls (get_address_txs and get_unspent_outs)
    // We save the info from the first call in m_light_wallet_address_txs for easier lookup.
    std::unordered_map<crypto::hash, address_tx> m_light_wallet_address_txs;
    // store calculated key image for faster lookup
    std::unordered_map<crypto::public_key, std::map<uint64_t, crypto::key_image> > m_key_image_cache;

    std::string m_ring_database;
    bool m_ring_history_saved;
    std::unique_ptr<ringdb> m_ringdb;
    boost::optional<crypto::chacha_key> m_ringdb_key;

    uint64_t m_last_block_reward;
    std::unique_ptr<tools::file_locker> m_keys_file_locker;
    
    mms::message_store m_message_store;
    bool m_original_keys_available;
    cryptonote::account_public_address m_original_address;
    crypto::secret_key m_original_view_secret_key;

    crypto::chacha_key m_cache_key;
    boost::optional<epee::wipeable_string> m_encrypt_keys_after_refresh;

    bool m_unattended;
    bool m_devices_registered;

    std::shared_ptr<tools::Notify> m_tx_notify;
    std::unique_ptr<wallet_device_callback> m_device_callback;
  };

  // TODO(loki): Hmm. We need this here because we make register_service_node do
  // parsing on the wallet2 side instead of simplewallet. This is so that
  // register_service_node RPC command doesn't make it the wallet_rpc's
  // responsibility to parse out the string returned from the daemon. We're
  // purposely abstracting that complexity out to just wallet2's responsibility.

  // TODO(loki): The better question is if anyone is ever going to try use
  // register service node funded by multiple subaddresses. This is unlikely.
  extern const std::array<const char* const, 5> allowed_priority_strings;
  bool parse_subaddress_indices(const std::string& arg, std::set<uint32_t>& subaddr_indices, std::string *err_msg = nullptr);
  bool parse_priority          (const std::string& arg, uint32_t& priority);

}
BOOST_CLASS_VERSION(tools::wallet2, 28)
BOOST_CLASS_VERSION(tools::wallet2::transfer_details, 11)
BOOST_CLASS_VERSION(tools::wallet2::multisig_info, 1)
BOOST_CLASS_VERSION(tools::wallet2::multisig_info::LR, 0)
BOOST_CLASS_VERSION(tools::wallet2::multisig_tx_set, 1)
BOOST_CLASS_VERSION(tools::wallet2::payment_details, 4)
BOOST_CLASS_VERSION(tools::wallet2::pool_payment_details, 1)
BOOST_CLASS_VERSION(tools::wallet2::unconfirmed_transfer_details, 8)
BOOST_CLASS_VERSION(tools::wallet2::confirmed_transfer_details, 7)
BOOST_CLASS_VERSION(tools::wallet2::address_book_row, 17)
BOOST_CLASS_VERSION(tools::wallet2::reserve_proof_entry, 0)
BOOST_CLASS_VERSION(tools::wallet2::unsigned_tx_set, 0)
BOOST_CLASS_VERSION(tools::wallet2::signed_tx_set, 0)
BOOST_CLASS_VERSION(tools::wallet2::tx_construction_data, 5)
BOOST_CLASS_VERSION(tools::wallet2::pending_tx, 3)
BOOST_CLASS_VERSION(tools::wallet2::multisig_sig, 0)

namespace boost
{
  namespace serialization
  {
    template <class Archive>
    inline typename std::enable_if<!Archive::is_loading::value, void>::type initialize_transfer_details(Archive &a, tools::wallet2::transfer_details &x, const boost::serialization::version_type ver)
    {
    }
    template <class Archive>
    inline typename std::enable_if<Archive::is_loading::value, void>::type initialize_transfer_details(Archive &a, tools::wallet2::transfer_details &x, const boost::serialization::version_type ver)
    {
        if (ver < 1)
        {
          x.m_mask = rct::identity();
          x.m_amount = x.m_tx.vout[x.m_internal_output_index].amount;
        }
        if (ver < 2)
        {
          x.m_spent_height = 0;
        }
        if (ver < 4)
        {
          x.m_rct = x.m_tx.vout[x.m_internal_output_index].amount == 0;
        }
        if (ver < 6)
        {
          x.m_key_image_known = true;
        }
        if (ver < 7)
        {
          x.m_pk_index = 0;
        }
        if (ver < 8)
        {
          x.m_subaddr_index = {};
        }
        if (ver < 9)
        {
          x.m_key_image_partial = false;
          x.m_multisig_k.clear();
          x.m_multisig_info.clear();
        }
        if (ver < 10)
        {
          x.m_key_image_request = false;
        }
    }

    template <class Archive>
    inline void serialize(Archive &a, tools::wallet2::transfer_details &x, const boost::serialization::version_type ver)
    {
      a & x.m_block_height;
      a & x.m_global_output_index;
      a & x.m_internal_output_index;
      if (ver < 3)
      {
        cryptonote::transaction tx;
        a & tx;
        x.m_tx = (const cryptonote::transaction_prefix&)tx;
        x.m_txid = cryptonote::get_transaction_hash(tx);
      }
      else
      {
        a & x.m_tx;
      }
      a & x.m_spent;
      a & x.m_key_image;
      if (ver < 1)
      {
        // ensure mask and amount are set
        initialize_transfer_details(a, x, ver);
        return;
      }
      a & x.m_mask;
      a & x.m_amount;
      if (ver < 2)
      {
        initialize_transfer_details(a, x, ver);
        return;
      }
      a & x.m_spent_height;
      if (ver < 3)
      {
        initialize_transfer_details(a, x, ver);
        return;
      }
      a & x.m_txid;
      if (ver < 4)
      {
        initialize_transfer_details(a, x, ver);
        return;
      }
      a & x.m_rct;
      if (ver < 5)
      {
        initialize_transfer_details(a, x, ver);
        return;
      }
      if (ver < 6)
      {
        // v5 did not properly initialize
        uint8_t u;
        a & u;
        x.m_key_image_known = true;
        return;
      }
      a & x.m_key_image_known;
      if (ver < 7)
      {
        initialize_transfer_details(a, x, ver);
        return;
      }
      a & x.m_pk_index;
      if (ver < 8)
      {
        initialize_transfer_details(a, x, ver);
        return;
      }
      a & x.m_subaddr_index;
      if (ver < 9)
      {
        initialize_transfer_details(a, x, ver);
        return;
      }
      a & x.m_multisig_info;
      a & x.m_multisig_k;
      a & x.m_key_image_partial;
      if (ver < 10)
      {
        initialize_transfer_details(a, x, ver);
        return;
      }
      a & x.m_key_image_request;
      if (ver < 11)
        return;
      a & x.m_uses;
    }

    template <class Archive>
    inline void serialize(Archive &a, tools::wallet2::multisig_info::LR &x, const boost::serialization::version_type ver)
    {
      a & x.m_L;
      a & x.m_R;
    }

    template <class Archive>
    inline void serialize(Archive &a, tools::wallet2::multisig_info &x, const boost::serialization::version_type ver)
    {
      a & x.m_signer;
      a & x.m_LR;
      a & x.m_partial_key_images;
    }

    template <class Archive>
    inline void serialize(Archive &a, tools::wallet2::multisig_tx_set &x, const boost::serialization::version_type ver)
    {
      a & x.m_ptx;
      a & x.m_signers;
    }

    template <class Archive>
    inline void serialize(Archive &a, tools::wallet2::unconfirmed_transfer_details &x, const boost::serialization::version_type ver)
    {
      a & x.m_change;
      a & x.m_sent_time;
      if (ver < 5)
      {
        cryptonote::transaction tx;
        a & tx;
        x.m_tx = (const cryptonote::transaction_prefix&)tx;
      }
      else
      {
        a & x.m_tx;
      }
      if (ver < 1)
        return;
      a & x.m_dests;
      a & x.m_payment_id;
      if (ver < 2)
        return;
      a & x.m_state;
      if (ver < 3)
        return;
      a & x.m_timestamp;
      if (ver < 4)
        return;
      a & x.m_amount_in;
      a & x.m_amount_out;
      if (ver < 6)
      {
        // v<6 may not have change accumulated in m_amount_out, which is a pain,
        // as it's readily understood to be sum of outputs.
        // We convert it to include change from v6
        if (!typename Archive::is_saving() && x.m_change != (uint64_t)-1)
          x.m_amount_out += x.m_change;
      }
      if (ver < 7)
      {
        x.m_subaddr_account = 0;
        return;
      }
      a & x.m_subaddr_account;
      a & x.m_subaddr_indices;
      if (ver < 8)
        return;
      a & x.m_rings;
    }

    template <class Archive>
    inline void serialize(Archive &a, tools::wallet2::confirmed_transfer_details &x, const boost::serialization::version_type ver)
    {
      a & x.m_amount_in;
      a & x.m_amount_out;
      a & x.m_change;
      a & x.m_block_height;
      if (ver < 1)
        return;
      a & x.m_dests;
      a & x.m_payment_id;
      if (ver < 2)
        return;
      a & x.m_timestamp;
      if (ver < 3)
      {
        // v<3 may not have change accumulated in m_amount_out, which is a pain,
        // as it's readily understood to be sum of outputs. Whether it got added
        // or not depends on whether it came from a unconfirmed_transfer_details
        // (not included) or not (included). We can't reliably tell here, so we
        // check whether either yields a "negative" fee, or use the other if so.
        // We convert it to include change from v3
        if (!typename Archive::is_saving() && x.m_change != (uint64_t)-1)
        {
          if (x.m_amount_in > (x.m_amount_out + x.m_change))
            x.m_amount_out += x.m_change;
        }
      }
      if (ver < 4)
      {
        if (!typename Archive::is_saving())
          x.m_unlock_time = 0;
        return;
      }
      a & x.m_unlock_time;
      if (ver < 5)
      {
        x.m_subaddr_account = 0;
        return;
      }
      a & x.m_subaddr_account;
      a & x.m_subaddr_indices;
      if (ver < 6)
        return;
      a & x.m_rings;

      if (ver < 7)
        return;
      a & x.m_unlock_times;
    }

    template <class Archive>
    inline void serialize(Archive& a, tools::wallet2::payment_details& x, const boost::serialization::version_type ver)
    {
      a & x.m_tx_hash;
      a & x.m_amount;
      a & x.m_block_height;
      a & x.m_unlock_time;
      if (ver < 1)
        return;
      a & x.m_timestamp;
      if (ver < 2)
      {
        x.m_type = tools::pay_type::unspecified;
        x.m_subaddr_index = {};
        return;
      }
      a & x.m_subaddr_index;
      if (ver < 3)
      {
        x.m_type = tools::pay_type::unspecified;
        x.m_fee = 0;
        return;
      }
      a & x.m_fee;
      if (ver < 4)
      {
        x.m_type = tools::pay_type::unspecified;
        return;
      }
      a & x.m_type;
    }

    template <class Archive>
    inline void serialize(Archive& a, tools::wallet2::pool_payment_details& x, const boost::serialization::version_type ver)
    {
      a & x.m_pd;
      a & x.m_double_spend_seen;
    }

    template <class Archive>
    inline void serialize(Archive& a, tools::wallet2::address_book_row& x, const boost::serialization::version_type ver)
    {
      a & x.m_address;
      a & x.m_payment_id;
      a & x.m_description;
      if (ver < 17)
      {
        x.m_is_subaddress = false;
        return;
      }
      a & x.m_is_subaddress;
    }

    template <class Archive>
    inline void serialize(Archive& a, tools::wallet2::reserve_proof_entry& x, const boost::serialization::version_type ver)
    {
      a & x.txid;
      a & x.index_in_tx;
      a & x.shared_secret;
      a & x.key_image;
      a & x.shared_secret_sig;
      a & x.key_image_sig;
    }

    template <class Archive>
    inline void serialize(Archive &a, tools::wallet2::unsigned_tx_set &x, const boost::serialization::version_type ver)
    {
      a & x.txes;
      a & x.transfers;
    }

    template <class Archive>
    inline void serialize(Archive &a, tools::wallet2::signed_tx_set &x, const boost::serialization::version_type ver)
    {
      a & x.ptx;
      a & x.key_images;
      if (ver < 1)
        return;
      a & x.tx_key_images;
    }

    template <class Archive>
    inline void serialize(Archive &a, tools::wallet2::tx_construction_data &x, const boost::serialization::version_type ver)
    {
      a & x.sources;
      a & x.change_dts;
      a & x.splitted_dsts;
      if (ver < 2)
      {
        // load list to vector
        std::list<size_t> selected_transfers;
        a & selected_transfers;
        x.selected_transfers.clear();
        x.selected_transfers.reserve(selected_transfers.size());
        for (size_t t: selected_transfers)
          x.selected_transfers.push_back(t);
      }
      a & x.extra;
      a & x.unlock_time;
      a & x.v2_use_rct;
      a & x.dests;
      if (ver < 1)
      {
        x.subaddr_account = 0;
        return;
      }
      a & x.subaddr_account;
      a & x.subaddr_indices;
      if (ver < 2)
        return;
      a & x.selected_transfers;
      if (ver < 3)
        return;
      a & x.v3_use_bulletproofs;
      if (ver < 4)
        return;
      a & x.v3_per_output_unlock;
      if (ver < 5)
        return;
      a & x.v4_allow_tx_types;
    }

    template <class Archive>
    inline void serialize(Archive &a, tools::wallet2::multisig_sig &x, const boost::serialization::version_type ver)
    {
      a & x.sigs;
      a & x.ignore;
      a & x.used_L;
      a & x.signing_keys;
      a & x.msout;
    }

    template <class Archive>
    inline void serialize(Archive &a, tools::wallet2::pending_tx &x, const boost::serialization::version_type ver)
    {
      a & x.tx;
      a & x.dust;
      a & x.fee;
      a & x.dust_added_to_fee;
      a & x.change_dts;
      if (ver < 2)
      {
        // load list to vector
        std::list<size_t> selected_transfers;
        a & selected_transfers;
        x.selected_transfers.clear();
        x.selected_transfers.reserve(selected_transfers.size());
        for (size_t t: selected_transfers)
          x.selected_transfers.push_back(t);
      }
      a & x.key_images;
      a & x.tx_key;
      a & x.dests;
      a & x.construction_data;
      if (ver < 1)
        return;
      a & x.additional_tx_keys;
      if (ver < 2)
        return;
      a & x.selected_transfers;
      if (ver < 3)
        return;
      a & x.multisig_sigs;
    }
  }
}

namespace tools
{

  namespace detail
  {
    //----------------------------------------------------------------------------------------------------
    inline void digit_split_strategy(const std::vector<cryptonote::tx_destination_entry>& dsts,
      const cryptonote::tx_destination_entry& change_dst, uint64_t dust_threshold,
      std::vector<cryptonote::tx_destination_entry>& splitted_dsts, std::vector<cryptonote::tx_destination_entry> &dust_dsts)
    {
      splitted_dsts.clear();
      dust_dsts.clear();

      for(auto& de: dsts)
      {
        cryptonote::decompose_amount_into_digits(de.amount, 0,
          [&](uint64_t chunk) { splitted_dsts.push_back(cryptonote::tx_destination_entry(chunk, de.addr, de.is_subaddress)); },
          [&](uint64_t a_dust) { splitted_dsts.push_back(cryptonote::tx_destination_entry(a_dust, de.addr, de.is_subaddress)); } );
      }

      cryptonote::decompose_amount_into_digits(change_dst.amount, 0,
        [&](uint64_t chunk) {
          if (chunk <= dust_threshold)
            dust_dsts.push_back(cryptonote::tx_destination_entry(chunk, change_dst.addr, false));
          else
            splitted_dsts.push_back(cryptonote::tx_destination_entry(chunk, change_dst.addr, false));
        },
        [&](uint64_t a_dust) { dust_dsts.push_back(cryptonote::tx_destination_entry(a_dust, change_dst.addr, false)); } );
    }
    //----------------------------------------------------------------------------------------------------
    inline void null_split_strategy(const std::vector<cryptonote::tx_destination_entry>& dsts,
      const cryptonote::tx_destination_entry& change_dst, uint64_t dust_threshold,
      std::vector<cryptonote::tx_destination_entry>& splitted_dsts, std::vector<cryptonote::tx_destination_entry> &dust_dsts)
    {
      splitted_dsts = dsts;

      dust_dsts.clear();
      uint64_t change = change_dst.amount;

      if (0 != change)
      {
        splitted_dsts.push_back(cryptonote::tx_destination_entry(change, change_dst.addr, false));
      }
    }
    //----------------------------------------------------------------------------------------------------
    inline void print_source_entry(const cryptonote::tx_source_entry& src)
    {
      std::string indexes;
      std::for_each(src.outputs.begin(), src.outputs.end(), [&](const cryptonote::tx_source_entry::output_entry& s_e) { indexes += boost::to_string(s_e.first) + " "; });
      LOG_PRINT_L0("amount=" << cryptonote::print_money(src.amount) << ", real_output=" <<src.real_output << ", real_output_in_tx_index=" << src.real_output_in_tx_index << ", indexes: " << indexes);
    }
    //----------------------------------------------------------------------------------------------------
  }
  //----------------------------------------------------------------------------------------------------
}<|MERGE_RESOLUTION|>--- conflicted
+++ resolved
@@ -878,15 +878,9 @@
 
     uint64_t get_blockchain_current_height() const { return m_light_wallet_blockchain_height ? m_light_wallet_blockchain_height : m_blockchain.size(); }
     void rescan_spent();
-<<<<<<< HEAD
-    void rescan_blockchain(bool hard, bool refresh = true);
+    void rescan_blockchain(bool hard, bool refresh = true, bool keep_key_images = false);
     bool is_transfer_unlocked(const transfer_details &td) const;
     bool is_transfer_unlocked(uint64_t unlock_time, uint64_t block_height, crypto::key_image const *key_image = nullptr) const;
-=======
-    void rescan_blockchain(bool hard, bool refresh = true, bool keep_key_images = false);
-    bool is_transfer_unlocked(const transfer_details& td) const;
-    bool is_transfer_unlocked(uint64_t unlock_time, uint64_t block_height) const;
->>>>>>> 38dcd975
 
     uint64_t get_last_block_reward() const { return m_last_block_reward; }
     uint64_t get_device_last_key_image_sync() const { return m_device_last_key_image_sync; }
