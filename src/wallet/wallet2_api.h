--- conflicted
+++ resolved
@@ -134,8 +134,8 @@
     virtual std::string errorString() const = 0;
     virtual bool setPassword(const std::string &password) = 0;
     virtual std::string address() const = 0;
-    /*!
-<<<<<<< HEAD
+    
+    /*!
      * \brief integratedAddress - returns integrated address for current wallet address and given payment_id.
      *                            if passed "payment_id" param is an empty string or not-valid payment id string
      *                            (16 characters hexadecimal string) - random payment_id will be generated
@@ -145,9 +145,8 @@
      * \return                  - 106 characters string representing integrated address
      */
     virtual std::string integratedAddress(const std::string &payment_id) const = 0;
-    /*!
-=======
->>>>>>> 4e5521d8
+    
+    /*!
      * \brief store - stores wallet to file.
      * \param path - main filename to store wallet to. additionally stores address file and keys file.
      *               to store to the same file - just pass empty string;
@@ -175,34 +174,24 @@
     static std::string displayAmount(uint64_t amount);
     static uint64_t amountFromString(const std::string &amount);
     static uint64_t amountFromDouble(double amount);
-<<<<<<< HEAD
     static std::string genPaymentId();
-=======
->>>>>>> 4e5521d8
 
     // TODO?
     // virtual uint64_t unlockedDustBalance() const = 0;
     virtual bool refresh() = 0;
     /*!
-<<<<<<< HEAD
      * \brief createTransaction creates transaction. if dst_addr is an integrated address, payment_id is ignored
      * \param dst_addr          destination address as string
      * \param payment_id        optional payment_id, can be empty string
-=======
-     * \brief createTransaction creates transaction
-     * \param dst_addr          destination address as string
->>>>>>> 4e5521d8
      * \param amount            amount
      * \param mixin_count       mixin count. if 0 passed, wallet will use default value
      * \return                  PendingTransaction object. caller is responsible to check PendingTransaction::status()
      *                          after object returned
      */
-<<<<<<< HEAD
+
     virtual PendingTransaction * createTransaction(const std::string &dst_addr, const std::string &payment_id,
                                                    uint64_t amount, uint32_t mixin_count) = 0;
-=======
-    virtual PendingTransaction * createTransaction(const std::string &dst_addr, uint64_t amount, uint32_t mixin_count) = 0;
->>>>>>> 4e5521d8
+
     virtual void disposeTransaction(PendingTransaction * t) = 0;
     virtual TransactionHistory * history() const = 0;
     virtual void setListener(WalletListener *) = 0;
