// Copyright (c) 2014-2019, The Monero Project
// Copyright (c)      2018, The Loki Project
//
// All rights reserved.
//
// Redistribution and use in source and binary forms, with or without modification, are
// permitted provided that the following conditions are met:
//
// 1. Redistributions of source code must retain the above copyright notice, this list of
//    conditions and the following disclaimer.
//
// 2. Redistributions in binary form must reproduce the above copyright notice, this list
//    of conditions and the following disclaimer in the documentation and/or other
//    materials provided with the distribution.
//
// 3. Neither the name of the copyright holder nor the names of its contributors may be
//    used to endorse or promote products derived from this software without specific
//    prior written permission.
//
// THIS SOFTWARE IS PROVIDED BY THE COPYRIGHT HOLDERS AND CONTRIBUTORS "AS IS" AND ANY
// EXPRESS OR IMPLIED WARRANTIES, INCLUDING, BUT NOT LIMITED TO, THE IMPLIED WARRANTIES OF
// MERCHANTABILITY AND FITNESS FOR A PARTICULAR PURPOSE ARE DISCLAIMED. IN NO EVENT SHALL
// THE COPYRIGHT HOLDER OR CONTRIBUTORS BE LIABLE FOR ANY DIRECT, INDIRECT, INCIDENTAL,
// SPECIAL, EXEMPLARY, OR CONSEQUENTIAL DAMAGES (INCLUDING, BUT NOT LIMITED TO,
// PROCUREMENT OF SUBSTITUTE GOODS OR SERVICES; LOSS OF USE, DATA, OR PROFITS; OR BUSINESS
// INTERRUPTION) HOWEVER CAUSED AND ON ANY THEORY OF LIABILITY, WHETHER IN CONTRACT,
// STRICT LIABILITY, OR TORT (INCLUDING NEGLIGENCE OR OTHERWISE) ARISING IN ANY WAY OUT OF
// THE USE OF THIS SOFTWARE, EVEN IF ADVISED OF THE POSSIBILITY OF SUCH DAMAGE.
//
// Parts of this file are originally copyright (c) 2012-2013 The Cryptonote developers

#ifdef _WIN32
 #define __STDC_FORMAT_MACROS // NOTE(loki): Explicitly define the PRIu64 macro on Mingw
#endif

#include "wallet.h"
#include "pending_transaction.h"
#include "unsigned_transaction.h"
#include "transaction_history.h"
#include "address_book.h"
#include "subaddress.h"
#include "subaddress_account.h"
#include "common_defines.h"
#include "common/util.h"

#include "mnemonics/electrum-words.h"
#include "mnemonics/english.h"
#include <boost/format.hpp>
#include <sstream>
#include <unordered_map>
#include <thread>

#ifdef WIN32
#include <boost/locale.hpp>
#include <boost/filesystem.hpp>
#endif

using namespace std;
using namespace cryptonote;

#undef LOKI_DEFAULT_LOG_CATEGORY
#define LOKI_DEFAULT_LOG_CATEGORY "WalletAPI"

namespace Monero {

namespace {
    static const int    DEFAULT_REFRESH_INTERVAL_MILLIS = 1000 * 10;
    // limit maximum refresh interval as one minute
    static const int    MAX_REFRESH_INTERVAL_MILLIS = 1000 * 60 * 1;
    // Default refresh interval when connected to remote node
    static const int    DEFAULT_REMOTE_NODE_REFRESH_INTERVAL_MILLIS = 1000 * 10;
    // Connection timeout 30 sec
    static const int    DEFAULT_CONNECTION_TIMEOUT_MILLIS = 1000 * 30;

    std::string get_default_ringdb_path(cryptonote::network_type nettype)
    {
      boost::filesystem::path dir = tools::get_default_data_dir();
      // remove .loki, replace with .shared-ringdb
      dir = dir.remove_filename();
      dir /= ".shared-ringdb";
      if (nettype == cryptonote::TESTNET)
        dir /= "testnet";
      else if (nettype == cryptonote::STAGENET)
        dir /= "stagenet";
      return dir.string();
    }

    void checkMultisigWalletReady(const tools::wallet2* wallet) {
        if (!wallet) {
            throw runtime_error("Wallet is not initialized yet");
        }

        bool ready;
        if (!wallet->multisig(&ready)) {
            throw runtime_error("Wallet is not multisig");
        }

        if (!ready) {
            throw runtime_error("Multisig wallet is not finalized yet");
        }
    }
    void checkMultisigWalletReady(const std::unique_ptr<tools::wallet2> &wallet) {
        return checkMultisigWalletReady(wallet.get());
    }

    void checkMultisigWalletNotReady(const tools::wallet2* wallet) {
        if (!wallet) {
            throw runtime_error("Wallet is not initialized yet");
        }

        bool ready;
        if (!wallet->multisig(&ready)) {
            throw runtime_error("Wallet is not multisig");
        }

        if (ready) {
            throw runtime_error("Multisig wallet is already finalized");
        }
    }
    void checkMultisigWalletNotReady(const std::unique_ptr<tools::wallet2> &wallet) {
        return checkMultisigWalletNotReady(wallet.get());
    }
}

struct Wallet2CallbackImpl : public tools::i_wallet2_callback
{

    Wallet2CallbackImpl(WalletImpl * wallet)
     : m_listener(nullptr)
     , m_wallet(wallet)
    {

    }

    ~Wallet2CallbackImpl()
    {

    }

    void setListener(WalletListener * listener)
    {
        m_listener = listener;
    }

    WalletListener * getListener() const
    {
        return m_listener;
    }

    void on_new_block(uint64_t height, const cryptonote::block& block) override
    {
        // Don't flood the GUI with signals. On fast refresh - send signal every 1000th block
        // get_refresh_from_block_height() returns the blockheight from when the wallet was 
        // created or the restore height specified when wallet was recovered
        if(height >= m_wallet->m_wallet->get_refresh_from_block_height() || height % 1000 == 0) {
            // LOG_PRINT_L3(__FUNCTION__ << ": new block. height: " << height);
            if (m_listener) {
                m_listener->newBlock(height);
            }
        }
    }

    void on_money_received(uint64_t height, const crypto::hash &txid, const cryptonote::transaction& tx, uint64_t amount, const cryptonote::subaddress_index& subaddr_index, uint64_t unlock_time, bool blink) override
    {
        std::string tx_hash =  epee::string_tools::pod_to_hex(txid);

        LOG_PRINT_L3(__FUNCTION__ << ": money received." << (blink ? "blink: " : "height: ") << height
                     << ", tx: " << tx_hash
                     << ", amount: " << print_money(amount)
                     << ", idx: " << subaddr_index);
        // do not signal on received tx if wallet is not syncronized completely
        if (m_listener && m_wallet->synchronized()) {
            m_listener->moneyReceived(tx_hash, amount);
            m_listener->updated();
        }
    }

    void on_unconfirmed_money_received(uint64_t height, const crypto::hash &txid, const cryptonote::transaction& tx, uint64_t amount, const cryptonote::subaddress_index& subaddr_index) override
    {

        std::string tx_hash =  epee::string_tools::pod_to_hex(txid);

        LOG_PRINT_L3(__FUNCTION__ << ": unconfirmed money received. height:  " << height
                     << ", tx: " << tx_hash
                     << ", amount: " << print_money(amount)
                     << ", idx: " << subaddr_index);
        // do not signal on received tx if wallet is not syncronized completely
        if (m_listener && m_wallet->synchronized()) {
            m_listener->unconfirmedMoneyReceived(tx_hash, amount);
            m_listener->updated();
        }
    }

    void on_money_spent(uint64_t height,
                        const crypto::hash &txid,
                        const cryptonote::transaction &in_tx,
                        uint64_t amount,
                        const cryptonote::transaction &spend_tx,
                        const cryptonote::subaddress_index &subaddr_index) override
    {
        // TODO;
        std::string tx_hash = epee::string_tools::pod_to_hex(txid);
        LOG_PRINT_L3(__FUNCTION__ << ": money spent. height:  " << height
                     << ", tx: " << tx_hash
                     << ", amount: " << print_money(amount)
                     << ", idx: " << subaddr_index);
        // do not signal on sent tx if wallet is not syncronized completely
        if (m_listener && m_wallet->synchronized()) {
            m_listener->moneySpent(tx_hash, amount);
            m_listener->updated();
        }
    }

    void on_skip_transaction(uint64_t height, const crypto::hash &txid, const cryptonote::transaction& tx) override
    {
        // TODO;
    }

    // Light wallet callbacks
    void on_lw_new_block(uint64_t height) override
    {
      if (m_listener) {
        m_listener->newBlock(height);
      }
    }

    void on_lw_money_received(uint64_t height, const crypto::hash &txid, uint64_t amount) override
    {
      if (m_listener) {
        std::string tx_hash =  epee::string_tools::pod_to_hex(txid);
        m_listener->moneyReceived(tx_hash, amount);
      }
    }

    void on_lw_unconfirmed_money_received(uint64_t height, const crypto::hash &txid, uint64_t amount) override
    {
      if (m_listener) {
        std::string tx_hash =  epee::string_tools::pod_to_hex(txid);
        m_listener->unconfirmedMoneyReceived(tx_hash, amount);
      }
    }

    void on_lw_money_spent(uint64_t height, const crypto::hash &txid, uint64_t amount) override
    {
      if (m_listener) {
        std::string tx_hash =  epee::string_tools::pod_to_hex(txid);
        m_listener->moneySpent(tx_hash, amount);
      }
    }

    void on_device_button_request(uint64_t code) override
    {
      if (m_listener) {
        m_listener->onDeviceButtonRequest(code);
      }
    }

    void on_device_button_pressed() override
    {
      if (m_listener) {
        m_listener->onDeviceButtonPressed();
      }
    }

    boost::optional<epee::wipeable_string> on_device_pin_request() override
    {
      if (m_listener) {
        auto pin = m_listener->onDevicePinRequest();
        if (pin){
          return boost::make_optional(epee::wipeable_string((*pin).data(), (*pin).size()));
        }
      }
      return boost::none;
    }

<<<<<<< HEAD
    boost::optional<epee::wipeable_string> on_device_passphrase_request(bool on_device) override
=======
    virtual boost::optional<epee::wipeable_string> on_device_passphrase_request(bool & on_device)
>>>>>>> ac9f7c9b
    {
      if (m_listener) {
        auto passphrase = m_listener->onDevicePassphraseRequest(on_device);
        if (passphrase) {
          return boost::make_optional(epee::wipeable_string((*passphrase).data(), (*passphrase).size()));
        }
      } else {
        on_device = true;
      }
      return boost::none;
    }

    void on_device_progress(const hw::device_progress & event) override
    {
      if (m_listener) {
        m_listener->onDeviceProgress(DeviceProgress(event.progress(), event.indeterminate()));
      }
    }

    WalletListener * m_listener;
    WalletImpl     * m_wallet;
};

Wallet::~Wallet() {}

WalletListener::~WalletListener() {}


string Wallet::displayAmount(uint64_t amount)
{
    return cryptonote::print_money(amount);
}

uint64_t Wallet::amountFromString(const string &amount)
{
    uint64_t result = 0;
    cryptonote::parse_amount(result, amount);
    return result;
}

uint64_t Wallet::amountFromDouble(double amount)
{
    std::stringstream ss;
    ss << std::fixed << std::setprecision(CRYPTONOTE_DISPLAY_DECIMAL_POINT) << amount;
    return amountFromString(ss.str());
}

std::string Wallet::genPaymentId()
{
    crypto::hash8 payment_id = crypto::rand<crypto::hash8>();
    return epee::string_tools::pod_to_hex(payment_id);

}

bool Wallet::paymentIdValid(const string &paiment_id)
{
    crypto::hash8 pid8;
    if (tools::wallet2::parse_short_payment_id(paiment_id, pid8))
        return true;
    crypto::hash pid;
    if (tools::wallet2::parse_long_payment_id(paiment_id, pid))
        return true;
    return false;
}

bool Wallet::serviceNodePubkeyValid(const std::string &str)
{
    crypto::public_key sn_key;
    return epee::string_tools::hex_to_pod(str, sn_key);
}

bool Wallet::addressValid(const std::string &str, NetworkType nettype)
{
  cryptonote::address_parse_info info;
  return get_account_address_from_str(info, static_cast<cryptonote::network_type>(nettype), str);
}

bool Wallet::keyValid(const std::string &secret_key_string, const std::string &address_string, bool isViewKey, NetworkType nettype, std::string &error)
{
  cryptonote::address_parse_info info;
  if(!get_account_address_from_str(info, static_cast<cryptonote::network_type>(nettype), address_string)) {
      error = tr("Failed to parse address");
      return false;
  }
  
  cryptonote::blobdata key_data;
  if(!epee::string_tools::parse_hexstr_to_binbuff(secret_key_string, key_data) || key_data.size() != sizeof(crypto::secret_key))
  {
      error = tr("Failed to parse key");
      return false;
  }
  crypto::secret_key key = *reinterpret_cast<const crypto::secret_key*>(key_data.data());

  // check the key match the given address
  crypto::public_key pkey;
  if (!crypto::secret_key_to_public_key(key, pkey)) {
      error = tr("failed to verify key");
      return false;
  }
  bool matchAddress = false;
  if(isViewKey)
      matchAddress = info.address.m_view_public_key == pkey;
  else
      matchAddress = info.address.m_spend_public_key == pkey;

  if(!matchAddress) {
      error = tr("key does not match address");
      return false;
  }
  
  return true;
}

std::string Wallet::paymentIdFromAddress(const std::string &str, NetworkType nettype)
{
  cryptonote::address_parse_info info;
  if (!get_account_address_from_str(info, static_cast<cryptonote::network_type>(nettype), str))
    return "";
  if (!info.has_payment_id)
    return "";
  return epee::string_tools::pod_to_hex(info.payment_id);
}

uint64_t Wallet::maximumAllowedAmount()
{
    return std::numeric_limits<uint64_t>::max();
}

void Wallet::init(const char *argv0, const char *default_log_base_name, const std::string &log_path, bool console) {
#ifdef WIN32
    // Activate UTF-8 support for Boost filesystem classes on Windows
    std::locale::global(boost::locale::generator().generate(""));
    boost::filesystem::path::imbue(std::locale());
#endif
    epee::string_tools::set_module_name_and_folder(argv0);
    mlog_configure(log_path.empty() ? mlog_get_default_log_path(default_log_base_name) : log_path.c_str(), console);
}

void Wallet::debug(const std::string &category, const std::string &str) {
    MCDEBUG(category.empty() ? LOKI_DEFAULT_LOG_CATEGORY : category.c_str(), str);
}

void Wallet::info(const std::string &category, const std::string &str) {
    MCINFO(category.empty() ? LOKI_DEFAULT_LOG_CATEGORY : category.c_str(), str);
}

void Wallet::warning(const std::string &category, const std::string &str) {
    MCWARNING(category.empty() ? LOKI_DEFAULT_LOG_CATEGORY : category.c_str(), str);
}

void Wallet::error(const std::string &category, const std::string &str) {
    MCERROR(category.empty() ? LOKI_DEFAULT_LOG_CATEGORY : category.c_str(), str);
}

///////////////////////// WalletImpl implementation ////////////////////////
WalletImpl::WalletImpl(NetworkType nettype, uint64_t kdf_rounds)
    :m_wallet(nullptr)
    , m_status(Wallet::Status_Ok)
    , m_wallet2Callback(nullptr)
    , m_recoveringFromSeed(false)
    , m_recoveringFromDevice(false)
    , m_synchronized(false)
    , m_rebuildWalletCache(false)
    , m_is_connected(false)
    , m_refreshShouldRescan(false)
{
    m_wallet.reset(new tools::wallet2(static_cast<cryptonote::network_type>(nettype), kdf_rounds, true));
    m_history.reset(new TransactionHistoryImpl(this));
    m_wallet2Callback.reset(new Wallet2CallbackImpl(this));
    m_wallet->callback(m_wallet2Callback.get());
    m_refreshThreadDone = false;
    m_refreshEnabled = false;
    m_addressBook.reset(new AddressBookImpl(this));
    m_subaddress.reset(new SubaddressImpl(this));
    m_subaddressAccount.reset(new SubaddressAccountImpl(this));


    m_refreshIntervalMillis = DEFAULT_REFRESH_INTERVAL_MILLIS;

    m_refreshThread = boost::thread([this] () {
        this->refreshThreadFunc();
    });

    m_longPollThread = boost::thread([this]() {
      for (;;)
      {
        if (!m_refreshEnabled)
        {
          std::this_thread::sleep_for(std::chrono::seconds(10));
          continue;
        }

        try
        {
          if (m_wallet->long_poll_pool_state())
            m_refreshCV.notify_one();
        }
        catch (...)
        {
          // Ignore
        }
      }
    });
}

WalletImpl::~WalletImpl()
{

    LOG_PRINT_L1(__FUNCTION__);
    m_wallet->callback(NULL);
    // Pause refresh thread - prevents refresh from starting again
    pauseRefresh();
    // Close wallet - stores cache and stops ongoing refresh operation 
    close(false); // do not store wallet as part of the closing activities
    // Stop refresh thread
    stopRefresh();

    if (m_wallet2Callback->getListener()) {
      m_wallet2Callback->getListener()->onSetWallet(nullptr);
    }

    LOG_PRINT_L1(__FUNCTION__ << " finished");
}

bool WalletImpl::create(const std::string &path, const std::string &password, const std::string &language)
{

    clearStatus();
    m_recoveringFromSeed = false;
    m_recoveringFromDevice = false;
    bool keys_file_exists;
    bool wallet_file_exists;
    tools::wallet2::wallet_exists(path, keys_file_exists, wallet_file_exists);
    LOG_PRINT_L3("wallet_path: " << path << "");
    LOG_PRINT_L3("keys_file_exists: " << std::boolalpha << keys_file_exists << std::noboolalpha
                 << "  wallet_file_exists: " << std::boolalpha << wallet_file_exists << std::noboolalpha);


    // add logic to error out if new wallet requested but named wallet file exists
    if (keys_file_exists || wallet_file_exists) {
        std::string error = "attempting to generate or restore wallet, but specified file(s) exist.  Exiting to not risk overwriting.";
        LOG_ERROR(error);
        setStatusCritical(error);
        return false;
    }
    // TODO: validate language
    m_wallet->set_seed_language(language);
    crypto::secret_key recovery_val, secret_key;
    try {
        recovery_val = m_wallet->generate(path, password, secret_key, false, false);
        m_password = password;
        clearStatus();
    } catch (const std::exception &e) {
        LOG_ERROR("Error creating wallet: " << e.what());
        setStatusCritical(e.what());
        return false;
    }

    return true;
}

bool WalletImpl::createWatchOnly(const std::string &path, const std::string &password, const std::string &language) const
{
    clearStatus();
    std::unique_ptr<tools::wallet2> view_wallet(new tools::wallet2(m_wallet->nettype()));

    // Store same refresh height as original wallet
    view_wallet->set_refresh_from_block_height(m_wallet->get_refresh_from_block_height());

    bool keys_file_exists;
    bool wallet_file_exists;
    tools::wallet2::wallet_exists(path, keys_file_exists, wallet_file_exists);
    LOG_PRINT_L3("wallet_path: " << path << "");
    LOG_PRINT_L3("keys_file_exists: " << std::boolalpha << keys_file_exists << std::noboolalpha
                 << "  wallet_file_exists: " << std::boolalpha << wallet_file_exists << std::noboolalpha);

    // add logic to error out if new wallet requested but named wallet file exists
    if (keys_file_exists || wallet_file_exists) {
        std::string error = "attempting to generate view only wallet, but specified file(s) exist.  Exiting to not risk overwriting.";
        LOG_ERROR(error);
        setStatusError(error);
        return false;
    }
    // TODO: validate language
    view_wallet->set_seed_language(language);

    const crypto::secret_key viewkey = m_wallet->get_account().get_keys().m_view_secret_key;
    const cryptonote::account_public_address address = m_wallet->get_account().get_keys().m_account_address;

    try {
        // Generate view only wallet
        view_wallet->generate(path, password, address, viewkey);

        // Export/Import outputs
        auto outputs = m_wallet->export_outputs();
        view_wallet->import_outputs(outputs);

        // Copy scanned blockchain
        auto bc = m_wallet->export_blockchain();
        view_wallet->import_blockchain(bc);

        // copy payments
        auto payments = m_wallet->export_payments();
        view_wallet->import_payments(payments);

        // copy confirmed outgoing payments
        std::list<std::pair<crypto::hash, tools::wallet2::confirmed_transfer_details>> out_payments;
        m_wallet->get_payments_out(out_payments, 0);
        view_wallet->import_payments_out(out_payments);

        // Export/Import key images
        // We already know the spent status from the outputs we exported, thus no need to check them again
        auto key_images = m_wallet->export_key_images(false /* requested_ki_only */);
        uint64_t spent = 0;
        uint64_t unspent = 0;
        view_wallet->import_key_images(key_images.second, key_images.first, spent, unspent, false);
        clearStatus();
    } catch (const std::exception &e) {
        LOG_ERROR("Error creating view only wallet: " << e.what());
        setStatusError(e.what());
        return false;
    }
    // Store wallet
    view_wallet->store();
    return true;
}

bool WalletImpl::recoverFromKeys(const std::string &path,
                                const std::string &language,
                                const std::string &address_string,
                                const std::string &viewkey_string,
                                const std::string &spendkey_string)
{
    return recoverFromKeysWithPassword(path, "", language, address_string, viewkey_string, spendkey_string);
}

bool WalletImpl::recoverFromKeysWithPassword(const std::string &path,
                                 const std::string &password,
                                 const std::string &language,
                                 const std::string &address_string,
                                 const std::string &viewkey_string,
                                 const std::string &spendkey_string)
{
    cryptonote::address_parse_info info;
    if(!get_account_address_from_str(info, m_wallet->nettype(), address_string))
    {
        setStatusError(tr("failed to parse address"));
        return false;
    }

    // parse optional spend key
    crypto::secret_key spendkey;
    bool has_spendkey = false;
    if (!spendkey_string.empty()) {
        cryptonote::blobdata spendkey_data;
        if(!epee::string_tools::parse_hexstr_to_binbuff(spendkey_string, spendkey_data) || spendkey_data.size() != sizeof(crypto::secret_key))
        {
            setStatusError(tr("failed to parse secret spend key"));
            return false;
        }
        has_spendkey = true;
        spendkey = *reinterpret_cast<const crypto::secret_key*>(spendkey_data.data());
    }

    // parse view secret key
    bool has_viewkey = true;
    crypto::secret_key viewkey;
    if (viewkey_string.empty()) {
        if(has_spendkey) {
          has_viewkey = false;
        }
        else {
          setStatusError(tr("Neither view key nor spend key supplied, cancelled"));
          return false;
        }
    }
    if(has_viewkey) {
      cryptonote::blobdata viewkey_data;
      if(!epee::string_tools::parse_hexstr_to_binbuff(viewkey_string, viewkey_data) || viewkey_data.size() != sizeof(crypto::secret_key))
      {
          setStatusError(tr("failed to parse secret view key"));
          return false;
      }
      viewkey = *reinterpret_cast<const crypto::secret_key*>(viewkey_data.data());
    }
    // check the spend and view keys match the given address
    crypto::public_key pkey;
    if(has_spendkey) {
        if (!crypto::secret_key_to_public_key(spendkey, pkey)) {
            setStatusError(tr("failed to verify secret spend key"));
            return false;
        }
        if (info.address.m_spend_public_key != pkey) {
            setStatusError(tr("spend key does not match address"));
            return false;
        }
    }
    if(has_viewkey) {
       if (!crypto::secret_key_to_public_key(viewkey, pkey)) {
           setStatusError(tr("failed to verify secret view key"));
           return false;
       }
       if (info.address.m_view_public_key != pkey) {
           setStatusError(tr("view key does not match address"));
           return false;
       }
    }

    try
    {
        if (has_spendkey && has_viewkey) {
            m_wallet->generate(path, password, info.address, spendkey, viewkey);
            LOG_PRINT_L1("Generated new wallet from spend key and view key");
        }
        if(!has_spendkey && has_viewkey) {
            m_wallet->generate(path, password, info.address, viewkey);
            LOG_PRINT_L1("Generated new view only wallet from keys");
        }
        if(has_spendkey && !has_viewkey) {
           m_wallet->generate(path, password, spendkey, true, false);
           setSeedLanguage(language);
           LOG_PRINT_L1("Generated deterministic wallet from spend key with seed language: " + language);
        }
        
    }
    catch (const std::exception& e) {
        setStatusError(string(tr("failed to generate new wallet: ")) + e.what());
        return false;
    }
    return true;
}

bool WalletImpl::recoverFromDevice(const std::string &path, const std::string &password, const std::string &device_name)
{
    clearStatus();
    m_recoveringFromSeed = false;
    m_recoveringFromDevice = true;
    try
    {
        m_wallet->restore(path, password, device_name);
        LOG_PRINT_L1("Generated new wallet from device: " + device_name);
    }
    catch (const std::exception& e) {
        setStatusError(string(tr("failed to generate new wallet: ")) + e.what());
        return false;
    }
    return true;
}

Wallet::Device WalletImpl::getDeviceType() const
{
    return static_cast<Wallet::Device>(m_wallet->get_device_type());
}

bool WalletImpl::open(const std::string &path, const std::string &password)
{
    clearStatus();
    m_recoveringFromSeed = false;
    m_recoveringFromDevice = false;
    try {
        // TODO: handle "deprecated"
        // Check if wallet cache exists
        bool keys_file_exists;
        bool wallet_file_exists;
        tools::wallet2::wallet_exists(path, keys_file_exists, wallet_file_exists);
        if(!wallet_file_exists){
            // Rebuilding wallet cache, using refresh height from .keys file
            m_rebuildWalletCache = true;
        }
        m_wallet->set_ring_database(get_default_ringdb_path(m_wallet->nettype()));
        m_wallet->load(path, password);

        m_password = password;
    } catch (const std::exception &e) {
        LOG_ERROR("Error opening wallet: " << e.what());
        setStatusCritical(e.what());
    }
    return status() == Status_Ok;
}

bool WalletImpl::recover(const std::string &path, const std::string &seed)
{
    return recover(path, "", seed);
}

bool WalletImpl::recover(const std::string &path, const std::string &password, const std::string &seed, const std::string &seed_offset/* = {}*/)
{
    clearStatus();
    m_errorString.clear();
    if (seed.empty()) {
        LOG_ERROR("Electrum seed is empty");
        setStatusError(tr("Electrum seed is empty"));
        return false;
    }

    m_recoveringFromSeed = true;
    m_recoveringFromDevice = false;
    crypto::secret_key recovery_key;
    std::string old_language;
    if (!crypto::ElectrumWords::words_to_bytes(seed, recovery_key, old_language)) {
        setStatusError(tr("Electrum-style word list failed verification"));
        return false;
    }
    if (!seed_offset.empty())
    {
        recovery_key = cryptonote::decrypt_key(recovery_key, seed_offset);
    }

    if (old_language == crypto::ElectrumWords::old_language_name)
        old_language = Language::English().get_language_name();

    try {
        m_wallet->set_seed_language(old_language);
        m_wallet->generate(path, password, recovery_key, true, false);

    } catch (const std::exception &e) {
        setStatusCritical(e.what());
    }
    return status() == Status_Ok;
}

bool WalletImpl::close(bool store)
{

    bool result = false;
    LOG_PRINT_L1("closing wallet...");
    try {
        if (store) {
            // Do not store wallet with invalid status
            // Status Critical refers to errors on opening or creating wallets.
            if (status() != Status_Critical)
                m_wallet->store();
            else
                LOG_ERROR("Status_Critical - not saving wallet");
            LOG_PRINT_L1("wallet::store done");
        }
        LOG_PRINT_L1("Calling wallet::stop...");
        m_wallet->stop();
        LOG_PRINT_L1("wallet::stop done");
        m_wallet->deinit();
        result = true;
        clearStatus();
    } catch (const std::exception &e) {
        setStatusCritical(e.what());
        LOG_ERROR("Error closing wallet: " << e.what());
    }
    return result;
}

std::string WalletImpl::seed() const
{
    epee::wipeable_string seed;
    if (m_wallet)
        m_wallet->get_seed(seed);
    return std::string(seed.data(), seed.size()); // TODO
}

std::string WalletImpl::getSeedLanguage() const
{
    return m_wallet->get_seed_language();
}

void WalletImpl::setSeedLanguage(const std::string &arg)
{
    m_wallet->set_seed_language(arg);
}

int WalletImpl::status() const
{
    boost::lock_guard<boost::mutex> l(m_statusMutex);
    return m_status;
}

std::string WalletImpl::errorString() const
{
    boost::lock_guard<boost::mutex> l(m_statusMutex);
    return m_errorString;
}

void WalletImpl::statusWithErrorString(int& status, std::string& errorString) const {
    boost::lock_guard<boost::mutex> l(m_statusMutex);
    status = m_status;
    errorString = m_errorString;
}

bool WalletImpl::setPassword(const std::string &password)
{
    clearStatus();
    try {
        m_wallet->change_password(m_wallet->get_wallet_file(), m_password, password);
        m_password = password;
    } catch (const std::exception &e) {
        setStatusError(e.what());
    }
    return status() == Status_Ok;
}

bool WalletImpl::setDevicePin(const std::string &pin)
{
    clearStatus();
    try {
        m_wallet->get_account().get_device().set_pin(epee::wipeable_string(pin.data(), pin.size()));
    } catch (const std::exception &e) {
        setStatusError(e.what());
    }
    return status() == Status_Ok;
}

bool WalletImpl::setDevicePassphrase(const std::string &passphrase)
{
    clearStatus();
    try {
        m_wallet->get_account().get_device().set_passphrase(epee::wipeable_string(passphrase.data(), passphrase.size()));
    } catch (const std::exception &e) {
        setStatusError(e.what());
    }
    return status() == Status_Ok;
}

std::string WalletImpl::address(uint32_t accountIndex, uint32_t addressIndex) const
{
    return m_wallet->get_subaddress_as_str({accountIndex, addressIndex});
}

std::string WalletImpl::integratedAddress(const std::string &payment_id) const
{
    crypto::hash8 pid;
    if (!tools::wallet2::parse_short_payment_id(payment_id, pid)) {
        return "";
    }
    return m_wallet->get_integrated_address_as_str(pid);
}

std::string WalletImpl::secretViewKey() const
{
    return epee::string_tools::pod_to_hex(m_wallet->get_account().get_keys().m_view_secret_key);
}

std::string WalletImpl::publicViewKey() const
{
    return epee::string_tools::pod_to_hex(m_wallet->get_account().get_keys().m_account_address.m_view_public_key);
}

std::string WalletImpl::secretSpendKey() const
{
    return epee::string_tools::pod_to_hex(m_wallet->get_account().get_keys().m_spend_secret_key);
}

std::string WalletImpl::publicSpendKey() const
{
    return epee::string_tools::pod_to_hex(m_wallet->get_account().get_keys().m_account_address.m_spend_public_key);
}

std::string WalletImpl::publicMultisigSignerKey() const
{
    try {
        crypto::public_key signer = m_wallet->get_multisig_signer_public_key();
        return epee::string_tools::pod_to_hex(signer);
    } catch (const std::exception&) {
        return "";
    }
}

std::string WalletImpl::path() const
{
    return m_wallet->path();
}

bool WalletImpl::store(const std::string &path)
{
    clearStatus();
    try {
        if (path.empty()) {
            m_wallet->store();
        } else {
            m_wallet->store_to(path, m_password);
        }
    } catch (const std::exception &e) {
        LOG_ERROR("Error saving wallet: " << e.what());
        setStatusError(e.what());
        return false;
    }

    return true;
}

string WalletImpl::filename() const
{
    return m_wallet->get_wallet_file();
}

string WalletImpl::keysFilename() const
{
    return m_wallet->get_keys_file();
}

bool WalletImpl::init(const std::string &daemon_address, uint64_t upper_transaction_size_limit, const std::string &daemon_username, const std::string &daemon_password, bool use_ssl, bool lightWallet)
{
    clearStatus();
    m_wallet->set_light_wallet(lightWallet);
    if(daemon_username != "")
        m_daemon_login.emplace(daemon_username, daemon_password);
    return doInit(daemon_address, upper_transaction_size_limit, use_ssl);
}

bool WalletImpl::lightWalletLogin(bool &isNewWallet) const
{
  return m_wallet->light_wallet_login(isNewWallet);
}

bool WalletImpl::lightWalletImportWalletRequest(std::string &payment_id, uint64_t &fee, bool &new_request, bool &request_fulfilled, std::string &payment_address, std::string &status)
{
  try
  {
    tools::COMMAND_RPC_IMPORT_WALLET_REQUEST::response response{};
    if(!m_wallet->light_wallet_import_wallet_request(response)){
      setStatusError(tr("Failed to send import wallet request"));
      return false;
    }
    fee = response.import_fee;
    payment_id = response.payment_id;
    new_request = response.new_request;
    request_fulfilled = response.request_fulfilled;
    payment_address = response.payment_address;
    status = response.status;
  }
  catch (const std::exception &e)
  {
    LOG_ERROR("Error sending import wallet request: " << e.what());
    setStatusError(e.what());
    return false;
  }
  return true;
}

void WalletImpl::setRefreshFromBlockHeight(uint64_t refresh_from_block_height)
{
    m_wallet->set_refresh_from_block_height(refresh_from_block_height);
}

void WalletImpl::setRecoveringFromSeed(bool recoveringFromSeed)
{
    m_recoveringFromSeed = recoveringFromSeed;
}

void WalletImpl::setRecoveringFromDevice(bool recoveringFromDevice)
{
    m_recoveringFromDevice = recoveringFromDevice;
}

void WalletImpl::setSubaddressLookahead(uint32_t major, uint32_t minor)
{
    m_wallet->set_subaddress_lookahead(major, minor);
}

uint64_t WalletImpl::balance(uint32_t accountIndex) const
{
    return m_wallet->balance(accountIndex, false);
}

uint64_t WalletImpl::unlockedBalance(uint32_t accountIndex) const
{
    return m_wallet->unlocked_balance(accountIndex, false);
}

uint64_t WalletImpl::blockChainHeight() const
{
    if(m_wallet->light_wallet()) {
        return m_wallet->get_light_wallet_scanned_block_height();
    }
    return m_wallet->get_blockchain_current_height();
}
uint64_t WalletImpl::approximateBlockChainHeight() const
{
    return m_wallet->get_approximate_blockchain_height();
}

uint64_t WalletImpl::estimateBlockChainHeight() const
{
    return m_wallet->estimate_blockchain_height();
}

uint64_t WalletImpl::daemonBlockChainHeight() const
{
    if(m_wallet->light_wallet()) {
        return m_wallet->get_light_wallet_scanned_block_height();
    }
    if (!m_is_connected)
        return 0;
    std::string err;
    uint64_t result = m_wallet->get_daemon_blockchain_height(err);
    if (!err.empty()) {
        LOG_ERROR(__FUNCTION__ << ": " << err);
        result = 0;
        setStatusError(err);
    } else {
        clearStatus();
    }
    return result;
}

uint64_t WalletImpl::daemonBlockChainTargetHeight() const
{
    if(m_wallet->light_wallet()) {
        return m_wallet->get_light_wallet_blockchain_height();
    }
    if (!m_is_connected)
        return 0;
    std::string err;
    uint64_t result = m_wallet->get_daemon_blockchain_target_height(err);
    if (!err.empty()) {
        LOG_ERROR(__FUNCTION__ << ": " << err);
        result = 0;
        setStatusError(err);
    } else {
        clearStatus();
    }
    // Target height can be 0 when daemon is synced. Use blockchain height instead. 
    if(result == 0)
        result = daemonBlockChainHeight();
    return result;
}

bool WalletImpl::daemonSynced() const
{   
    if(connected() == Wallet::ConnectionStatus_Disconnected)
        return false;
    uint64_t blockChainHeight = daemonBlockChainHeight();
    return (blockChainHeight >= daemonBlockChainTargetHeight() && blockChainHeight > 1);
}

bool WalletImpl::synchronized() const
{
    return m_synchronized;
}

bool WalletImpl::refresh()
{
    clearStatus();
    //TODO: make doRefresh return bool to know whether the error occured during refresh or not
    //otherwise one may try, say, to send transaction, transfer fails and this method returns false
    doRefresh();
    return status() == Status_Ok;
}

void WalletImpl::refreshAsync()
{
    LOG_PRINT_L3(__FUNCTION__ << ": Refreshing asynchronously..");
    clearStatus();
    m_refreshCV.notify_one();
}

bool WalletImpl::rescanBlockchain()
{
    clearStatus();
    m_refreshShouldRescan = true;
    doRefresh();
    return status() == Status_Ok;
}

void WalletImpl::rescanBlockchainAsync()
{
    m_refreshShouldRescan = true;
    refreshAsync();
}

void WalletImpl::setAutoRefreshInterval(int millis)
{
    if (millis > MAX_REFRESH_INTERVAL_MILLIS) {
        LOG_ERROR(__FUNCTION__<< ": invalid refresh interval " << millis
                  << " ms, maximum allowed is " << MAX_REFRESH_INTERVAL_MILLIS << " ms");
        m_refreshIntervalMillis = MAX_REFRESH_INTERVAL_MILLIS;
    } else {
        m_refreshIntervalMillis = millis;
    }
}

int WalletImpl::autoRefreshInterval() const
{
    return m_refreshIntervalMillis;
}

UnsignedTransaction *WalletImpl::loadUnsignedTx(const std::string &unsigned_filename) {
  clearStatus();
  UnsignedTransactionImpl * transaction = new UnsignedTransactionImpl(*this);
  if (!m_wallet->load_unsigned_tx(unsigned_filename, transaction->m_unsigned_tx_set)){
    setStatusError(tr("Failed to load unsigned transactions"));
    transaction->m_status = UnsignedTransaction::Status::Status_Error;
    transaction->m_errorString = errorString();

    return transaction;
  }
  
  // Check tx data and construct confirmation message
  std::string extra_message;
  if (!transaction->m_unsigned_tx_set.transfers.second.empty())
    extra_message = (boost::format("%u outputs to import. ") % (unsigned)transaction->m_unsigned_tx_set.transfers.second.size()).str();
  transaction->checkLoadedTx([&transaction](){return transaction->m_unsigned_tx_set.txes.size();}, [&transaction](size_t n)->const tools::wallet2::tx_construction_data&{return transaction->m_unsigned_tx_set.txes[n];}, extra_message);
  setStatus(transaction->status(), transaction->errorString());
    
  return transaction;
}

bool WalletImpl::submitTransaction(const string &fileName) {
  clearStatus();
  std::unique_ptr<PendingTransactionImpl> transaction(new PendingTransactionImpl(*this));

  bool r = m_wallet->load_tx(fileName, transaction->m_pending_tx);
  if (!r) {
    setStatus(Status_Ok, tr("Failed to load transaction from file"));
    return false;
  }
  
  if(!transaction->commit()) {
    setStatusError(transaction->m_errorString);
    return false;
  }

  return true;
}

bool WalletImpl::exportKeyImages(const string &filename) 
{
  if (m_wallet->watch_only())
  {
    setStatusError(tr("Wallet is view only"));
    return false;
  }
  
  try
  {
    if (!m_wallet->export_key_images(filename, false /* requested_ki_only */))
    {
      setStatusError(tr("failed to save file ") + filename);
      return false;
    }
  }
  catch (const std::exception &e)
  {
    LOG_ERROR("Error exporting key images: " << e.what());
    setStatusError(e.what());
    return false;
  }
  return true;
}

bool WalletImpl::importKeyImages(const string &filename)
{
  if (!trustedDaemon()) {
    setStatusError(tr("Key images can only be imported with a trusted daemon"));
    return false;
  }
  try
  {
    uint64_t spent = 0, unspent = 0;
    uint64_t height = m_wallet->import_key_images(filename, spent, unspent);
    LOG_PRINT_L2("Signed key images imported to height " << height << ", "
        << print_money(spent) << " spent, " << print_money(unspent) << " unspent");
  }
  catch (const std::exception &e)
  {
    LOG_ERROR("Error exporting key images: " << e.what());
    setStatusError(string(tr("Failed to import key images: ")) + e.what());
    return false;
  }

  return true;
}

void WalletImpl::addSubaddressAccount(const std::string& label)
{
    m_wallet->add_subaddress_account(label);
}
size_t WalletImpl::numSubaddressAccounts() const
{
    return m_wallet->get_num_subaddress_accounts();
}
size_t WalletImpl::numSubaddresses(uint32_t accountIndex) const
{
    return m_wallet->get_num_subaddresses(accountIndex);
}
void WalletImpl::addSubaddress(uint32_t accountIndex, const std::string& label)
{
    m_wallet->add_subaddress(accountIndex, label);
}
std::string WalletImpl::getSubaddressLabel(uint32_t accountIndex, uint32_t addressIndex) const
{
    try
    {
        return m_wallet->get_subaddress_label({accountIndex, addressIndex});
    }
    catch (const std::exception &e)
    {
        LOG_ERROR("Error getting subaddress label: " << e.what());
        setStatusError(string(tr("Failed to get subaddress label: ")) + e.what());
        return "";
    }
}
void WalletImpl::setSubaddressLabel(uint32_t accountIndex, uint32_t addressIndex, const std::string &label)
{
    try
    {
        return m_wallet->set_subaddress_label({accountIndex, addressIndex}, label);
    }
    catch (const std::exception &e)
    {
        LOG_ERROR("Error setting subaddress label: " << e.what());
        setStatusError(string(tr("Failed to set subaddress label: ")) + e.what());
    }
}

MultisigState WalletImpl::multisig() const {
    MultisigState state;
    state.isMultisig = m_wallet->multisig(&state.isReady, &state.threshold, &state.total);

    return state;
}

string WalletImpl::getMultisigInfo() const {
    try {
        clearStatus();
        return m_wallet->get_multisig_info();
    } catch (const exception& e) {
        LOG_ERROR("Error on generating multisig info: " << e.what());
        setStatusError(string(tr("Failed to get multisig info: ")) + e.what());
    }

    return string();
}

string WalletImpl::makeMultisig(const vector<string>& info, uint32_t threshold) {
    try {
        clearStatus();

        if (m_wallet->multisig()) {
            throw runtime_error("Wallet is already multisig");
        }

        return m_wallet->make_multisig(epee::wipeable_string(m_password), info, threshold);
    } catch (const exception& e) {
        LOG_ERROR("Error on making multisig wallet: " << e.what());
        setStatusError(string(tr("Failed to make multisig: ")) + e.what());
    }

    return string();
}

std::string WalletImpl::exchangeMultisigKeys(const std::vector<std::string> &info) {
    try {
        clearStatus();
        checkMultisigWalletNotReady(m_wallet);

        return m_wallet->exchange_multisig_keys(epee::wipeable_string(m_password), info);
    } catch (const exception& e) {
        LOG_ERROR("Error on exchanging multisig keys: " << e.what());
        setStatusError(string(tr("Failed to make multisig: ")) + e.what());
    }

    return string();
}

bool WalletImpl::finalizeMultisig(const vector<string>& extraMultisigInfo) {
    try {
        clearStatus();
        checkMultisigWalletNotReady(m_wallet);

        if (m_wallet->finalize_multisig(epee::wipeable_string(m_password), extraMultisigInfo)) {
            return true;
        }

        setStatusError(tr("Failed to finalize multisig wallet creation"));
    } catch (const exception& e) {
        LOG_ERROR("Error on finalizing multisig wallet creation: " << e.what());
        setStatusError(string(tr("Failed to finalize multisig wallet creation: ")) + e.what());
    }

    return false;
}

bool WalletImpl::exportMultisigImages(string& images) {
    try {
        clearStatus();
        checkMultisigWalletReady(m_wallet);

        auto blob = m_wallet->export_multisig();
        images = epee::string_tools::buff_to_hex_nodelimer(blob);
        return true;
    } catch (const exception& e) {
        LOG_ERROR("Error on exporting multisig images: " << e.what());
        setStatusError(string(tr("Failed to export multisig images: ")) + e.what());
    }

    return false;
}

size_t WalletImpl::importMultisigImages(const vector<string>& images) {
    try {
        clearStatus();
        checkMultisigWalletReady(m_wallet);

        std::vector<std::string> blobs;
        blobs.reserve(images.size());

        for (const auto& image: images) {
            std::string blob;
            if (!epee::string_tools::parse_hexstr_to_binbuff(image, blob)) {
                LOG_ERROR("Failed to parse imported multisig images");
                setStatusError(tr("Failed to parse imported multisig images"));
                return 0;
            }

            blobs.emplace_back(std::move(blob));
        }

        return m_wallet->import_multisig(blobs);
    } catch (const exception& e) {
        LOG_ERROR("Error on importing multisig images: " << e.what());
        setStatusError(string(tr("Failed to import multisig images: ")) + e.what());
    }

    return 0;
}

bool WalletImpl::hasMultisigPartialKeyImages() const {
    try {
        clearStatus();
        checkMultisigWalletReady(m_wallet);

        return m_wallet->has_multisig_partial_key_images();
    } catch (const exception& e) {
        LOG_ERROR("Error on checking for partial multisig key images: " << e.what());
        setStatusError(string(tr("Failed to check for partial multisig key images: ")) + e.what());
    }

    return false;
}

PendingTransaction* WalletImpl::restoreMultisigTransaction(const string& signData) {
    try {
        clearStatus();
        checkMultisigWalletReady(m_wallet);

        string binary;
        if (!epee::string_tools::parse_hexstr_to_binbuff(signData, binary)) {
            throw runtime_error("Failed to deserialize multisig transaction");
        }

        tools::wallet2::multisig_tx_set txSet;
        if (!m_wallet->load_multisig_tx(binary, txSet, {})) {
          throw runtime_error("couldn't parse multisig transaction data");
        }

        auto ptx = new PendingTransactionImpl(*this);
        ptx->m_pending_tx = txSet.m_ptx;
        ptx->m_signers = txSet.m_signers;

        return ptx;
    } catch (exception& e) {
        LOG_ERROR("Error on restoring multisig transaction: " << e.what());
        setStatusError(string(tr("Failed to restore multisig transaction: ")) + e.what());
    }

    return nullptr;
}

// TODO:
// 1 - properly handle payment id (add another menthod with explicit 'payment_id' param)
// 2 - check / design how "Transaction" can be single interface
// (instead of few different data structures within wallet2 implementation:
//    - pending_tx;
//    - transfer_details;
//    - payment_details;
//    - unconfirmed_transfer_details;
//    - confirmed_transfer_details)

PendingTransaction *WalletImpl::createTransactionMultDest(const std::vector<string> &dst_addr, const string &payment_id, optional<std::vector<uint64_t>> amount, uint32_t priority, uint32_t subaddr_account, std::set<uint32_t> subaddr_indices)

{
    clearStatus();
    // Pause refresh thread while creating transaction
    pauseRefresh();
      
    cryptonote::address_parse_info info;

    PendingTransactionImpl * transaction = new PendingTransactionImpl(*this);

    do {
        std::vector<uint8_t> extra;
        std::string extra_nonce;
        vector<cryptonote::tx_destination_entry> dsts;
        if (!amount && dst_addr.size() > 1) {
            setStatusError(tr("Sending all requires one destination address"));
            break;
        }
        if (amount && (dst_addr.size() != (*amount).size())) {
            setStatusError(tr("Destinations and amounts are unequal"));
            break;
        }
        if (!payment_id.empty()) {
            crypto::hash payment_id_long;
            if (tools::wallet2::parse_long_payment_id(payment_id, payment_id_long)) {
                cryptonote::set_payment_id_to_tx_extra_nonce(extra_nonce, payment_id_long);
            } else {
                setStatusError(tr("payment id has invalid format, expected 64 character hex string: ") + payment_id);
                break;
            }
        }
        bool error = false;
        for (size_t i = 0; i < dst_addr.size() && !error; i++) {
            if(!cryptonote::get_account_address_from_str(info, m_wallet->nettype(), dst_addr[i])) {
                // TODO: copy-paste 'if treating as an address fails, try as url' from simplewallet.cpp:1982
                setStatusError(tr("Invalid destination address"));
                error = true;
                break;
            }
            if (info.has_payment_id) {
                if (!extra_nonce.empty()) {
                    setStatusError(tr("a single transaction cannot use more than one payment id"));
                    error = true;
                    break;
                }
                set_encrypted_payment_id_to_tx_extra_nonce(extra_nonce, info.payment_id);
            }

            if (amount) {
                cryptonote::tx_destination_entry de;
                de.original = dst_addr[i];
                de.addr = info.address;
                de.amount = (*amount)[i];
                de.is_subaddress = info.is_subaddress;
                de.is_integrated = info.has_payment_id;
                dsts.push_back(de);

            } else {
                if (subaddr_indices.empty()) {
                    for (uint32_t index = 0; index < m_wallet->get_num_subaddresses(subaddr_account); ++index)
                        subaddr_indices.insert(index);
                }
            }
        }
        if (error) {
            break;
        }
        if (!extra_nonce.empty() && !add_extra_nonce_to_tx_extra(extra, extra_nonce)) {
            setStatusError(tr("failed to set up payment id, though it was decoded correctly"));
            break;
        }
        try {
            boost::optional<uint8_t> hf_version = m_wallet->get_hard_fork_version();
            if (!hf_version)
            {
              setStatusError(tools::ERR_MSG_NETWORK_VERSION_QUERY_FAILED);
              return transaction;
            }
            loki_construct_tx_params tx_params = tools::wallet2::construct_params(*hf_version, txtype::standard, priority);

            if (amount) {
                transaction->m_pending_tx = m_wallet->create_transactions_2(dsts, CRYPTONOTE_DEFAULT_TX_MIXIN, 0 /* unlock_time */,
                                                                            priority,
                                                                            extra, subaddr_account, subaddr_indices, tx_params);
            } else {
                transaction->m_pending_tx = m_wallet->create_transactions_all(0, info.address, info.is_subaddress, 1, CRYPTONOTE_DEFAULT_TX_MIXIN, 0 /* unlock_time */,
                                                                              priority,
                                                                              extra, subaddr_account, subaddr_indices, tx_params);
            }
            pendingTxPostProcess(transaction);

            if (multisig().isMultisig) {
                auto tx_set = m_wallet->make_multisig_tx_set(transaction->m_pending_tx);
                transaction->m_pending_tx = tx_set.m_ptx;
                transaction->m_signers = tx_set.m_signers;
            }
        } catch (const tools::error::daemon_busy&) {
            // TODO: make it translatable with "tr"?
            setStatusError(tr("daemon is busy. Please try again later."));
        } catch (const tools::error::no_connection_to_daemon&) {
            setStatusError(tr("no connection to daemon. Please make sure daemon is running."));
        } catch (const tools::error::wallet_rpc_error& e) {
            setStatusError(tr("RPC error: ") +  e.to_string());
        } catch (const tools::error::get_outs_error &e) {
            setStatusError((boost::format(tr("failed to get outputs to mix: %s")) % e.what()).str());
        } catch (const tools::error::not_enough_unlocked_money& e) {
            std::ostringstream writer;

            writer << boost::format(tr("not enough money to transfer, available only %s, sent amount %s")) %
                      print_money(e.available()) %
                      print_money(e.tx_amount());
            setStatusError(writer.str());
        } catch (const tools::error::not_enough_money& e) {
            std::ostringstream writer;

            writer << boost::format(tr("not enough money to transfer, overall balance only %s, sent amount %s")) %
                      print_money(e.available()) %
                      print_money(e.tx_amount());
            setStatusError(writer.str());
        } catch (const tools::error::tx_not_possible& e) {
            std::ostringstream writer;

            writer << boost::format(tr("not enough money to transfer, available only %s, transaction amount %s = %s + %s (fee)")) %
                      print_money(e.available()) %
                      print_money(e.tx_amount() + e.fee())  %
                      print_money(e.tx_amount()) %
                      print_money(e.fee());
            setStatusError(writer.str());
        } catch (const tools::error::not_enough_outs_to_mix& e) {
            std::ostringstream writer;
            writer << tr("not enough outputs for specified ring size") << " = " << (e.mixin_count() + 1) << ":";
            for (const std::pair<uint64_t, uint64_t> outs_for_amount : e.scanty_outs()) {
                writer << "\n" << tr("output amount") << " = " << print_money(outs_for_amount.first) << ", " << tr("found outputs to use") << " = " << outs_for_amount.second;
            }
            writer << "\n" << tr("Please sweep unmixable outputs.");
            setStatusError(writer.str());
        } catch (const tools::error::tx_not_constructed&) {
            setStatusError(tr("transaction was not constructed"));
        } catch (const tools::error::tx_rejected& e) {
            std::ostringstream writer;
            writer << (boost::format(tr("transaction %s was rejected by daemon with status: ")) % get_transaction_hash(e.tx())) <<  e.status();
            setStatusError(writer.str());
        } catch (const tools::error::tx_sum_overflow& e) {
            setStatusError(e.what());
        } catch (const tools::error::zero_destination&) {
            setStatusError(tr("one of destinations is zero"));
        } catch (const tools::error::tx_too_big& e) {
            setStatusError(tr("failed to find a suitable way to split transactions"));
        } catch (const tools::error::transfer_error& e) {
            setStatusError(string(tr("unknown transfer error: ")) + e.what());
        } catch (const tools::error::wallet_internal_error& e) {
            setStatusError(string(tr("internal error: ")) + e.what());
        } catch (const std::exception& e) {
            setStatusError(string(tr("unexpected error: ")) + e.what());
        } catch (...) {
            setStatusError(tr("unknown error"));
        }
    } while (false);

    statusWithErrorString(transaction->m_status, transaction->m_errorString);
    // Resume refresh thread
    startRefresh();
    return transaction;
}

PendingTransaction *WalletImpl::createTransaction(const string &dst_addr, const string &payment_id, optional<uint64_t> amount,
                                                  uint32_t priority, uint32_t subaddr_account, std::set<uint32_t> subaddr_indices)

{
    return createTransactionMultDest(std::vector<string> {dst_addr}, payment_id, amount ? (std::vector<uint64_t> {*amount}) : (optional<std::vector<uint64_t>>()), mixin_count, priority, subaddr_account, subaddr_indices);
}

PendingTransaction *WalletImpl::createSweepUnmixableTransaction()

{
    clearStatus();
    cryptonote::tx_destination_entry de;

    PendingTransactionImpl * transaction = new PendingTransactionImpl(*this);

    do {
        try {
            transaction->m_pending_tx = m_wallet->create_unmixable_sweep_transactions();
            pendingTxPostProcess(transaction);

        } catch (const tools::error::daemon_busy&) {
            // TODO: make it translatable with "tr"?
            setStatusError(tr("daemon is busy. Please try again later."));
        } catch (const tools::error::no_connection_to_daemon&) {
            setStatusError(tr("no connection to daemon. Please make sure daemon is running."));
        } catch (const tools::error::wallet_rpc_error& e) {
            setStatusError(tr("RPC error: ") +  e.to_string());
        } catch (const tools::error::get_outs_error&) {
            setStatusError(tr("failed to get outputs to mix"));
        } catch (const tools::error::not_enough_unlocked_money& e) {
            setStatusError("");
            std::ostringstream writer;

            writer << boost::format(tr("not enough money to transfer, available only %s, sent amount %s")) %
                      print_money(e.available()) %
                      print_money(e.tx_amount());
            setStatusError(writer.str());
        } catch (const tools::error::not_enough_money& e) {
            setStatusError("");
            std::ostringstream writer;

            writer << boost::format(tr("not enough money to transfer, overall balance only %s, sent amount %s")) %
                      print_money(e.available()) %
                      print_money(e.tx_amount());
            setStatusError(writer.str());
        } catch (const tools::error::tx_not_possible& e) {
            setStatusError("");
            std::ostringstream writer;

            writer << boost::format(tr("not enough money to transfer, available only %s, transaction amount %s = %s + %s (fee)")) %
                      print_money(e.available()) %
                      print_money(e.tx_amount() + e.fee())  %
                      print_money(e.tx_amount()) %
                      print_money(e.fee());
            setStatusError(writer.str());
        } catch (const tools::error::not_enough_outs_to_mix& e) {
            std::ostringstream writer;
            writer << tr("not enough outputs for specified ring size") << " = " << (e.mixin_count() + 1) << ":";
            for (const std::pair<uint64_t, uint64_t> outs_for_amount : e.scanty_outs()) {
                writer << "\n" << tr("output amount") << " = " << print_money(outs_for_amount.first) << ", " << tr("found outputs to use") << " = " << outs_for_amount.second;
            }
            setStatusError(writer.str());
        } catch (const tools::error::tx_not_constructed&) {
            setStatusError(tr("transaction was not constructed"));
        } catch (const tools::error::tx_rejected& e) {
            std::ostringstream writer;
            writer << (boost::format(tr("transaction %s was rejected by daemon with status: ")) % get_transaction_hash(e.tx())) <<  e.status();
            setStatusError(writer.str());
        } catch (const tools::error::tx_sum_overflow& e) {
            setStatusError(e.what());
        } catch (const tools::error::zero_destination&) {
            setStatusError(tr("one of destinations is zero"));
        } catch (const tools::error::tx_too_big& e) {
            setStatusError(tr("failed to find a suitable way to split transactions"));
        } catch (const tools::error::transfer_error& e) {
            setStatusError(string(tr("unknown transfer error: ")) + e.what());
        } catch (const tools::error::wallet_internal_error& e) {
            setStatusError(string(tr("internal error: ")) + e.what());
        } catch (const std::exception& e) {
            setStatusError(string(tr("unexpected error: ")) + e.what());
        } catch (...) {
            setStatusError(tr("unknown error"));
        }
    } while (false);

    statusWithErrorString(transaction->m_status, transaction->m_errorString);
    return transaction;
}

void WalletImpl::disposeTransaction(PendingTransaction *t)
{
    delete t;
}

#if 0
uint64_t WalletImpl::estimateTransactionFee(const std::vector<std::tuple<std::string, uint64_t>> &destinations, uint32_t priority) const
{
#if 0
    const size_t pubkey_size = 33;
    const size_t encrypted_paymentid_size = 11;
    const size_t extra_size = pubkey_size + encrypted_paymentid_size;

    return m_wallet->estimate_fee(
        1 /*inputs*/,
        CRYPTONOTE_DEFAULT_TX_MIXIN /*mixin*/,
        destinations.size() + 1 /*outputs*/,
        extra_size,
        m_wallet->get_base_fees(),
        m_wallet->get_fee_percent(priority),
        m_wallet->get_fee_quantization_mask());
#else
    return 0; // TODO: IMPLEMENT
#endif
}
#endif

TransactionHistory *WalletImpl::history()
{
    return m_history.get();
}

AddressBook *WalletImpl::addressBook()
{
    return m_addressBook.get();
}

Subaddress *WalletImpl::subaddress()
{
    return m_subaddress.get();
}

SubaddressAccount *WalletImpl::subaddressAccount()
{
    return m_subaddressAccount.get();
}

void WalletImpl::setListener(WalletListener *l)
{
    // TODO thread synchronization;
    m_wallet2Callback->setListener(l);
}

bool WalletImpl::setCacheAttribute(const std::string &key, const std::string &val)
{
    m_wallet->set_attribute(key, val);
    return true;
}

std::string WalletImpl::getCacheAttribute(const std::string &key) const
{
    std::string value;
    m_wallet->get_attribute(key, value);
    return value;
}

bool WalletImpl::setUserNote(const std::string &txid, const std::string &note)
{
    cryptonote::blobdata txid_data;
    if(!epee::string_tools::parse_hexstr_to_binbuff(txid, txid_data) || txid_data.size() != sizeof(crypto::hash))
      return false;
    const crypto::hash htxid = *reinterpret_cast<const crypto::hash*>(txid_data.data());

    m_wallet->set_tx_note(htxid, note);
    return true;
}

std::string WalletImpl::getUserNote(const std::string &txid) const
{
    cryptonote::blobdata txid_data;
    if(!epee::string_tools::parse_hexstr_to_binbuff(txid, txid_data) || txid_data.size() != sizeof(crypto::hash))
      return "";
    const crypto::hash htxid = *reinterpret_cast<const crypto::hash*>(txid_data.data());

    return m_wallet->get_tx_note(htxid);
}

std::string WalletImpl::getTxKey(const std::string &txid_str) const
{
    crypto::hash txid;
    if(!epee::string_tools::hex_to_pod(txid_str, txid))
    {
        setStatusError(tr("Failed to parse txid"));
        return "";
    }

    crypto::secret_key tx_key;
    std::vector<crypto::secret_key> additional_tx_keys;
    try
    {
        clearStatus();
        if (m_wallet->get_tx_key(txid, tx_key, additional_tx_keys))
        {
            clearStatus();
            std::ostringstream oss;
            oss << epee::string_tools::pod_to_hex(tx_key);
            for (size_t i = 0; i < additional_tx_keys.size(); ++i)
                oss << epee::string_tools::pod_to_hex(additional_tx_keys[i]);
            return oss.str();
        }
        else
        {
            setStatusError(tr("no tx keys found for this txid"));
            return "";
        }
    }
    catch (const std::exception &e)
    {
        setStatusError(e.what());
        return "";
    }
}

bool WalletImpl::checkTxKey(const std::string &txid_str, std::string tx_key_str, const std::string &address_str, uint64_t &received, bool &in_pool, uint64_t &confirmations)
{
    crypto::hash txid;
    if (!epee::string_tools::hex_to_pod(txid_str, txid))
    {
        setStatusError(tr("Failed to parse txid"));
        return false;
    }

    crypto::secret_key tx_key;
    std::vector<crypto::secret_key> additional_tx_keys;
    if (!epee::string_tools::hex_to_pod(tx_key_str.substr(0, 64), tx_key))
    {
        setStatusError(tr("Failed to parse tx key"));
        return false;
    }
    tx_key_str = tx_key_str.substr(64);
    while (!tx_key_str.empty())
    {
        additional_tx_keys.resize(additional_tx_keys.size() + 1);
        if (!epee::string_tools::hex_to_pod(tx_key_str.substr(0, 64), additional_tx_keys.back()))
        {
            setStatusError(tr("Failed to parse tx key"));
            return false;
        }
        tx_key_str = tx_key_str.substr(64);
    }

    cryptonote::address_parse_info info;
    if (!cryptonote::get_account_address_from_str(info, m_wallet->nettype(), address_str))
    {
        setStatusError(tr("Failed to parse address"));
        return false;
    }

    try
    {
        m_wallet->check_tx_key(txid, tx_key, additional_tx_keys, info.address, received, in_pool, confirmations);
        clearStatus();
        return true;
    }
    catch (const std::exception &e)
    {
        setStatusError(e.what());
        return false;
    }
}

std::string WalletImpl::getTxProof(const std::string &txid_str, const std::string &address_str, const std::string &message) const
{
    crypto::hash txid;
    if (!epee::string_tools::hex_to_pod(txid_str, txid))
    {
        setStatusError(tr("Failed to parse txid"));
        return "";
    }

    cryptonote::address_parse_info info;
    if (!cryptonote::get_account_address_from_str(info, m_wallet->nettype(), address_str))
    {
        setStatusError(tr("Failed to parse address"));
        return "";
    }

    try
    {
        clearStatus();
        return m_wallet->get_tx_proof(txid, info.address, info.is_subaddress, message);
    }
    catch (const std::exception &e)
    {
        setStatusError(e.what());
        return "";
    }
}

bool WalletImpl::checkTxProof(const std::string &txid_str, const std::string &address_str, const std::string &message, const std::string &signature, bool &good, uint64_t &received, bool &in_pool, uint64_t &confirmations)
{
    crypto::hash txid;
    if (!epee::string_tools::hex_to_pod(txid_str, txid))
    {
        setStatusError(tr("Failed to parse txid"));
        return false;
    }

    cryptonote::address_parse_info info;
    if (!cryptonote::get_account_address_from_str(info, m_wallet->nettype(), address_str))
    {
        setStatusError(tr("Failed to parse address"));
        return false;
    }

    try
    {
        good = m_wallet->check_tx_proof(txid, info.address, info.is_subaddress, message, signature, received, in_pool, confirmations);
        clearStatus();
        return true;
    }
    catch (const std::exception &e)
    {
        setStatusError(e.what());
        return false;
    }
}

std::string WalletImpl::getSpendProof(const std::string &txid_str, const std::string &message) const {
    crypto::hash txid;
    if(!epee::string_tools::hex_to_pod(txid_str, txid))
    {
        setStatusError(tr("Failed to parse txid"));
        return "";
    }

    try
    {
        clearStatus();
        return m_wallet->get_spend_proof(txid, message);
    }
    catch (const std::exception &e)
    {
        setStatusError(e.what());
        return "";
    }
}

bool WalletImpl::checkSpendProof(const std::string &txid_str, const std::string &message, const std::string &signature, bool &good) const {
    good = false;
    crypto::hash txid;
    if(!epee::string_tools::hex_to_pod(txid_str, txid))
    {
        setStatusError(tr("Failed to parse txid"));
        return false;
    }

    try
    {
        clearStatus();
        good = m_wallet->check_spend_proof(txid, message, signature);
        return true;
    }
    catch (const std::exception &e)
    {
        setStatusError(e.what());
        return false;
    }
}

std::string WalletImpl::getReserveProof(bool all, uint32_t account_index, uint64_t amount, const std::string &message) const {
    try
    {
        clearStatus();
        boost::optional<std::pair<uint32_t, uint64_t>> account_minreserve;
        if (!all)
        {
            account_minreserve = std::make_pair(account_index, amount);
        }
        return m_wallet->get_reserve_proof(account_minreserve, message);
    }
    catch (const std::exception &e)
    {
        setStatusError(e.what());
        return "";
    }
}

bool WalletImpl::checkReserveProof(const std::string &address, const std::string &message, const std::string &signature, bool &good, uint64_t &total, uint64_t &spent) const {
    cryptonote::address_parse_info info;
    if (!cryptonote::get_account_address_from_str(info, m_wallet->nettype(), address))
    {
        setStatusError(tr("Failed to parse address"));
        return false;
    }
    if (info.is_subaddress)
    {
        setStatusError(tr("Address must not be a subaddress"));
        return false;
    }

    good = false;
    try
    {
        clearStatus();
        good = m_wallet->check_reserve_proof(info.address, message, signature, total, spent);
        return true;
    }
    catch (const std::exception &e)
    {
        setStatusError(e.what());
        return false;
    }
}

std::string WalletImpl::signMessage(const std::string &message)
{
  return m_wallet->sign(message);
}

bool WalletImpl::verifySignedMessage(const std::string &message, const std::string &address, const std::string &signature) const
{
  cryptonote::address_parse_info info;

  if (!cryptonote::get_account_address_from_str(info, m_wallet->nettype(), address))
    return false;

  return m_wallet->verify(message, info.address, signature);
}

std::string WalletImpl::signMultisigParticipant(const std::string &message) const
{
    clearStatus();

    bool ready = false;
    if (!m_wallet->multisig(&ready) || !ready) {
        m_status = Status_Error;
        m_errorString = tr("The wallet must be in multisig ready state");
        return {};
    }

    try {
        return m_wallet->sign_multisig_participant(message);
    } catch (const std::exception& e) {
        m_status = Status_Error;
        m_errorString = e.what();
    }

    return {};
}

bool WalletImpl::verifyMessageWithPublicKey(const std::string &message, const std::string &publicKey, const std::string &signature) const
{
    clearStatus();

    cryptonote::blobdata pkeyData;
    if(!epee::string_tools::parse_hexstr_to_binbuff(publicKey, pkeyData) || pkeyData.size() != sizeof(crypto::public_key))
    {
        m_status = Status_Error;
        m_errorString = tr("Given string is not a key");
        return false;
    }

    try {
        crypto::public_key pkey = *reinterpret_cast<const crypto::public_key*>(pkeyData.data());
        return m_wallet->verify_with_public_key(message, pkey, signature);
    } catch (const std::exception& e) {
        m_status = Status_Error;
        m_errorString = e.what();
    }

    return false;
}

bool WalletImpl::connectToDaemon()
{
    bool result = m_wallet->check_connection(NULL, NULL, DEFAULT_CONNECTION_TIMEOUT_MILLIS);
    if (!result) {
        setStatusError("Error connecting to daemon at " + m_wallet->get_daemon_address());
    } else {
        clearStatus();
        // start refreshing here
    }
    return result;
}

Wallet::ConnectionStatus WalletImpl::connected() const
{
    rpc::version_t version;
    m_is_connected = m_wallet->check_connection(&version, NULL, DEFAULT_CONNECTION_TIMEOUT_MILLIS);
    if (!m_is_connected)
        return Wallet::ConnectionStatus_Disconnected;
    // Version check is not implemented in light wallets nodes/wallets
    if (!m_wallet->light_wallet() && version.first != rpc::VERSION.first)
        return Wallet::ConnectionStatus_WrongVersion;
    return Wallet::ConnectionStatus_Connected;
}

void WalletImpl::setTrustedDaemon(bool arg)
{
    m_wallet->set_trusted_daemon(arg);
}

bool WalletImpl::trustedDaemon() const
{
    return m_wallet->is_trusted_daemon();
}

bool WalletImpl::watchOnly() const
{
    return m_wallet->watch_only();
}

void WalletImpl::clearStatus() const
{
    boost::lock_guard<boost::mutex> l(m_statusMutex);
    m_status = Status_Ok;
    m_errorString.clear();
}

void WalletImpl::setStatusError(const std::string& message) const
{
    setStatus(Status_Error, message);
}

void WalletImpl::setStatusCritical(const std::string& message) const
{
    setStatus(Status_Critical, message);
}

void WalletImpl::setStatus(int status, const std::string& message) const
{
    boost::lock_guard<boost::mutex> l(m_statusMutex);
    m_status = status;
    m_errorString = message;
}

void WalletImpl::refreshThreadFunc()
{
    LOG_PRINT_L3(__FUNCTION__ << ": starting refresh thread");

    while (true) {
        boost::mutex::scoped_lock lock(m_refreshMutex);
        if (m_refreshThreadDone) {
            break;
        }
        LOG_PRINT_L3(__FUNCTION__ << ": waiting for refresh...");
        // if auto refresh enabled, we wait for the "m_refreshIntervalSeconds" interval.
        // if not - we wait forever
        if (m_refreshIntervalMillis > 0) {
            boost::posix_time::milliseconds wait_for_ms(m_refreshIntervalMillis.load());
            m_refreshCV.timed_wait(lock, wait_for_ms);
        } else {
            m_refreshCV.wait(lock);
        }

        LOG_PRINT_L3(__FUNCTION__ << ": refresh lock acquired...");
        LOG_PRINT_L3(__FUNCTION__ << ": m_refreshEnabled: " << m_refreshEnabled);
        LOG_PRINT_L3(__FUNCTION__ << ": m_status: " << status());
        LOG_PRINT_L3(__FUNCTION__ << ": m_refreshShouldRescan: " << m_refreshShouldRescan);
        if (m_refreshEnabled) {
            LOG_PRINT_L3(__FUNCTION__ << ": refreshing...");
            doRefresh();
        }
    }
    LOG_PRINT_L3(__FUNCTION__ << ": refresh thread stopped");
}

void WalletImpl::doRefresh()
{
    bool rescan = m_refreshShouldRescan.exchange(false);
    // synchronizing async and sync refresh calls
    boost::lock_guard<boost::mutex> guarg(m_refreshMutex2);
    do try {
        LOG_PRINT_L3(__FUNCTION__ << ": doRefresh, rescan = "<<rescan);
        // Syncing daemon and refreshing wallet simultaneously is very resource intensive.
        // Disable refresh if wallet is disconnected or daemon isn't synced.
        if (m_wallet->light_wallet() || daemonSynced()) {
            if(rescan)
                m_wallet->rescan_blockchain(false);
            m_wallet->refresh(trustedDaemon());
            if (!m_synchronized) {
                m_synchronized = true;
            }
            // assuming if we have empty history, it wasn't initialized yet
            // for further history changes client need to update history in
            // "on_money_received" and "on_money_sent" callbacks
            if (m_history->count() == 0) {
                m_history->refresh();
            }
            m_wallet->find_and_save_rings(false);
        } else {
           LOG_PRINT_L3(__FUNCTION__ << ": skipping refresh - daemon is not synced");
        }
    } catch (const std::exception &e) {
        setStatusError(e.what());
        break;
    }while(!rescan && (rescan=m_refreshShouldRescan.exchange(false))); // repeat if not rescanned and rescan was requested

    if (m_wallet2Callback->getListener()) {
        m_wallet2Callback->getListener()->refreshed();
    }
}


void WalletImpl::startRefresh()
{
    if (!m_refreshEnabled) {
        LOG_PRINT_L2(__FUNCTION__ << ": refresh started/resumed...");
        m_refreshEnabled = true;
        m_refreshCV.notify_one();
    }
}



void WalletImpl::stopRefresh()
{
    if (!m_refreshThreadDone) {
        m_refreshEnabled = false;
        m_refreshThreadDone = true;
        m_refreshCV.notify_one();
        m_refreshThread.join();
    }
}

void WalletImpl::pauseRefresh()
{
    LOG_PRINT_L2(__FUNCTION__ << ": refresh paused...");
    // TODO synchronize access
    if (!m_refreshThreadDone) {
        m_refreshEnabled = false;
    }
}


bool WalletImpl::isNewWallet() const
{
    // in case wallet created without daemon connection, closed and opened again,
    // it's the same case as if it created from scratch, i.e. we need "fast sync"
    // with the daemon (pull hashes instead of pull blocks).
    // If wallet cache is rebuilt, creation height stored in .keys is used.
    // Watch only wallet is a copy of an existing wallet. 
    return !(blockChainHeight() > 1 || m_recoveringFromSeed || m_recoveringFromDevice || m_rebuildWalletCache) && !watchOnly();
}

void WalletImpl::pendingTxPostProcess(PendingTransactionImpl * pending)
{
  // If the device being used is HW device with cold signing protocol, cold sign then.
  if (!m_wallet->get_account().get_device().has_tx_cold_sign()){
    return;
  }

  tools::wallet2::signed_tx_set exported_txs;
  std::vector<cryptonote::address_parse_info> dsts_info;

  m_wallet->cold_sign_tx(pending->m_pending_tx, exported_txs, dsts_info, pending->m_tx_device_aux);
  pending->m_key_images = exported_txs.key_images;
  pending->m_pending_tx = exported_txs.ptx;
}

bool WalletImpl::doInit(const string &daemon_address, uint64_t upper_transaction_size_limit, bool ssl)
{
    if (!m_wallet->init(daemon_address, m_daemon_login, boost::asio::ip::tcp::endpoint{}, upper_transaction_size_limit))
       return false;

    // in case new wallet, this will force fast-refresh (pulling hashes instead of blocks)
    // If daemon isn't synced a calculated block height will be used instead
    //TODO: Handle light wallet scenario where block height = 0.
    if (isNewWallet() && daemonSynced()) {
        LOG_PRINT_L2(__FUNCTION__ << ":New Wallet - fast refresh until " << daemonBlockChainHeight());
        m_wallet->set_refresh_from_block_height(daemonBlockChainHeight());
    }

    if (m_rebuildWalletCache)
      LOG_PRINT_L2(__FUNCTION__ << ": Rebuilding wallet cache, fast refresh until block " << m_wallet->get_refresh_from_block_height());

    if (Utils::isAddressLocal(daemon_address)) {
        this->setTrustedDaemon(true);
        m_refreshIntervalMillis = DEFAULT_REFRESH_INTERVAL_MILLIS;
    } else {
        this->setTrustedDaemon(false);
        m_refreshIntervalMillis = DEFAULT_REMOTE_NODE_REFRESH_INTERVAL_MILLIS;
    }
    return true;
}

bool WalletImpl::parse_uri(const std::string &uri, std::string &address, std::string &payment_id, uint64_t &amount, std::string &tx_description, std::string &recipient_name, std::vector<std::string> &unknown_parameters, std::string &error)
{
    return m_wallet->parse_uri(uri, address, payment_id, amount, tx_description, recipient_name, unknown_parameters, error);
}

std::string WalletImpl::getDefaultDataDir() const
{
 return tools::get_default_data_dir();
}

bool WalletImpl::rescanSpent()
{
  clearStatus();
  if (!trustedDaemon()) {
    setStatusError(tr("Rescan spent can only be used with a trusted daemon"));
    return false;
  }
  try {
      m_wallet->rescan_spent();
  } catch (const std::exception &e) {
      LOG_ERROR(__FUNCTION__ << " error: " << e.what());
      setStatusError(e.what());
      return false;
  }
  return true;
}


void WalletImpl::hardForkInfo(uint8_t &version, uint64_t &earliest_height) const
{
    m_wallet->get_hard_fork_info(version, earliest_height);
}

bool WalletImpl::useForkRules(uint8_t version, int64_t early_blocks) const 
{
    return m_wallet->use_fork_rules(version,early_blocks);
}

bool WalletImpl::blackballOutputs(const std::vector<std::string> &outputs, bool add)
{
    std::vector<std::pair<uint64_t, uint64_t>> raw_outputs;
    raw_outputs.reserve(outputs.size());
    uint64_t amount = std::numeric_limits<uint64_t>::max(), offset, num_offsets;
    for (const std::string &str: outputs)
    {
        if (sscanf(str.c_str(), "@%" PRIu64, &amount) == 1)
          continue;
        if (amount == std::numeric_limits<uint64_t>::max())
        {
          setStatusError("First line is not an amount");
          return true;
        }
        if (sscanf(str.c_str(), "%" PRIu64 "*%" PRIu64, &offset, &num_offsets) == 2 && num_offsets <= std::numeric_limits<uint64_t>::max() - offset)
        {
          while (num_offsets--)
            raw_outputs.push_back(std::make_pair(amount, offset++));
        }
        else if (sscanf(str.c_str(), "%" PRIu64, &offset) == 1)
        {
          raw_outputs.push_back(std::make_pair(amount, offset));
        }
        else
        {
          setStatusError(tr("Invalid output: ") + str);
          return false;
        }
    }
    bool ret = m_wallet->set_blackballed_outputs(raw_outputs, add);
    if (!ret)
    {
        setStatusError(tr("Failed to mark outputs as spent"));
        return false;
    }
    return true;
}

bool WalletImpl::blackballOutput(const std::string &amount, const std::string &offset)
{
    uint64_t raw_amount, raw_offset;
    if (!epee::string_tools::get_xtype_from_string(raw_amount, amount))
    {
        setStatusError(tr("Failed to parse output amount"));
        return false;
    }
    if (!epee::string_tools::get_xtype_from_string(raw_offset, offset))
    {
        setStatusError(tr("Failed to parse output offset"));
        return false;
    }
    bool ret = m_wallet->blackball_output(std::make_pair(raw_amount, raw_offset));
    if (!ret)
    {
        setStatusError(tr("Failed to mark output as spent"));
        return false;
    }
    return true;
}

bool WalletImpl::unblackballOutput(const std::string &amount, const std::string &offset)
{
    uint64_t raw_amount, raw_offset;
    if (!epee::string_tools::get_xtype_from_string(raw_amount, amount))
    {
        setStatusError(tr("Failed to parse output amount"));
        return false;
    }
    if (!epee::string_tools::get_xtype_from_string(raw_offset, offset))
    {
        setStatusError(tr("Failed to parse output offset"));
        return false;
    }
    bool ret = m_wallet->unblackball_output(std::make_pair(raw_amount, raw_offset));
    if (!ret)
    {
        setStatusError(tr("Failed to mark output as unspent"));
        return false;
    }
    return true;
}

bool WalletImpl::getRing(const std::string &key_image, std::vector<uint64_t> &ring) const
{
    crypto::key_image raw_key_image;
    if (!epee::string_tools::hex_to_pod(key_image, raw_key_image))
    {
        setStatusError(tr("Failed to parse key image"));
        return false;
    }
    bool ret = m_wallet->get_ring(raw_key_image, ring);
    if (!ret)
    {
        setStatusError(tr("Failed to get ring"));
        return false;
    }
    return true;
}

bool WalletImpl::getRings(const std::string &txid, std::vector<std::pair<std::string, std::vector<uint64_t>>> &rings) const
{
    crypto::hash raw_txid;
    if (!epee::string_tools::hex_to_pod(txid, raw_txid))
    {
        setStatusError(tr("Failed to parse txid"));
        return false;
    }
    std::vector<std::pair<crypto::key_image, std::vector<uint64_t>>> raw_rings;
    bool ret = m_wallet->get_rings(raw_txid, raw_rings);
    if (!ret)
    {
        setStatusError(tr("Failed to get rings"));
        return false;
    }
    for (const auto &r: raw_rings)
    {
      rings.push_back(std::make_pair(epee::string_tools::pod_to_hex(r.first), r.second));
    }
    return true;
}

bool WalletImpl::setRing(const std::string &key_image, const std::vector<uint64_t> &ring, bool relative)
{
    crypto::key_image raw_key_image;
    if (!epee::string_tools::hex_to_pod(key_image, raw_key_image))
    {
        setStatusError(tr("Failed to parse key image"));
        return false;
    }
    bool ret = m_wallet->set_ring(raw_key_image, ring, relative);
    if (!ret)
    {
        setStatusError(tr("Failed to set ring"));
        return false;
    }
    return true;
}

void WalletImpl::segregatePreForkOutputs(bool segregate)
{
    m_wallet->segregate_pre_fork_outputs(segregate);
}

void WalletImpl::segregationHeight(uint64_t height)
{
    m_wallet->segregation_height(height);
}

void WalletImpl::keyReuseMitigation2(bool mitigation)
{
    m_wallet->key_reuse_mitigation2(mitigation);
}

bool WalletImpl::lockKeysFile()
{
    return m_wallet->lock_keys_file();
}

bool WalletImpl::unlockKeysFile()
{
    return m_wallet->unlock_keys_file();
}

bool WalletImpl::isKeysFileLocked()
{
    return m_wallet->is_keys_file_locked();
}

PendingTransaction* WalletImpl::stakePending(const std::string& sn_key_str, const std::string& address_str, const std::string& amount_str, std::string& error_msg)
{
  crypto::public_key sn_key;
  if (!epee::string_tools::hex_to_pod(sn_key_str, sn_key))
  {
    error_msg = "Failed to parse service node pubkey";
    LOG_ERROR(error_msg);
    return nullptr;
  }

  cryptonote::address_parse_info addr_info;
  if (!cryptonote::get_account_address_from_str_or_url(addr_info, m_wallet->nettype(), address_str))
  {
    error_msg = "Failed to parse the contributor's address";
    LOG_ERROR(error_msg);
    return nullptr;
  }

  uint64_t amount;
  if (!cryptonote::parse_amount(amount, amount_str))
  {
    stringstream str;
    str << boost::format("Incorrect amount: %1%, expected a nubmber from %2% to %3%") % amount_str % print_money(1) % print_money(std::numeric_limits<uint64_t>::max());
    error_msg = str.str();
    LOG_ERROR(error_msg);
    return nullptr;
  }

  /// Note(maxim): need to be careful to call `WalletImpl::disposeTransaction` when it is no longer needed
  PendingTransactionImpl * transaction = new PendingTransactionImpl(*this);

  tools::wallet2::stake_result stake_result = m_wallet->create_stake_tx(sn_key, addr_info, amount);
  if (stake_result.status != tools::wallet2::stake_result_status::success)
  {
    error_msg = "Failed to create a stake transaction: " + stake_result.msg;
    return nullptr;
  }

  transaction->m_pending_tx = {stake_result.ptx};
  return transaction;
}


uint64_t WalletImpl::coldKeyImageSync(uint64_t &spent, uint64_t &unspent)
{
    return m_wallet->cold_key_image_sync(spent, unspent);
}

void WalletImpl::deviceShowAddress(uint32_t accountIndex, uint32_t addressIndex, const std::string &paymentId)
{
    boost::optional<crypto::hash8> payment_id_param = boost::none;
    if (!paymentId.empty())
    {
        crypto::hash8 payment_id;
        bool res = tools::wallet2::parse_short_payment_id(paymentId, payment_id);
        if (!res)
        {
            throw runtime_error("Invalid payment ID");
        }
        payment_id_param = payment_id;
    }

    m_wallet->device_show_address(accountIndex, addressIndex, payment_id_param);
}
} // namespace

namespace Bitmonero = Monero;<|MERGE_RESOLUTION|>--- conflicted
+++ resolved
@@ -273,11 +273,7 @@
       return boost::none;
     }
 
-<<<<<<< HEAD
     boost::optional<epee::wipeable_string> on_device_passphrase_request(bool on_device) override
-=======
-    virtual boost::optional<epee::wipeable_string> on_device_passphrase_request(bool & on_device)
->>>>>>> ac9f7c9b
     {
       if (m_listener) {
         auto passphrase = m_listener->onDevicePassphraseRequest(on_device);
