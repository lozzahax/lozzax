--- conflicted
+++ resolved
@@ -66,15 +66,10 @@
   {
     struct request
     {
-<<<<<<< HEAD
       uint32_t account_index;             // Return balance for this account.
       std::set<uint32_t> address_indices; // (Optional) Return balance detail for those subaddresses.
-
-=======
-      uint32_t account_index;
-      std::set<uint32_t> address_indices;
-      bool all_accounts;
->>>>>>> c83e80c2
+      bool all_accounts;                  // If true, return balance for all accounts, subaddr_indices and account_index are ignored
+
       BEGIN_KV_SERIALIZE_MAP()
         KV_SERIALIZE(account_index)
         KV_SERIALIZE(address_indices)
@@ -84,22 +79,13 @@
 
     struct per_subaddress_info
     {
-<<<<<<< HEAD
+      uint32_t account_index;       // Index of the account in the wallet.
       uint32_t address_index;       // Index of the subaddress in the account.
       std::string address;          // Address at this index. Base58 representation of the public keys.
       uint64_t balance;             // Balance for the subaddress (locked or unlocked).
       uint64_t unlocked_balance;    // Unlocked funds are those funds that are sufficiently deep enough in the loki blockchain to be considered safe to spend.
       std::string label;            // Label for the subaddress.
       uint64_t num_unspent_outputs; // Number of unspent outputs available for the subaddress.
-=======
-      uint32_t account_index;
-      uint32_t address_index;
-      std::string address;
-      uint64_t balance;
-      uint64_t unlocked_balance;
-      std::string label;
-      uint64_t num_unspent_outputs;
->>>>>>> c83e80c2
 
       BEGIN_KV_SERIALIZE_MAP()
         KV_SERIALIZE(account_index)
@@ -1540,31 +1526,18 @@
   {
     struct request
     {
-<<<<<<< HEAD
       bool in;                            // (Optional) Include incoming transfers.
       bool out;                           // (Optional) Include outgoing transfers.
       bool pending;                       // (Optional) Include pending transfers.
       bool failed;                        // (Optional) Include failed transfers.
       bool pool;                          // (Optional) Include transfers from the daemon's transaction pool.
+
       bool filter_by_height;              // (Optional) Filter transfers by block height.
       uint64_t min_height;                // (Optional) Minimum block height to scan for transfers, if filtering by height is enabled.
       uint64_t max_height;                // (Optional) Maximum block height to scan for transfers, if filtering by height is enabled (defaults to max block height).
       uint32_t account_index;             // (Optional) Index of the account to query for transfers. (defaults to 0)
       std::set<uint32_t> subaddr_indices; // (Optional) List of subaddress indices to query for transfers. (defaults to 0)
-=======
-      bool in;
-      bool out;
-      bool pending;
-      bool failed;
-      bool pool;
-
-      bool filter_by_height;
-      uint64_t min_height;
-      uint64_t max_height;
-      uint32_t account_index;
-      std::set<uint32_t> subaddr_indices;
-      bool all_accounts;
->>>>>>> c83e80c2
+      bool all_accounts;                  // If true, return transfers for all accounts, subaddr_indices and account_index are ignored
 
       BEGIN_KV_SERIALIZE_MAP()
         KV_SERIALIZE(in);
@@ -2407,7 +2380,6 @@
     };
   };
 
-<<<<<<< HEAD
   LOKI_RPC_DOC_INTROSPECT
   // Stake for Service Node.
   struct COMMAND_RPC_STAKE
@@ -2565,15 +2537,6 @@
       std::string address;  // Address to check.
       bool any_net_type;    // 
       bool allow_openalias; // 
-=======
-  struct COMMAND_RPC_VALIDATE_ADDRESS
-  {
-    struct request_t
-    {
-      std::string address;
-      bool any_net_type;
-      bool allow_openalias;
->>>>>>> c83e80c2
 
       BEGIN_KV_SERIALIZE_MAP()
         KV_SERIALIZE(address)
@@ -2581,7 +2544,6 @@
         KV_SERIALIZE_OPT(allow_openalias, false)
       END_KV_SERIALIZE_MAP()
     };
-<<<<<<< HEAD
     // TODO(doyle): FIXME(loki): When the associated commit from upstream Monero is merged
     // typedef epee::misc_utils::struct_init<request_t> request;
 
@@ -2591,16 +2553,6 @@
       bool integrated;               // States if it is an integrated address.
       bool subaddress;               // States if it is a subaddress.
       std::string nettype;           // States if the nettype is mainet, testnet, stagenet.
-=======
-    typedef epee::misc_utils::struct_init<request_t> request;
-
-    struct response_t
-    {
-      bool valid;
-      bool integrated;
-      bool subaddress;
-      std::string nettype;
->>>>>>> c83e80c2
       std::string openalias_address;
 
       BEGIN_KV_SERIALIZE_MAP()
@@ -2611,12 +2563,7 @@
         KV_SERIALIZE(openalias_address)
       END_KV_SERIALIZE_MAP()
     };
-<<<<<<< HEAD
     // typedef epee::misc_utils::struct_init<response_t> response;
-=======
-    typedef epee::misc_utils::struct_init<response_t> response;
->>>>>>> c83e80c2
-  };
-
+  };
 }
 }