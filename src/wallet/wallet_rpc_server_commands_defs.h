--- conflicted
+++ resolved
@@ -64,17 +64,10 @@
   {
     struct request
     {
-<<<<<<< HEAD
       uint32_t account_index;             // Return balance for this account.
       std::set<uint32_t> address_indices; // (Optional) Return balance detail for those subaddresses.
       bool all_accounts;                  // If true, return balance for all accounts, subaddr_indices and account_index are ignored
-
-=======
-      uint32_t account_index;
-      std::set<uint32_t> address_indices;
-      bool all_accounts;
-      bool strict;
->>>>>>> 2ec455df
+      bool strict;                        // If true, only return the balance for transactions that have been spent and are not pending (i.e. excluding any transactions sitting in the TX pool)
       BEGIN_KV_SERIALIZE_MAP()
         KV_SERIALIZE(account_index)
         KV_SERIALIZE(address_indices)
@@ -244,12 +237,8 @@
   {
     struct request
     {
-<<<<<<< HEAD
       std::string tag;      // (Optional) Tag for filtering accounts. All accounts if empty, otherwise those accounts with this tag
-=======
-      std::string tag;      // all accounts if empty, otherwise those accounts with this tag
-      bool strict_balances;
->>>>>>> 2ec455df
+      bool strict_balances; // If true, only return the balance for transactions that have been spent and are not pending (i.e. excluding any transactions sitting in the TX pool)
 
       BEGIN_KV_SERIALIZE_MAP()
         KV_SERIALIZE(tag)
