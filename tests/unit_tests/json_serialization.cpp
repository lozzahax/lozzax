--- conflicted
+++ resolved
@@ -89,15 +89,10 @@
         std::unordered_map<crypto::public_key, cryptonote::subaddress_index> subaddresses;
         subaddresses[from.m_account_address.m_spend_public_key] = {0,0};
 
-<<<<<<< HEAD
-        if (!cryptonote::construct_tx_and_get_tx_key(from, subaddresses, actual_sources, to, boost::none, {}, tx, 0, tx_key, extra_keys, rct, { bulletproof ? rct::RangeProofBulletproof : rct::RangeProofBorromean, bulletproof ? 2 : 0 }, nullptr, false /*staking_tx*/, per_output_unlock))
-=======
         cryptonote::loki_construct_tx_params tx_params = {};
         tx_params.v2_rct = rct;
         tx_params.v3_per_output_unlock = per_output_unlock;
-        tx_params.type = bulletproof ? rct::RangeProofBorromean : rct::RangeProofBulletproof;
-        if (!cryptonote::construct_tx_and_get_tx_key(from, subaddresses, actual_sources, to, boost::none, {}, tx, 0, tx_key, extra_keys, nullptr, tx_params))
->>>>>>> 3a7b6b59
+        if (!cryptonote::construct_tx_and_get_tx_key(from, subaddresses, actual_sources, to, boost::none, {}, tx, 0, tx_key, extra_keys, { bulletproof ? rct::RangeProofBulletproof : rct::RangeProofBorromean, bulletproof ? 2 : 0 }, nullptr, tx_params))
             throw std::runtime_error{"transaction construction error"};
 
         return tx;
