// Copyright (c) 2014-2018, The Monero Project
// 
// All rights reserved.
// 
// Redistribution and use in source and binary forms, with or without modification, are
// permitted provided that the following conditions are met:
// 
// 1. Redistributions of source code must retain the above copyright notice, this list of
//    conditions and the following disclaimer.
// 
// 2. Redistributions in binary form must reproduce the above copyright notice, this list
//    of conditions and the following disclaimer in the documentation and/or other
//    materials provided with the distribution.
// 
// 3. Neither the name of the copyright holder nor the names of its contributors may be
//    used to endorse or promote products derived from this software without specific
//    prior written permission.
// 
// THIS SOFTWARE IS PROVIDED BY THE COPYRIGHT HOLDERS AND CONTRIBUTORS "AS IS" AND ANY
// EXPRESS OR IMPLIED WARRANTIES, INCLUDING, BUT NOT LIMITED TO, THE IMPLIED WARRANTIES OF
// MERCHANTABILITY AND FITNESS FOR A PARTICULAR PURPOSE ARE DISCLAIMED. IN NO EVENT SHALL
// THE COPYRIGHT HOLDER OR CONTRIBUTORS BE LIABLE FOR ANY DIRECT, INDIRECT, INCIDENTAL,
// SPECIAL, EXEMPLARY, OR CONSEQUENTIAL DAMAGES (INCLUDING, BUT NOT LIMITED TO,
// PROCUREMENT OF SUBSTITUTE GOODS OR SERVICES; LOSS OF USE, DATA, OR PROFITS; OR BUSINESS
// INTERRUPTION) HOWEVER CAUSED AND ON ANY THEORY OF LIABILITY, WHETHER IN CONTRACT,
// STRICT LIABILITY, OR TORT (INCLUDING NEGLIGENCE OR OTHERWISE) ARISING IN ANY WAY OUT OF
// THE USE OF THIS SOFTWARE, EVEN IF ADVISED OF THE POSSIBILITY OF SUCH DAMAGE.
// 
// Parts of this file are originally copyright (c) 2012-2013 The Cryptonote developers

#include <vector>
#include <iostream>
#include <sstream>
#include <algorithm>
#include <array>
#include <random>
#include <sstream>
#include <fstream>

#include "include_base_utils.h"

#include "console_handler.h"
#include "common/rules.h"

#include "p2p/net_node.h"
#include "cryptonote_basic/cryptonote_basic.h"
#include "cryptonote_basic/cryptonote_basic_impl.h"
#include "cryptonote_basic/cryptonote_format_utils.h"
#include "cryptonote_basic/miner.h"

#include "chaingen.h"
#include "device/device.hpp"
using namespace std;

using namespace epee;
using namespace crypto;
using namespace cryptonote;

bool operator<(const last_reward_point& lhs, const last_reward_point& rhs) {
  if (lhs.height != rhs.height) {
    return lhs.height < rhs.height;
  }

  return lhs.priority < rhs.priority;
}

dereg_tx_builder linear_chain_generator::build_deregister(const crypto::public_key& pk, bool commit)
{
  return dereg_tx_builder(*this, pk, commit);
}

cryptonote::account_base linear_chain_generator::create_account()
{
  cryptonote::account_base account;
  account.generate();
  events_.push_back(account);
  return account;
}

void linear_chain_generator::create_genesis_block()
{
  constexpr uint64_t ts_start = 1338224400;
  first_miner_.generate();
  cryptonote::block gen_block;
  gen_.construct_block(gen_block, first_miner_, ts_start);
  events_.push_back(gen_block);
  blocks_.push_back(gen_block);
}

void linear_chain_generator::create_block(const std::vector<cryptonote::transaction>& txs)
{
  const auto blk = create_block_on_fork(blocks_.back(), txs);
  blocks_.push_back(blk);
}

uint8_t linear_chain_generator::get_hf_version_at(uint64_t height) const {

  uint8_t cur_hf_ver = 0;

  for (auto i = 0u; i < hard_forks_.size(); ++i)
  {
    if (height < hard_forks_[i].second) break;
    cur_hf_ver = hard_forks_[i].first;
  }

  assert(cur_hf_ver != 0);
  return cur_hf_ver;
}

void linear_chain_generator::rewind_until_version(int hard_fork_version)
{
  assert(gen_.m_hf_version < hard_fork_version);

  if (blocks_.size() == 0)
    create_genesis_block();

  size_t start_index;
  for (start_index = 0; start_index < hard_forks_.size(); ++start_index)
  {
    const uint8_t version = hard_forks_[start_index].first;
    if (version > gen_.m_hf_version) break;
  }

  for (size_t i = start_index; i < hard_forks_.size() && gen_.m_hf_version < hard_fork_version; ++i)
  {
    auto cur_height                    = blocks_.size();
    uint64_t next_fork_height          = hard_forks_[i].second;
    uint64_t blocks_till_next_hardfork = next_fork_height - cur_height;

    rewind_blocks_n(blocks_till_next_hardfork);
    gen_.m_hf_version = hard_forks_[i].first;
    create_block();

  }

  assert(gen_.m_hf_version >= hard_fork_version);
}

int linear_chain_generator::get_hf_version() const {
  return gen_.m_hf_version;
}


void linear_chain_generator::rewind_blocks_n(int n)
{
  for (auto i = 0; i < n; ++i) {
    create_block();
  }
}

void linear_chain_generator::rewind_blocks()
{
  rewind_blocks_n(CRYPTONOTE_MINED_MONEY_UNLOCK_WINDOW);
}

cryptonote::block linear_chain_generator::create_block_on_fork(const cryptonote::block& prev,
                                                               const std::vector<cryptonote::transaction>& txs)
{

  const auto height = get_block_height(prev) + 1;

  const auto& winner_pk = sn_list_.get_winner_pk(height);

  const auto& sn_pk = winner_pk ? *winner_pk : crypto::null_pkey;

  std::vector<sn_contributor_t> contribs = { { { crypto::null_pkey, crypto::null_pkey }, STAKING_PORTIONS } };

  if (winner_pk) {
    const auto& reg = sn_list_.find_registration(*winner_pk);
    if (reg) {
      contribs = { reg->contribution };
    }
  }

  cryptonote::block blk;
  gen_.construct_block(blk, prev, first_miner_, { txs.begin(), txs.end() }, sn_pk, contribs);
  events_.push_back(blk);

  /// now we can add sn from the buffer to be used in consequent nodes
  sn_list_.add_registrations(registration_buffer_);
  registration_buffer_.clear();

  sn_list_.handle_deregistrations(deregistration_buffer_);
  deregistration_buffer_.clear();

  /// Note: depending on whether we check in hf9 or later, loki assignes different meaning to
  /// "expiration height": in hf9 it expires nodes at their expiration height; after hf9 --
  /// a the expiration height + 1.
  if (get_hf_version() == network_version_9_service_nodes) {
    sn_list_.expire_old(height);
  } else {
    sn_list_.expire_old(height - 1);
  }

  return blk;
}

QuorumState linear_chain_generator::get_quorum_idxs(const cryptonote::block& block) const
{
  if (sn_list_.size() <= service_nodes::QUORUM_SIZE) {
    std::cerr << "Not enough service nodes\n";
    return {};
  }

  std::vector<size_t> pub_keys_indexes;
  {
    uint64_t seed = 0;
    const crypto::hash block_hash = cryptonote::get_block_hash(block);
    std::memcpy(&seed, block_hash.data, std::min(sizeof(seed), sizeof(block_hash.data)));

    pub_keys_indexes.resize(sn_list_.size());
    for (size_t i = 0; i < pub_keys_indexes.size(); i++) {
      pub_keys_indexes[i] = i;
    }

    service_nodes::loki_shuffle(pub_keys_indexes, seed);
  }

  QuorumState quorum;

  for (auto i = 0u; i < service_nodes::QUORUM_SIZE; ++i) {
    quorum.voters.push_back({ sn_list_.at(pub_keys_indexes[i]).keys.pub, i });
  }

  for (auto i = service_nodes::QUORUM_SIZE; i < pub_keys_indexes.size(); ++i) {
    quorum.to_test.push_back({ sn_list_.at(pub_keys_indexes[i]).keys.pub, i });
  }

  return quorum;
}

QuorumState linear_chain_generator::get_quorum_idxs(uint64_t height) const
{
  const auto block = blocks_.at(height);
  return get_quorum_idxs(block);
}

cryptonote::transaction linear_chain_generator::create_tx(const cryptonote::account_base& miner,
                                                          const cryptonote::account_base& acc,
                                                          uint64_t amount,
                                                          uint64_t fee)
{
  cryptonote::transaction t;
  TxBuilder(events_, t, blocks_.back(), miner, acc, amount, gen_.m_hf_version).with_fee(fee).build();
  events_.push_back(t);
  return t;
}

cryptonote::transaction linear_chain_generator::create_registration_tx(const cryptonote::account_base& acc,
                                                                       const cryptonote::keypair& sn_keys)
{
  const sn_contributor_t contr = { acc.get_keys().m_account_address, STAKING_PORTIONS };
  const uint32_t reg_height = height() + 1;
  uint32_t expires = reg_height + service_nodes::staking_num_lock_blocks(cryptonote::FAKECHAIN);

  /// Account for some inconsistency in service_nodes::staking_num_lock_blocks
  /// on the boundary between hardforks 9 and 10
  if ((get_hf_version() == cryptonote::network_version_9_service_nodes && get_hf_version_at(expires) == cryptonote::network_version_10_bulletproofs)
      || get_hf_version() == cryptonote::network_version_10_bulletproofs)
  {
    expires += STAKING_REQUIREMENT_LOCK_BLOCKS_EXCESS;
  }

  const auto reg_idx = registration_buffer_.size();
  registration_buffer_.push_back({ expires, sn_keys, contr, { reg_height, reg_idx } });
  return make_default_registration_tx(events_, acc, sn_keys, blocks_.back(), gen_.m_hf_version);
}

cryptonote::transaction linear_chain_generator::create_registration_tx()
{
  const auto sn_keys = keypair::generate(hw::get_device("default"));

  return create_registration_tx(first_miner_, sn_keys);
}

cryptonote::transaction linear_chain_generator::create_deregister_tx(const crypto::public_key& pk,
                                                                     uint64_t height,
                                                                     const std::vector<sn_idx>& voters,
                                                                     uint64_t fee,
                                                                     bool commit)
{

  cryptonote::tx_extra_service_node_deregister deregister;
  deregister.block_height = height;

  const auto idx = get_idx_in_tested(pk, height);

  if (!idx) { MERROR("service node could not be found in the servcie node list"); throw std::exception(); }

  deregister.service_node_index = *idx; /// idx inside nodes to test

  /// need to create MIN_VOTES_TO_KICK_SERVICE_NODE (7) votes
  for (const auto voter : voters) {

    const auto reg = sn_list_.find_registration(voter.sn_pk);

    if (!reg) return {};

    const auto pk = reg->keys.pub;
    const auto sk = reg->keys.sec;
    const auto signature =
      service_nodes::deregister_vote::sign_vote(deregister.block_height, deregister.service_node_index, pk, sk);

    deregister.votes.push_back({ signature, (uint32_t)voter.idx_in_quorum });
  }

  if (commit) deregistration_buffer_.push_back(pk);

  const auto deregister_tx = make_deregistration_tx(events_, first_miner_, blocks_.back(), deregister, gen_.m_hf_version, fee);

  events_.push_back(deregister_tx);

  return deregister_tx;
}

crypto::public_key linear_chain_generator::get_test_pk(uint32_t idx) const
{
  const auto& to_test = get_quorum_idxs(height()).to_test;

  return to_test.at(idx).sn_pk;
}

boost::optional<uint32_t> linear_chain_generator::get_idx_in_tested(const crypto::public_key& pk, uint64_t height) const
{
  const auto& to_test = get_quorum_idxs(height).to_test;

  for (const auto& sn : to_test) {
    if (sn.sn_pk == pk) return sn.idx_in_quorum - service_nodes::QUORUM_SIZE;
  }

  return boost::none;
}

void linear_chain_generator::deregister(const crypto::public_key& pk) {
  sn_list_.remove_node(pk);
}

inline void sn_list::remove_node(const crypto::public_key& pk)
{
  const auto it =
    std::find_if(sn_owners_.begin(), sn_owners_.end(), [pk](const sn_registration& sn) { return sn.keys.pub == pk; });
  if (it != sn_owners_.end()) sn_owners_.erase(it); else abort();
}

inline void sn_list::add_registrations(const std::vector<sn_registration>& regs)
{
  sn_owners_.insert(sn_owners_.begin(), regs.begin(), regs.end());

  std::sort(sn_owners_.begin(), sn_owners_.end(),
  [](const sn_registration &a, const sn_registration &b) {
    return memcmp(reinterpret_cast<const void*>(&a.keys.pub), reinterpret_cast<const void*>(&b.keys.pub),
    sizeof(a.keys.pub)) < 0;
  });
}

void sn_list::handle_deregistrations(const std::vector<crypto::public_key>& dereg_buffer)
{
  const auto size_before = sn_owners_.size();
  auto end_it = sn_owners_.end();

  for (const auto pk : dereg_buffer) {
    end_it = std::remove_if(sn_owners_.begin(), end_it, [&pk](const sn_registration& sn) {
      return sn.keys.pub == pk;
    });
  }

  sn_owners_.erase(end_it, sn_owners_.end());
  assert(sn_owners_.size() == size_before - dereg_buffer.size());
}

inline void sn_list::expire_old(uint64_t height)
{
  /// remove_if is stable, no need for re-sorting
  const auto new_end = std::remove_if(
    sn_owners_.begin(), sn_owners_.end(), [height](const sn_registration& reg) { return height >= reg.valid_until; });

  sn_owners_.erase(new_end, sn_owners_.end());
}

inline const boost::optional<sn_registration> sn_list::find_registration(const crypto::public_key& pk) const
{
  const auto it =
    std::find_if(sn_owners_.begin(), sn_owners_.end(), [pk](const sn_registration& sn) { return sn.keys.pub == pk; });

  if (it == sn_owners_.end()) return boost::none;

  return *it;
}

inline const boost::optional<crypto::public_key> sn_list::get_winner_pk(uint64_t height)
{
  if (sn_owners_.empty()) return boost::none;

  auto it =
    std::min_element(sn_owners_.begin(), sn_owners_.end(), [](const sn_registration& lhs, const sn_registration& rhs) {
      return lhs.last_reward < rhs.last_reward;
    });

  it->last_reward.height = height;
  it->last_reward.priority = UINT32_MAX;

  return it->keys.pub;
}
/// --------------------------------------------------------------
void test_generator::get_block_chain(std::vector<block_info>& blockchain, const crypto::hash& head, size_t n) const
{
  crypto::hash curr = head;
  while (null_hash != curr && blockchain.size() < n)
  {
    auto it = m_blocks_info.find(curr);
    if (m_blocks_info.end() == it)
    {
      throw std::runtime_error("block hash wasn't found");
    }

    blockchain.push_back(it->second);
    curr = it->second.prev_id;
  }

  std::reverse(blockchain.begin(), blockchain.end());
}

// TODO(loki): Copypasta
void test_generator::get_block_chain(std::vector<cryptonote::block>& blockchain, const crypto::hash& head, size_t n) const
{
  crypto::hash curr = head;
  while (null_hash != curr && blockchain.size() < n)
  {
    auto it = m_blocks_info.find(curr);
    if (m_blocks_info.end() == it)
    {
      throw std::runtime_error("block hash wasn't found");
    }

    blockchain.push_back(it->second.block);
    curr = it->second.prev_id;
  }

  std::reverse(blockchain.begin(), blockchain.end());
}

void test_generator::get_last_n_block_weights(std::vector<uint64_t>& block_weights, const crypto::hash& head, size_t n) const
{
  std::vector<block_info> blockchain;
  get_block_chain(blockchain, head, n);
  BOOST_FOREACH(auto& bi, blockchain)
  {
    block_weights.push_back(bi.block_weight);
  }
}

uint64_t test_generator::get_already_generated_coins(const crypto::hash& blk_id) const
{
  auto it = m_blocks_info.find(blk_id);
  if (it == m_blocks_info.end())
    throw std::runtime_error("block hash wasn't found");

  return it->second.already_generated_coins;
}

uint64_t test_generator::get_already_generated_coins(const cryptonote::block& blk) const
{
  crypto::hash blk_hash;
  get_block_hash(blk, blk_hash);
  return get_already_generated_coins(blk_hash);
}

void test_generator::add_block(const cryptonote::block& blk, size_t txs_weight, std::vector<uint64_t>& block_weights, uint64_t already_generated_coins)
{
  const size_t block_weight = txs_weight + get_transaction_weight(blk.miner_tx);

  uint64_t block_reward;
  cryptonote::get_base_block_reward(misc_utils::median(block_weights), block_weight, already_generated_coins, block_reward, m_hf_version, 0);

  m_blocks_info.insert({get_block_hash(blk), block_info(blk.prev_id, already_generated_coins + block_reward, block_weight, blk)});
}

static void manual_calc_batched_governance(const test_generator &generator, const crypto::hash &head, loki_miner_tx_context &miner_tx_context, int hard_fork_version, uint64_t height)
{
  miner_tx_context.batched_governance = 0;

  if (hard_fork_version >= cryptonote::network_version_10_bulletproofs &&
      cryptonote::height_has_governance_output(cryptonote::FAKECHAIN, hard_fork_version, height))
  {
    const cryptonote::config_t &network = cryptonote::get_config(cryptonote::FAKECHAIN, hard_fork_version);
    uint64_t num_blocks                 = network.GOVERNANCE_REWARD_INTERVAL_IN_BLOCKS;
    uint64_t start_height               = height - num_blocks;

    if (height < num_blocks)
    {
      start_height = 0;
      num_blocks   = height;
    }

    std::vector<block> blockchain;
    blockchain.reserve(num_blocks);
    generator.get_block_chain(blockchain, head, num_blocks);

    for (const block &entry : blockchain)
    {
      uint64_t block_height = cryptonote::get_block_height(entry);
      if (block_height < start_height)
        continue;

      if (entry.major_version >= network_version_10_bulletproofs)
        miner_tx_context.batched_governance += cryptonote::derive_governance_from_block_reward(cryptonote::FAKECHAIN, entry);
    }
  }

}

bool test_generator::construct_block(cryptonote::block& blk, uint64_t height, const crypto::hash& prev_id,
                                     const cryptonote::account_base& miner_acc, uint64_t timestamp, uint64_t already_generated_coins,
<<<<<<< HEAD
                                     std::vector<uint64_t>& block_weights, const std::list<cryptonote::transaction>& tx_list,
                                     const crypto::public_key& sn_pub_key /* = crypto::null_key */, const std::vector<sn_contributor_t>& sn_infos)
{
  /// a temporary workaround
  blk.major_version = m_hf_version;
  blk.minor_version = m_hf_version;
=======
                                     std::vector<size_t>& block_weights, const std::list<cryptonote::transaction>& tx_list,
                                     const boost::optional<uint8_t>& hf_ver)
{
  blk.major_version = hf_ver ? hf_ver.get() : CURRENT_BLOCK_MAJOR_VERSION;
  blk.minor_version = hf_ver ? hf_ver.get() : CURRENT_BLOCK_MINOR_VERSION;
>>>>>>> c88e9921
  blk.timestamp = timestamp;
  blk.prev_id = prev_id;

  blk.tx_hashes.reserve(tx_list.size());
  BOOST_FOREACH(const transaction &tx, tx_list)
  {
    crypto::hash tx_hash;
    get_transaction_hash(tx, tx_hash);
    blk.tx_hashes.push_back(tx_hash);
  }

  uint64_t total_fee = 0;
  size_t txs_weight = 0;
  BOOST_FOREACH(auto& tx, tx_list)
  {
    uint64_t fee = 0;
    bool r = get_tx_fee(tx, fee);
    CHECK_AND_ASSERT_MES(r, false, "wrong transaction passed to construct_block");
    total_fee += fee;
    txs_weight += get_transaction_weight(tx);
  }

  blk.miner_tx = AUTO_VAL_INIT(blk.miner_tx);
  size_t target_block_weight = txs_weight + get_transaction_weight(blk.miner_tx);

  cryptonote::loki_miner_tx_context miner_tx_context(cryptonote::FAKECHAIN, sn_pub_key, sn_infos);
  manual_calc_batched_governance(*this, prev_id, miner_tx_context, m_hf_version, height);

  while (true)
  {
<<<<<<< HEAD
    if (!construct_miner_tx(height, misc_utils::median(block_weights), already_generated_coins, target_block_weight, total_fee, miner_acc.get_keys().m_account_address, blk.miner_tx, blobdata(), m_hf_version, miner_tx_context))
=======
    if (!construct_miner_tx(height, misc_utils::median(block_weights), already_generated_coins, target_block_weight, total_fee, miner_acc.get_keys().m_account_address, blk.miner_tx, blobdata(), 10, hf_ver ? hf_ver.get() : 1))
>>>>>>> c88e9921
      return false;

    size_t actual_block_weight = txs_weight + get_transaction_weight(blk.miner_tx);
    if (target_block_weight < actual_block_weight)
    {
      target_block_weight = actual_block_weight;
    }
    else if (actual_block_weight < target_block_weight)
    {
      size_t delta = target_block_weight - actual_block_weight;
      blk.miner_tx.extra.resize(blk.miner_tx.extra.size() + delta, 0);
      actual_block_weight = txs_weight + get_transaction_weight(blk.miner_tx);
      if (actual_block_weight == target_block_weight)
      {
        break;
      }
      else
      {
        CHECK_AND_ASSERT_MES(target_block_weight < actual_block_weight, false, "Unexpected block size");
        delta = actual_block_weight - target_block_weight;
        blk.miner_tx.extra.resize(blk.miner_tx.extra.size() - delta);
        actual_block_weight = txs_weight + get_transaction_weight(blk.miner_tx);
        if (actual_block_weight == target_block_weight)
        {
          break;
        }
        else
        {
          CHECK_AND_ASSERT_MES(actual_block_weight < target_block_weight, false, "Unexpected block size");
          blk.miner_tx.extra.resize(blk.miner_tx.extra.size() + delta, 0);
          target_block_weight = txs_weight + get_transaction_weight(blk.miner_tx);
        }
      }
    }
    else
    {
      break;
    }
  }

  //blk.tree_root_hash = get_tx_tree_hash(blk);

  // Nonce search...
  blk.nonce = 0;
  while (!miner::find_nonce_for_given_block(blk, get_test_difficulty(hf_ver), height))
    blk.timestamp++;

  add_block(blk, txs_weight, block_weights, already_generated_coins, hf_ver ? hf_ver.get() : 1);

  return true;
}

bool test_generator::construct_block(cryptonote::block& blk, const cryptonote::account_base& miner_acc, uint64_t timestamp)
{
  std::vector<uint64_t> block_weights;
  std::list<cryptonote::transaction> tx_list;
  return construct_block(blk, 0, null_hash, miner_acc, timestamp, 0, block_weights, tx_list);
}

bool test_generator::construct_block(cryptonote::block& blk, const cryptonote::block& blk_prev,
                                     const cryptonote::account_base& miner_acc,
<<<<<<< HEAD
                                     const std::list<cryptonote::transaction>& tx_list/* = {}*/,
                                     const crypto::public_key& sn_pub_key /* = crypto::null_key */, const std::vector<sn_contributor_t>& sn_infos)
=======
                                     const std::list<cryptonote::transaction>& tx_list/* = std::list<cryptonote::transaction>()*/,
                                     const boost::optional<uint8_t>& hf_ver)
>>>>>>> c88e9921
{
  uint64_t height = boost::get<txin_gen>(blk_prev.miner_tx.vin.front()).height + 1;
  crypto::hash prev_id = get_block_hash(blk_prev);
  // Keep difficulty unchanged
  uint64_t timestamp = blk_prev.timestamp + current_difficulty_window(hf_ver); // DIFFICULTY_BLOCKS_ESTIMATE_TIMESPAN;
  uint64_t already_generated_coins = get_already_generated_coins(prev_id);
  std::vector<uint64_t> block_weights;
  get_last_n_block_weights(block_weights, prev_id, CRYPTONOTE_REWARD_BLOCKS_WINDOW);

<<<<<<< HEAD
  return construct_block(blk, height, prev_id, miner_acc, timestamp, already_generated_coins, block_weights, tx_list, sn_pub_key, sn_infos);
=======
  return construct_block(blk, height, prev_id, miner_acc, timestamp, already_generated_coins, block_weights, tx_list, hf_ver);
>>>>>>> c88e9921
}

bool test_generator::construct_block_manually(block& blk, const block& prev_block, const account_base& miner_acc,
                                              int actual_params/* = bf_none*/, uint8_t major_ver/* = 0*/,
                                              uint8_t minor_ver/* = 0*/, uint64_t timestamp/* = 0*/,
                                              const crypto::hash& prev_id/* = crypto::hash()*/, const difficulty_type& diffic/* = 1*/,
                                              const transaction& miner_tx/* = transaction()*/,
                                              const std::vector<crypto::hash>& tx_hashes/* = std::vector<crypto::hash>()*/,
                                              size_t txs_weight/* = 0*/)
{
  blk.major_version = actual_params & bf_major_ver ? major_ver : CURRENT_BLOCK_MAJOR_VERSION;
  blk.minor_version = actual_params & bf_minor_ver ? minor_ver : CURRENT_BLOCK_MINOR_VERSION;
  blk.timestamp     = actual_params & bf_timestamp ? timestamp : prev_block.timestamp + DIFFICULTY_BLOCKS_ESTIMATE_TIMESPAN; // Keep difficulty unchanged
  blk.prev_id       = actual_params & bf_prev_id   ? prev_id   : get_block_hash(prev_block);
  blk.tx_hashes     = actual_params & bf_tx_hashes ? tx_hashes : std::vector<crypto::hash>();

  size_t height = get_block_height(prev_block) + 1;
  uint64_t already_generated_coins = get_already_generated_coins(prev_block);
  std::vector<uint64_t> block_weights;
  get_last_n_block_weights(block_weights, get_block_hash(prev_block), CRYPTONOTE_REWARD_BLOCKS_WINDOW);
  if (actual_params & bf_miner_tx)
  {
    blk.miner_tx = miner_tx;
  }
  else
  {
    // TODO: This will work, until size of constructed block is less then CRYPTONOTE_BLOCK_GRANTED_FULL_REWARD_ZONE
    cryptonote::loki_miner_tx_context miner_tx_context(cryptonote::FAKECHAIN);
    manual_calc_batched_governance(*this, prev_id, miner_tx_context, m_hf_version, height);

    size_t current_block_weight = txs_weight + get_transaction_weight(blk.miner_tx);
    if (!construct_miner_tx(height, misc_utils::median(block_weights), already_generated_coins, current_block_weight, 0, miner_acc.get_keys().m_account_address, blk.miner_tx, blobdata(), m_hf_version, miner_tx_context))
      return false;
  }

  //blk.tree_root_hash = get_tx_tree_hash(blk);

  difficulty_type a_diffic = actual_params & bf_diffic ? diffic : get_test_difficulty(hf_version);
  fill_nonce(blk, a_diffic, height);

  add_block(blk, txs_weight, block_weights, already_generated_coins);

  return true;
}

bool test_generator::construct_block_manually_tx(cryptonote::block& blk, const cryptonote::block& prev_block,
                                                 const cryptonote::account_base& miner_acc,
                                                 const std::vector<crypto::hash>& tx_hashes, size_t txs_weight)
{
  return construct_block_manually(blk, prev_block, miner_acc, bf_tx_hashes, 0, 0, 0, crypto::hash(), 0, transaction(), tx_hashes, txs_weight);
}

<<<<<<< HEAD
cryptonote::transaction make_registration_tx(std::vector<test_event_entry>& events,
                                             const cryptonote::account_base& account,
                                             const cryptonote::keypair& service_node_keys,
                                             uint64_t operator_cut,
                                             const std::vector<cryptonote::account_public_address>& addresses,
                                             const std::vector<uint64_t>& portions,
                                             const cryptonote::block& head,
                                             uint8_t hf_version)
{
    const auto new_height = cryptonote::get_block_height(head) + 1;
    const auto staking_requirement = service_nodes::get_staking_requirement(cryptonote::FAKECHAIN, new_height, hf_version);

    uint64_t amount = service_nodes::portions_to_amount(portions[0], staking_requirement);

    cryptonote::transaction tx;
    const auto unlock_time = new_height + service_nodes::staking_num_lock_blocks(cryptonote::FAKECHAIN);

    std::vector<uint8_t> extra;
    add_service_node_pubkey_to_tx_extra(extra, service_node_keys.pub);

    const uint64_t exp_timestamp = time(nullptr) + STAKING_AUTHORIZATION_EXPIRATION_WINDOW;

    crypto::hash hash;
    if (!cryptonote::get_registration_hash(addresses, operator_cut, portions, exp_timestamp, hash))
    {
      MERROR("Could not make registration hash from addresses and portions");
      return {};
    }

    crypto::signature signature;
    crypto::generate_signature(hash, service_node_keys.pub, service_node_keys.sec, signature);

    add_service_node_register_to_tx_extra(extra, addresses, operator_cut, portions, exp_timestamp, signature);
    add_service_node_contributor_to_tx_extra(extra, addresses.at(0));

    TxBuilder(events, tx, head, account, account, amount, hf_version).is_staking(true).with_extra(extra).with_unlock_time(unlock_time).with_per_output_unlock(true).build();
    events.push_back(tx);
    return tx;
}

cryptonote::transaction make_deregistration_tx(const std::vector<test_event_entry>& events,
                                               const cryptonote::account_base& account,
                                               const cryptonote::block& head,
                                               const cryptonote::tx_extra_service_node_deregister& deregister,
                                               uint8_t hf_version,
                                               uint64_t fee)
{
  cryptonote::transaction tx;

  std::vector<uint8_t> extra;
  const bool full_tx_deregister_made = cryptonote::add_service_node_deregister_to_tx_extra(tx.extra, deregister);

  if (!full_tx_deregister_made) {
    MERROR("Could not add deregister to extra");
    return {};
  }

  const uint64_t amount = 0;

  if (fee) TxBuilder(events, tx, head, account, account, amount, hf_version).with_fee(fee).with_extra(extra).with_per_output_unlock(true).build();

  tx.version = cryptonote::transaction::get_max_version_for_hf(hf_version, cryptonote::FAKECHAIN);
  tx.type = cryptonote::transaction::type_deregister;

  return tx;
}

cryptonote::transaction make_default_registration_tx(std::vector<test_event_entry>& events,
                                             const cryptonote::account_base& account,
                                             const cryptonote::keypair& service_node_keys,
                                             const cryptonote::block& head,
                                             uint8_t hf_version)
{
  return make_registration_tx(events, account, service_node_keys, 0, { account.get_keys().m_account_address }, { STAKING_PORTIONS }, head, hf_version);
}

struct output_index {
    const cryptonote::txout_target_v out;
    uint64_t amount;
    rct::key mask;
    size_t blk_height; // block height
    uint64_t unlock_time;
    size_t tx_no; // index of transaction in block
    size_t out_no; // index of out in transaction
    size_t idx;
    bool spent;
    bool is_sn_reward = false;
    const cryptonote::block *p_blk;
    const cryptonote::transaction *p_tx;

    output_index(const cryptonote::txout_target_v &_out, uint64_t _a, size_t _h, uint64_t ut, size_t tno, size_t ono, const cryptonote::block *_pb, const cryptonote::transaction *_pt)
        : out(_out), amount(_a), blk_height(_h), unlock_time(ut), tx_no(tno), out_no(ono), idx(0), spent(false), p_blk(_pb), p_tx(_pt) { }

    output_index(const output_index &other) = default;

    const std::string toString() const {
        std::stringstream ss;

        ss << "output_index{blk_height=" << blk_height
           << " tx_no=" << tx_no
           << " out_no=" << out_no
           << " amount=" << amount
           << " mask=" << mask
           << " idx=" << idx
           << " spent=" << spent
           << "}";

        return ss.str();
    }

    output_index& operator=(const output_index& other)
    {
      new(this) output_index(other);
      return *this;
    }
};

typedef std::map<uint64_t, std::vector<size_t> > map_output_t;
typedef std::map<uint64_t, std::vector<output_index> > map_output_idx_t;
typedef std::vector<output_index> output_index_vec;

typedef std::vector<size_t> output_vec;
typedef pair<uint64_t, size_t>  outloc_t;

=======
>>>>>>> c88e9921
namespace
{
  uint64_t get_inputs_amount(const vector<tx_source_entry> &s)
  {
    uint64_t r = 0;
    BOOST_FOREACH(const tx_source_entry &e, s)
    {
      r += e.amount;
    }

    return r;
  }
}

uint64_t get_amount(const cryptonote::account_base& account, const cryptonote::transaction& tx, rct::key& mask, int i)
{
  crypto::public_key tx_pub_key = get_tx_pub_key_from_extra(tx);
  crypto::key_derivation derivation;
  if (!crypto::generate_key_derivation(tx_pub_key, account.get_keys().m_view_secret_key, derivation))
    return 0;

  if (tx.vout[i].target.type() != typeid(cryptonote::txout_to_key))
    return 0;

  hw::device& hwdev = hw::get_device("default");

  uint64_t money_transferred = 0;

  crypto::secret_key scalar1;
  hwdev.derivation_to_scalar(derivation, i, scalar1);
  try
  {
    switch (tx.rct_signatures.type)
    {
    case rct::RCTTypeSimple:
    case rct::RCTTypeBulletproof:
      money_transferred = rct::decodeRctSimple(tx.rct_signatures, rct::sk2rct(scalar1), i, mask, hwdev);
      break;
    case rct::RCTTypeFull:
      money_transferred = rct::decodeRct(tx.rct_signatures, rct::sk2rct(scalar1), i, hwdev);
      break;
    case rct::RCTTypeNull:
      money_transferred = tx.vout[i].amount;
      break;
    default:
      LOG_PRINT_L0("Unsupported rct type: " << tx.rct_signatures.type);
      return 0;
    }
  }
  catch (const std::exception &e)
  {
    LOG_PRINT_L0("Failed to decode input " << i);
    return 0;
  }

  return money_transferred;
}

uint64_t get_amount(const cryptonote::account_base& account, const cryptonote::transaction& tx, int i)
{
  rct::key mask_unused;
  return get_amount(account, tx, mask_unused, i);
}

bool init_output_indices(output_index_vec& outs, output_vec& outs_mine, const std::vector<cryptonote::block>& blockchain, const map_hash2tx_t& mtx, const cryptonote::account_base& from) {

    for (const block& blk : blockchain) {
        vector<const transaction*> vtx;
        vtx.push_back(&blk.miner_tx);

        for(const crypto::hash &h : blk.tx_hashes) {
            const auto cit = mtx.find(h);
            if (mtx.end() == cit)
                throw std::runtime_error("block contains an unknown tx hash");

            vtx.push_back(cit->second);
        }

        for (size_t i = 0; i < vtx.size(); i++) {
            const transaction &tx = *vtx[i];

            for (size_t j = 0; j < tx.vout.size(); ++j) {
                const tx_out &out = tx.vout[j];

<<<<<<< HEAD
                if (out.target.which() == 2) { // out_to_key

                    const auto height = boost::get<txin_gen>(*blk.miner_tx.vin.begin()).height; /// replace with front?

                    const auto unlock_time = (tx.version < 3) ? tx.unlock_time : tx.output_unlock_times[j];
=======
                output_index oi(out.target, out.amount, boost::get<txin_gen>(*blk.miner_tx.vin.begin()).height, i, j, &blk, vtx[i]);
                oi.set_rct(tx.version == 2);
                oi.unlock_time = tx.unlock_time;
                oi.is_coin_base = i == 0;
>>>>>>> c88e9921

                    outs.push_back({out.target, out.amount, height, unlock_time, i, j, &blk, vtx[i]});
                    size_t tx_global_idx = outs.size() - 1;
                    outs[tx_global_idx].idx = tx_global_idx;
                    outs[tx_global_idx].mask = rct::zeroCommit(out.amount);
                    // Is out to me?
                    const auto gov_key = cryptonote::get_deterministic_keypair_from_height(height);

                    const bool to_acc_regular = is_out_to_acc(from.get_keys(), boost::get<txout_to_key>(out.target), get_tx_pub_key_from_extra(tx), get_additional_tx_pub_keys_from_extra(tx), j);
                    const bool to_acc_sn_reward = to_acc_regular ? false : is_out_to_acc(from.get_keys(), boost::get<txout_to_key>(out.target), gov_key.pub, {}, j);

                    if (to_acc_regular || to_acc_sn_reward) {
                      outs_mine.push_back(tx_global_idx);
                        auto& oi = outs.back();
                        oi.is_sn_reward = to_acc_sn_reward;
                        if (oi.amount == 0) {
                          oi.amount = get_amount(from, tx, j);
                          oi.mask = tx.rct_signatures.outPk[j].mask;
                        }

                    }
                }
            }
        }
    }

    return true;
}

bool init_spent_output_indices(output_index_vec& outs,
                               const output_vec& outs_mine,
                               const std::vector<cryptonote::block>& blockchain,
                               const map_hash2tx_t& mtx,
                               const cryptonote::account_base& from)
{

    for (size_t out_idx : outs_mine) {
        output_index& oi = outs[out_idx];

        // construct key image for this output
        crypto::key_image img;
        keypair in_ephemeral;
        crypto::public_key out_key = boost::get<txout_to_key>(oi.out).key;
        std::unordered_map<crypto::public_key, cryptonote::subaddress_index> subaddresses;
        subaddresses[from.get_keys().m_account_address.m_spend_public_key] = {0,0};

        const auto tx_pk = oi.is_sn_reward ? get_deterministic_keypair_from_height(oi.blk_height).pub
                                           : get_tx_pub_key_from_extra(*oi.p_tx);

        generate_key_image_helper(from.get_keys(),
                                  subaddresses,
                                  out_key,
                                  tx_pk,
                                  get_additional_tx_pub_keys_from_extra(*oi.p_tx),
                                  oi.out_no,
                                  in_ephemeral,
                                  img,
                                  hw::get_device(("default")));

        // lookup for this key image in the events vector
        BOOST_FOREACH(auto& tx_pair, mtx) {
            const transaction& tx = *tx_pair.second;
            BOOST_FOREACH(const txin_v &in, tx.vin) {
                if (typeid(txin_to_key) == in.type()) {
                    const txin_to_key &itk = boost::get<txin_to_key>(in);
                    if (itk.k_image == img) {
                        oi.spent = true;
                    }
                }
            }
        }
    }

    return true;
}

static bool fill_output_entries(const std::vector<output_index>& out_indices, size_t sender_out, size_t nmix, size_t& real_entry_idx, std::vector<tx_source_entry::output_entry>& output_entries)
{
  if (out_indices.size() <= nmix)
    return false;

  bool sender_out_found = false;
  size_t rest = nmix;
  for (size_t i = 0; i < out_indices.size() && (0 < rest || !sender_out_found); ++i)
  {
    const output_index& oi = out_indices[i];
    if (oi.spent)
      continue;

    bool append = false;
    if (i == sender_out)
    {
      append = true;
      sender_out_found = true;
      real_entry_idx = output_entries.size();
    }
    else if (0 < rest)
    {
      --rest;
      append = true;
    }

    if (append)
    {
      rct::key comm = oi.commitment();
      const txout_to_key& otk = boost::get<txout_to_key>(oi.out);
<<<<<<< HEAD
      output_entries.push_back(tx_source_entry::output_entry(oi.idx, rct::ctkey({rct::pk2rct(otk.key), oi.mask})));
=======
      output_entries.push_back(tx_source_entry::output_entry(oi.idx, rct::ctkey({rct::pk2rct(otk.key), comm})));
>>>>>>> c88e9921
    }
  }

  return 0 == rest && sender_out_found;
}

bool fill_tx_sources(std::vector<tx_source_entry>& sources, const std::vector<test_event_entry>& events,
                     const block& blk_head, const cryptonote::account_base& from, uint64_t amount, size_t nmix)
{
    /// Don't fill up sources if the amount is zero
    if (amount == 0) return true;

    output_index_vec outs;
    output_vec outs_mine;

    std::vector<cryptonote::block> blockchain;
    map_hash2tx_t mtx;
    if (!find_block_chain(events, blockchain, mtx, get_block_hash(blk_head)))
        return false;

    if (!init_output_indices(outs, outs_mine, blockchain, mtx, from))
        return false;

    if (!init_spent_output_indices(outs, outs_mine, blockchain, mtx, from))
        return false;

    // Iterate in reverse is more efficiency
    uint64_t sources_amount = 0;
    bool sources_found = false;

    for (const size_t sender_out : outs_mine) {

        const output_index& oi = outs[sender_out];
        if (oi.spent) continue;

        if (!cryptonote::rules::is_output_unlocked(oi.unlock_time, get_block_height(blk_head))) continue;

        cryptonote::tx_source_entry ts;

        const auto& tx = *oi.p_tx;
        ts.amount = oi.amount;
        ts.real_output_in_tx_index = oi.out_no;
        ts.real_out_tx_key = get_tx_pub_key_from_extra(tx); // incoming tx public key
        ts.real_out_additional_tx_keys = get_additional_tx_pub_keys_from_extra(tx);
        ts.mask = rct::identity();
        ts.rct = true;

        /// Filling in the mask
        {
<<<<<<< HEAD
            crypto::key_derivation derivation;
            bool r = crypto::generate_key_derivation(ts.real_out_tx_key, from.get_keys().m_view_secret_key, derivation);
            CHECK_AND_ASSERT_MES(r, false, "Failed to generate key derivation");
            crypto::secret_key amount_key;
            crypto::derivation_to_scalar(derivation, oi.out_no, amount_key);
            if (tx.rct_signatures.type == rct::RCTTypeSimple || tx.rct_signatures.type == rct::RCTTypeBulletproof)
                rct::decodeRctSimple(
                  tx.rct_signatures, rct::sk2rct(amount_key), oi.out_no, ts.mask, hw::get_device("default"));
            else if (tx.rct_signatures.type == rct::RCTTypeFull)
                rct::decodeRct(
                  tx.rct_signatures, rct::sk2rct(amount_key), oi.out_no, ts.mask, hw::get_device("default"));
=======
            size_t sender_out = o.second[i];
            const output_index& oi = outs[o.first][sender_out];
            if (oi.spent)
                continue;
            if (oi.rct)
                continue;

            cryptonote::tx_source_entry ts;
            ts.amount = oi.amount;
            ts.real_output_in_tx_index = oi.out_no;
            ts.real_out_tx_key = get_tx_pub_key_from_extra(*oi.p_tx); // incoming tx public key
            size_t realOutput;
            if (!fill_output_entries(outs[o.first], sender_out, nmix, realOutput, ts.outputs))
              continue;

            ts.real_output = realOutput;
            ts.rct = false;
            ts.mask = rct::identity();  // non-rct has identity mask by definition

            rct::key comm = rct::zeroCommit(ts.amount);
            for(auto & ot : ts.outputs)
              ot.second.mask = comm;

            sources.push_back(ts);

            sources_amount += ts.amount;
            sources_found = amount <= sources_amount;
>>>>>>> c88e9921
        }

        if (!fill_output_entries(outs, sender_out, nmix, ts.real_output, ts.outputs)) continue;

        sources.push_back(ts);

        sources_amount += ts.amount;

        sources_found = amount <= sources_amount;
        if (sources_found) return true;
    }

    return false;
}

bool fill_tx_destination(tx_destination_entry &de, const cryptonote::account_public_address &to, uint64_t amount) {
    de.addr = to;
    de.amount = amount;
    return true;
}

<<<<<<< HEAD
void fill_tx_sources_and_multi_destinations(const std::vector<test_event_entry>& events, const block& blk_head,
                                            const cryptonote::account_base& from, const cryptonote::account_base& to,
                                            uint64_t const *amount, int num_amounts, uint64_t fee, size_t nmix, std::vector<tx_source_entry>& sources,
                                            std::vector<tx_destination_entry>& destinations, uint64_t *change_amount)
=======
map_txid_output_t::iterator block_tracker::find_out(const crypto::hash &txid, size_t out)
{
  return find_out(std::make_pair(txid, out));
}

map_txid_output_t::iterator block_tracker::find_out(const output_hasher &id)
{
  return m_map_outs.find(id);
}

void block_tracker::process(const std::vector<cryptonote::block>& blockchain, const map_hash2tx_t& mtx)
{
  std::vector<const cryptonote::block*> blks;
  blks.reserve(blockchain.size());

  BOOST_FOREACH (const block& blk, blockchain) {
    auto hsh = get_block_hash(blk);
    auto it = m_blocks.find(hsh);
    if (it == m_blocks.end()){
      m_blocks[hsh] = blk;
    }

    blks.push_back(&m_blocks[hsh]);
  }

  process(blks, mtx);
}

void block_tracker::process(const std::vector<const cryptonote::block*>& blockchain, const map_hash2tx_t& mtx)
{
  BOOST_FOREACH (const block* blk, blockchain) {
    vector<const transaction*> vtx;
    vtx.push_back(&(blk->miner_tx));

    BOOST_FOREACH(const crypto::hash &h, blk->tx_hashes) {
      const map_hash2tx_t::const_iterator cit = mtx.find(h);
      CHECK_AND_ASSERT_THROW_MES(mtx.end() != cit, "block contains an unknown tx hash");
      vtx.push_back(cit->second);
    }

    for (size_t i = 0; i < vtx.size(); i++) {
      process(blk, vtx[i], i);
    }
  }
}

void block_tracker::process(const block* blk, const transaction * tx, size_t i)
{
  for (size_t j = 0; j < tx->vout.size(); ++j) {
    const tx_out &out = tx->vout[j];

    if (typeid(cryptonote::txout_to_key) != out.target.type()) { // out_to_key
      continue;
    }

    const uint64_t rct_amount = tx->version == 2 ? 0 : out.amount;
    const output_hasher hid = std::make_pair(tx->hash, j);
    auto it = find_out(hid);
    if (it != m_map_outs.end()){
      continue;
    }

    output_index oi(out.target, out.amount, boost::get<txin_gen>(blk->miner_tx.vin.front()).height, i, j, blk, tx);
    oi.set_rct(tx->version == 2);
    oi.idx = m_outs[rct_amount].size();
    oi.unlock_time = tx->unlock_time;
    oi.is_coin_base = tx->vin.size() == 1 && tx->vin.back().type() == typeid(cryptonote::txin_gen);

    m_outs[rct_amount].push_back(oi);
    m_map_outs.insert({hid, oi});
  }
}

void block_tracker::global_indices(const cryptonote::transaction *tx, std::vector<uint64_t> &indices)
{
  indices.clear();

  for(size_t j=0; j < tx->vout.size(); ++j){
    auto it = find_out(tx->hash, j);
    if (it != m_map_outs.end()){
      indices.push_back(it->second.idx);
    }
  }
}

void block_tracker::get_fake_outs(size_t num_outs, uint64_t amount, uint64_t global_index, uint64_t cur_height, std::vector<get_outs_entry> &outs){
  auto & vct = m_outs[amount];
  const size_t n_outs = vct.size();

  std::set<size_t> used;
  std::vector<size_t> choices;
  choices.resize(n_outs);
  for(size_t i=0; i < n_outs; ++i) choices[i] = i;
  shuffle(choices.begin(), choices.end(), std::default_random_engine(crypto::rand<unsigned>()));

  size_t n_iters = 0;
  ssize_t idx = -1;
  outs.reserve(num_outs);
  while(outs.size() < num_outs){
    n_iters += 1;
    idx = (idx + 1) % n_outs;
    size_t oi_idx = choices[(size_t)idx];
    CHECK_AND_ASSERT_THROW_MES((n_iters / n_outs) <= outs.size(), "Fake out pick selection problem");

    auto & oi = vct[oi_idx];
    if (oi.idx == global_index)
      continue;
    if (oi.out.type() != typeid(cryptonote::txout_to_key))
      continue;
    if (oi.unlock_time > cur_height)
      continue;
    if (used.find(oi_idx) != used.end())
      continue;

    rct::key comm = oi.commitment();
    auto out = boost::get<txout_to_key>(oi.out);
    auto item = std::make_tuple(oi.idx, out.key, comm);
    outs.push_back(item);
    used.insert(oi_idx);
  }
}

std::string block_tracker::dump_data()
{
  ostringstream ss;
  for (auto &m_out : m_outs)
  {
    auto & vct = m_out.second;
    ss << m_out.first << " => |vector| = " << vct.size() << '\n';

    for (const auto & oi : vct)
    {
      auto out = boost::get<txout_to_key>(oi.out);

      ss << "    idx: " << oi.idx
      << ", rct: " << oi.rct
      << ", xmr: " << oi.amount
      << ", key: " << dump_keys(out.key.data)
      << ", msk: " << dump_keys(oi.comm.bytes)
      << ", txid: " << dump_keys(oi.p_tx->hash.data)
      << '\n';
    }
  }

  return ss.str();
}

void block_tracker::dump_data(const std::string & fname)
{
  ofstream myfile;
  myfile.open (fname);
  myfile << dump_data();
  myfile.close();
}

std::string dump_data(const cryptonote::transaction &tx)
{
  ostringstream ss;
  ss << "msg: " << dump_keys(tx.rct_signatures.message.bytes)
     << ", vin: ";

  for(auto & in : tx.vin){
    if (typeid(txin_to_key) == in.type()){
      auto tk = boost::get<txin_to_key>(in);
      std::vector<uint64_t> full_off;
      int64_t last = -1;

      ss << " i: " << tk.amount << " [";
      for(auto ix : tk.key_offsets){
        ss << ix << ", ";
        if (last == -1){
          last = ix;
          full_off.push_back(ix);
        } else {
          last += ix;
          full_off.push_back((uint64_t)last);
        }
      }

      ss << "], full: [";
      for(auto ix : full_off){
        ss << ix << ", ";
      }
      ss << "]; ";

    } else if (typeid(txin_gen) == in.type()){
      ss << " h: " << boost::get<txin_gen>(in).height << ", ";
    } else {
      ss << " ?, ";
    }
  }

  ss << ", mixring: \n";
  for (const auto & row : tx.rct_signatures.mixRing){
    for(auto cur : row){
      ss << "    (" << dump_keys(cur.dest.bytes) << ", " << dump_keys(cur.mask.bytes) << ")\n ";
    }
    ss << "; ";
  }

  return ss.str();
}

cryptonote::account_public_address get_address(const var_addr_t& inp)
{
  if (typeid(cryptonote::account_public_address) == inp.type()){
    return boost::get<cryptonote::account_public_address>(inp);
  } else if(typeid(cryptonote::account_keys) == inp.type()){
    return boost::get<cryptonote::account_keys>(inp).m_account_address;
  } else if (typeid(cryptonote::account_base) == inp.type()){
    return boost::get<cryptonote::account_base>(inp).get_keys().m_account_address;
  } else if (typeid(cryptonote::tx_destination_entry) == inp.type()){
    return boost::get<cryptonote::tx_destination_entry>(inp).addr;
  } else {
    throw std::runtime_error("Unexpected type");
  }
}

cryptonote::account_public_address get_address(const cryptonote::account_public_address& inp)
{
  return inp;
}

cryptonote::account_public_address get_address(const cryptonote::account_keys& inp)
{
  return inp.m_account_address;
}

cryptonote::account_public_address get_address(const cryptonote::account_base& inp)
{
  return inp.get_keys().m_account_address;
}

cryptonote::account_public_address get_address(const cryptonote::tx_destination_entry& inp)
{
  return inp.addr;
}

uint64_t sum_amount(const std::vector<tx_destination_entry>& destinations)
{
  uint64_t amount = 0;
  for(auto & cur : destinations){
    amount += cur.amount;
  }

  return amount;
}

uint64_t sum_amount(const std::vector<cryptonote::tx_source_entry>& sources)
{
  uint64_t amount = 0;
  for(auto & cur : sources){
    amount += cur.amount;
  }

  return amount;
}

void fill_tx_destinations(const var_addr_t& from, const std::vector<tx_destination_entry>& dests,
                          uint64_t fee,
                          const std::vector<tx_source_entry> &sources,
                          std::vector<tx_destination_entry>& destinations,
                          bool always_change)

>>>>>>> c88e9921
{
  destinations.clear();
  uint64_t amount = sum_amount(dests);
  std::copy(dests.begin(), dests.end(), std::back_inserter(destinations));

<<<<<<< HEAD
  uint64_t total_amount = fee;
  for (int i = 0; i < num_amounts; ++i)
    total_amount += amount[i];

  if (!fill_tx_sources(sources, events, blk_head, from, total_amount, nmix))
    throw std::runtime_error("couldn't fill transaction sources");

  for (int i = 0; i < num_amounts; ++i)
  {
    tx_destination_entry de;
    if (!fill_tx_destination(de, to, amount[i]))
      throw std::runtime_error("couldn't fill transaction destination");
    destinations.push_back(de);
  }

  tx_destination_entry de_change;
  uint64_t cash_back = get_inputs_amount(sources) - (total_amount);
  if (0 < cash_back)
  {
    if (!fill_tx_destination(de_change, from, cash_back))
=======
  tx_destination_entry de_change;
  uint64_t cache_back = get_inputs_amount(sources) - (amount + fee);

  if (cache_back > 0 || always_change) {
    if (!fill_tx_destination(de_change, get_address(from), cache_back <= 0 ? 0 : cache_back))
      throw std::runtime_error("couldn't fill transaction cache back destination");
    destinations.push_back(de_change);
  }
}

void fill_tx_destinations(const var_addr_t& from, const cryptonote::account_public_address& to,
                          uint64_t amount, uint64_t fee,
                          const std::vector<tx_source_entry> &sources,
                          std::vector<tx_destination_entry>& destinations,
                          std::vector<tx_destination_entry>& destinations_pure,
                          bool always_change)
{
  destinations.clear();

  tx_destination_entry de;
  if (!fill_tx_destination(de, to, amount))
    throw std::runtime_error("couldn't fill transaction destination");
  destinations.push_back(de);
  destinations_pure.push_back(de);

  tx_destination_entry de_change;
  uint64_t cache_back = get_inputs_amount(sources) - (amount + fee);

  if (cache_back > 0 || always_change) {
    if (!fill_tx_destination(de_change, get_address(from), cache_back <= 0 ? 0 : cache_back))
>>>>>>> c88e9921
      throw std::runtime_error("couldn't fill transaction cache back destination");
    destinations.push_back(de_change);
  }

  if (change_amount) *change_amount = (cash_back > 0) ? cash_back : 0;
}

void fill_tx_sources_and_destinations(const std::vector<test_event_entry>& events, const block& blk_head,
                                      const cryptonote::account_base& from, const cryptonote::account_base& to,
                                      uint64_t amount, uint64_t fee, size_t nmix, std::vector<tx_source_entry>& sources,
                                      std::vector<tx_destination_entry>& destinations, uint64_t *change_amount)
{
  uint64_t *amounts = &amount;
  int num_amounts   = 1;
  fill_tx_sources_and_multi_destinations(events, blk_head, from, to, amounts, num_amounts, fee, nmix, sources, destinations, change_amount);
}

void fill_tx_destinations(const var_addr_t& from, const cryptonote::account_public_address& to,
                          uint64_t amount, uint64_t fee,
                          const std::vector<tx_source_entry> &sources,
                          std::vector<tx_destination_entry>& destinations, bool always_change)
{
  std::vector<tx_destination_entry> destinations_pure;
  fill_tx_destinations(from, to, amount, fee, sources, destinations, destinations_pure, always_change);
}

void fill_tx_sources_and_destinations(const std::vector<test_event_entry>& events, const block& blk_head,
                                      const cryptonote::account_base& from, const cryptonote::account_public_address& to,
                                      uint64_t amount, uint64_t fee, size_t nmix, std::vector<tx_source_entry>& sources,
                                      std::vector<tx_destination_entry>& destinations)
{
  sources.clear();
  destinations.clear();

  if (!fill_tx_sources(sources, events, blk_head, from, amount + fee, nmix))
    throw std::runtime_error("couldn't fill transaction sources");

  fill_tx_destinations(from, to, amount, fee, sources, destinations, false);
}

void fill_tx_sources_and_destinations(const std::vector<test_event_entry>& events, const block& blk_head,
                                      const cryptonote::account_base& from, const cryptonote::account_base& to,
                                      uint64_t amount, uint64_t fee, size_t nmix, std::vector<tx_source_entry>& sources,
                                      std::vector<tx_destination_entry>& destinations)
{
  fill_tx_sources_and_destinations(events, blk_head, from, to.get_keys().m_account_address, amount, fee, nmix, sources, destinations);
}

void fill_nonce(cryptonote::block& blk, const difficulty_type& diffic, uint64_t height)
{
  blk.nonce = 0;
  while (!miner::find_nonce_for_given_block(blk, diffic, height))
    blk.timestamp++;
}

<<<<<<< HEAD
crypto::public_key get_output_key(const keypair& txkey,
                                  const cryptonote::account_public_address& addr,
                                  size_t output_index)
{
    crypto::key_derivation derivation;
    crypto::generate_key_derivation(addr.m_view_public_key, txkey.sec, derivation);
    crypto::public_key out_eph_public_key;
    crypto::derive_public_key(derivation, output_index, addr.m_spend_public_key, out_eph_public_key);
    return out_eph_public_key;
=======
cryptonote::tx_destination_entry build_dst(const var_addr_t& to, bool is_subaddr, uint64_t amount)
{
  tx_destination_entry de;
  de.amount = amount;
  de.addr = get_address(to);
  de.is_subaddress = is_subaddr;
  return de;
}

std::vector<cryptonote::tx_destination_entry> build_dsts(const var_addr_t& to1, bool sub1, uint64_t am1)
{
  std::vector<cryptonote::tx_destination_entry> res;
  res.push_back(build_dst(to1, sub1, am1));
  return res;
}

std::vector<cryptonote::tx_destination_entry> build_dsts(std::initializer_list<dest_wrapper_t> inps)
{
  std::vector<cryptonote::tx_destination_entry> res;
  res.reserve(inps.size());
  for(auto & c : inps){
    res.push_back(build_dst(c.addr, c.is_subaddr, c.amount));
  }
  return res;
}

bool construct_miner_tx_manually(size_t height, uint64_t already_generated_coins,
                                 const account_public_address& miner_address, transaction& tx, uint64_t fee,
                                 keypair* p_txkey/* = 0*/)
{
  keypair txkey;
  txkey = keypair::generate(hw::get_device("default"));
  add_tx_pub_key_to_extra(tx, txkey.pub);

  if (0 != p_txkey)
    *p_txkey = txkey;

  txin_gen in;
  in.height = height;
  tx.vin.push_back(in);

  // This will work, until size of constructed block is less then CRYPTONOTE_BLOCK_GRANTED_FULL_REWARD_ZONE
  uint64_t block_reward;
  if (!get_block_reward(0, 0, already_generated_coins, block_reward, 1))
  {
    LOG_PRINT_L0("Block is too big");
    return false;
  }
  block_reward += fee;

  crypto::key_derivation derivation;
  crypto::public_key out_eph_public_key;
  crypto::generate_key_derivation(miner_address.m_view_public_key, txkey.sec, derivation);
  crypto::derive_public_key(derivation, 0, miner_address.m_spend_public_key, out_eph_public_key);

  tx_out out;
  out.amount = block_reward;
  out.target = txout_to_key(out_eph_public_key);
  tx.vout.push_back(out);

  tx.version = 1;
  tx.unlock_time = height + CRYPTONOTE_MINED_MONEY_UNLOCK_WINDOW;

  return true;
}

bool construct_tx_to_key(const std::vector<test_event_entry>& events, cryptonote::transaction& tx, const cryptonote::block& blk_head,
                         const cryptonote::account_base& from, const var_addr_t& to, uint64_t amount,
                         uint64_t fee, size_t nmix, bool rct, rct::RangeProofType range_proof_type, int bp_version)
{
  vector<tx_source_entry> sources;
  vector<tx_destination_entry> destinations;
  fill_tx_sources_and_destinations(events, blk_head, from, get_address(to), amount, fee, nmix, sources, destinations);

  return construct_tx_rct(from.get_keys(), sources, destinations, from.get_keys().m_account_address, std::vector<uint8_t>(), tx, 0, rct, range_proof_type, bp_version);
}

bool construct_tx_to_key(const std::vector<test_event_entry>& events, cryptonote::transaction& tx, const cryptonote::block& blk_head,
                         const cryptonote::account_base& from, std::vector<cryptonote::tx_destination_entry> destinations,
                         uint64_t fee, size_t nmix, bool rct, rct::RangeProofType range_proof_type, int bp_version)
{
  vector<tx_source_entry> sources;
  vector<tx_destination_entry> destinations_all;
  uint64_t amount = sum_amount(destinations);

  if (!fill_tx_sources(sources, events, blk_head, from, amount + fee, nmix))
    throw std::runtime_error("couldn't fill transaction sources");

  fill_tx_destinations(from, destinations, fee, sources, destinations_all, false);

  return construct_tx_rct(from.get_keys(), sources, destinations_all, get_address(from), std::vector<uint8_t>(), tx, 0, rct, range_proof_type, bp_version);
}

bool construct_tx_to_key(cryptonote::transaction& tx,
                         const cryptonote::account_base& from, const var_addr_t& to, uint64_t amount,
                         std::vector<cryptonote::tx_source_entry> &sources,
                         uint64_t fee, bool rct, rct::RangeProofType range_proof_type, int bp_version)
{
  vector<tx_destination_entry> destinations;
  fill_tx_destinations(from, get_address(to), amount, fee, sources, destinations, rct);
  return construct_tx_rct(from.get_keys(), sources, destinations, get_address(from), std::vector<uint8_t>(), tx, 0, rct, range_proof_type, bp_version);
}

bool construct_tx_to_key(cryptonote::transaction& tx,
                         const cryptonote::account_base& from,
                         const std::vector<cryptonote::tx_destination_entry>& destinations,
                         std::vector<cryptonote::tx_source_entry> &sources,
                         uint64_t fee, bool rct, rct::RangeProofType range_proof_type, int bp_version)
{
  vector<tx_destination_entry> all_destinations;
  fill_tx_destinations(from, destinations, fee, sources, all_destinations, rct);
  return construct_tx_rct(from.get_keys(), sources, all_destinations, get_address(from), std::vector<uint8_t>(), tx, 0, rct, range_proof_type, bp_version);
}

bool construct_tx_rct(const cryptonote::account_keys& sender_account_keys, std::vector<cryptonote::tx_source_entry>& sources, const std::vector<cryptonote::tx_destination_entry>& destinations, const boost::optional<cryptonote::account_public_address>& change_addr, std::vector<uint8_t> extra, cryptonote::transaction& tx, uint64_t unlock_time, bool rct, rct::RangeProofType range_proof_type, int bp_version)
{
  std::unordered_map<crypto::public_key, cryptonote::subaddress_index> subaddresses;
  subaddresses[sender_account_keys.m_account_address.m_spend_public_key] = {0, 0};
  crypto::secret_key tx_key;
  std::vector<crypto::secret_key> additional_tx_keys;
  std::vector<tx_destination_entry> destinations_copy = destinations;
  rct::RCTConfig rct_config = {range_proof_type, bp_version};
  return construct_tx_and_get_tx_key(sender_account_keys, subaddresses, sources, destinations_copy, change_addr, extra, tx, unlock_time, tx_key, additional_tx_keys, rct, rct_config, nullptr);
>>>>>>> c88e9921
}

transaction construct_tx_with_fee(std::vector<test_event_entry>& events, const block& blk_head,
                                  const account_base& acc_from, const var_addr_t& to, uint64_t amount, uint64_t fee)
{
  transaction tx;
<<<<<<< HEAD
  TxBuilder(events, tx, blk_head, acc_from, acc_to, amount, cryptonote::network_version_7).with_fee(fee).build();
=======
  construct_tx_to_key(events, tx, blk_head, acc_from, to, amount, fee, 0);
>>>>>>> c88e9921
  events.push_back(tx);
  return tx;
}

uint64_t get_balance(const cryptonote::account_base& addr, const std::vector<cryptonote::block>& blockchain, const map_hash2tx_t& mtx) {
    uint64_t res = 0;
    output_index_vec outs;
    output_vec outs_mine;

    map_hash2tx_t confirmed_txs;
    get_confirmed_txs(blockchain, mtx, confirmed_txs);

    if (!init_output_indices(outs, outs_mine, blockchain, confirmed_txs, addr))
        return false;

    if (!init_spent_output_indices(outs, outs_mine, blockchain, confirmed_txs, addr))
        return false;

    for (const size_t out_idx : outs_mine) {
            if (outs[out_idx].spent) continue;
            res += outs[out_idx].amount;
    }

    return res;
}

uint64_t get_unlocked_balance(const cryptonote::account_base& addr, const std::vector<cryptonote::block>& blockchain, const map_hash2tx_t& mtx) {

    if (blockchain.empty()) return 0;

    uint64_t res = 0;
    output_index_vec outs;
    output_vec outs_mine;

    map_hash2tx_t confirmed_txs;
    get_confirmed_txs(blockchain, mtx, confirmed_txs);

    if (!init_output_indices(outs, outs_mine, blockchain, confirmed_txs, addr))
        return false;

    if (!init_spent_output_indices(outs, outs_mine, blockchain, confirmed_txs, addr))
        return false;

    for (const size_t out_idx : outs_mine) {
        const auto unlocked = rules::is_output_unlocked(outs[out_idx].unlock_time, get_block_height(blockchain.back()));
        if (outs[out_idx].spent || !unlocked) continue;
        res += outs[out_idx].amount;
    }

    return res;
}

bool extract_hard_forks(const std::vector<test_event_entry>& events, v_hardforks_t& hard_forks)
{
  for(auto & ev : events)
  {
    if (typeid(event_replay_settings) == ev.type())
    {
      const auto & rep_settings = boost::get<event_replay_settings>(ev);
      if (rep_settings.hard_forks)
      {
        const auto & hf = rep_settings.hard_forks.get();
        std::copy(hf.begin(), hf.end(), std::back_inserter(hard_forks));
      }
    }
  }

  return !hard_forks.empty();
}

void get_confirmed_txs(const std::vector<cryptonote::block>& blockchain, const map_hash2tx_t& mtx, map_hash2tx_t& confirmed_txs)
{
  std::unordered_set<crypto::hash> confirmed_hashes;
  BOOST_FOREACH(const block& blk, blockchain)
  {
    BOOST_FOREACH(const crypto::hash& tx_hash, blk.tx_hashes)
    {
      confirmed_hashes.insert(tx_hash);
    }
  }

  BOOST_FOREACH(const auto& tx_pair, mtx)
  {
    if (0 != confirmed_hashes.count(tx_pair.first))
    {
      confirmed_txs.insert(tx_pair);
    }
  }
}

bool trim_block_chain(std::vector<cryptonote::block>& blockchain, const crypto::hash& tail){
  size_t cut = 0;
  bool found = true;

  for(size_t i = 0; i < blockchain.size(); ++i){
    crypto::hash chash = get_block_hash(blockchain[i]);
    if (chash == tail){
      cut = i;
      found = true;
      break;
    }
  }

  if (found && cut > 0){
    blockchain.erase(blockchain.begin(), blockchain.begin() + cut);
  }

  return found;
}

bool trim_block_chain(std::vector<const cryptonote::block*>& blockchain, const crypto::hash& tail){
  size_t cut = 0;
  bool found = true;

  for(size_t i = 0; i < blockchain.size(); ++i){
    crypto::hash chash = get_block_hash(*blockchain[i]);
    if (chash == tail){
      cut = i;
      found = true;
      break;
    }
  }

  if (found && cut > 0){
    blockchain.erase(blockchain.begin(), blockchain.begin() + cut);
  }

  return found;
}

uint64_t num_blocks(const std::vector<test_event_entry>& events)
{
  uint64_t res = 0;
  BOOST_FOREACH(const test_event_entry& ev, events)
  {
    if (typeid(block) == ev.type())
    {
      res += 1;
    }
  }

  return res;
}

cryptonote::block get_head_block(const std::vector<test_event_entry>& events)
{
  for(auto it = events.rbegin(); it != events.rend(); ++it)
  {
    auto &ev = *it;
    if (typeid(block) == ev.type())
    {
      return boost::get<block>(ev);
    }
  }

  throw std::runtime_error("No block event");
}

bool find_block_chain(const std::vector<test_event_entry>& events, std::vector<cryptonote::block>& blockchain, map_hash2tx_t& mtx, const crypto::hash& head) {
    std::unordered_map<crypto::hash, const block*> block_index;
    BOOST_FOREACH(const test_event_entry& ev, events)
    {
        if (typeid(block) == ev.type())
        {
            const block* blk = &boost::get<block>(ev);
            block_index[get_block_hash(*blk)] = blk;
        }
        else if (typeid(transaction) == ev.type())
        {
            const transaction& tx = boost::get<transaction>(ev);
            mtx[get_transaction_hash(tx)] = &tx;
        }
    }

    bool b_success = false;
    crypto::hash id = head;
    for (auto it = block_index.find(id); block_index.end() != it; it = block_index.find(id))
    {
        blockchain.push_back(*it->second);
        id = it->second->prev_id;
        if (null_hash == id)
        {
            b_success = true;
            break;
        }
    }
    reverse(blockchain.begin(), blockchain.end());

    return b_success;
}

bool find_block_chain(const std::vector<test_event_entry>& events, std::vector<const cryptonote::block*>& blockchain, map_hash2tx_t& mtx, const crypto::hash& head) {
    std::unordered_map<crypto::hash, const block*> block_index;
    BOOST_FOREACH(const test_event_entry& ev, events)
    {
        if (typeid(block) == ev.type())
        {
            const block* blk = &boost::get<block>(ev);
            block_index[get_block_hash(*blk)] = blk;
        }
        else if (typeid(transaction) == ev.type())
        {
            const transaction& tx = boost::get<transaction>(ev);
            mtx[get_transaction_hash(tx)] = &tx;
        }
    }

    bool b_success = false;
    crypto::hash id = head;
    for (auto it = block_index.find(id); block_index.end() != it; it = block_index.find(id))
    {
        blockchain.push_back(it->second);
        id = it->second->prev_id;
        if (null_hash == id)
        {
            b_success = true;
            break;
        }
    }
    reverse(blockchain.begin(), blockchain.end());
    return b_success;
}


void test_chain_unit_base::register_callback(const std::string& cb_name, verify_callback cb)
{
  m_callbacks[cb_name] = cb;
}
bool test_chain_unit_base::verify(const std::string& cb_name, cryptonote::core& c, size_t ev_index, const std::vector<test_event_entry> &events)
{
  auto cb_it = m_callbacks.find(cb_name);
  if(cb_it == m_callbacks.end())
  {
    LOG_ERROR("Failed to find callback " << cb_name);
    return false;
  }
  return cb_it->second(c, ev_index, events);
}<|MERGE_RESOLUTION|>--- conflicted
+++ resolved
@@ -511,20 +511,13 @@
 
 bool test_generator::construct_block(cryptonote::block& blk, uint64_t height, const crypto::hash& prev_id,
                                      const cryptonote::account_base& miner_acc, uint64_t timestamp, uint64_t already_generated_coins,
-<<<<<<< HEAD
                                      std::vector<uint64_t>& block_weights, const std::list<cryptonote::transaction>& tx_list,
                                      const crypto::public_key& sn_pub_key /* = crypto::null_key */, const std::vector<sn_contributor_t>& sn_infos)
 {
   /// a temporary workaround
   blk.major_version = m_hf_version;
   blk.minor_version = m_hf_version;
-=======
-                                     std::vector<size_t>& block_weights, const std::list<cryptonote::transaction>& tx_list,
-                                     const boost::optional<uint8_t>& hf_ver)
-{
-  blk.major_version = hf_ver ? hf_ver.get() : CURRENT_BLOCK_MAJOR_VERSION;
-  blk.minor_version = hf_ver ? hf_ver.get() : CURRENT_BLOCK_MINOR_VERSION;
->>>>>>> c88e9921
+
   blk.timestamp = timestamp;
   blk.prev_id = prev_id;
 
@@ -555,11 +548,7 @@
 
   while (true)
   {
-<<<<<<< HEAD
     if (!construct_miner_tx(height, misc_utils::median(block_weights), already_generated_coins, target_block_weight, total_fee, miner_acc.get_keys().m_account_address, blk.miner_tx, blobdata(), m_hf_version, miner_tx_context))
-=======
-    if (!construct_miner_tx(height, misc_utils::median(block_weights), already_generated_coins, target_block_weight, total_fee, miner_acc.get_keys().m_account_address, blk.miner_tx, blobdata(), 10, hf_ver ? hf_ver.get() : 1))
->>>>>>> c88e9921
       return false;
 
     size_t actual_block_weight = txs_weight + get_transaction_weight(blk.miner_tx);
@@ -604,10 +593,10 @@
 
   // Nonce search...
   blk.nonce = 0;
-  while (!miner::find_nonce_for_given_block(blk, get_test_difficulty(hf_ver), height))
+  while (!miner::find_nonce_for_given_block(blk, get_test_difficulty(m_hf_version), height))
     blk.timestamp++;
 
-  add_block(blk, txs_weight, block_weights, already_generated_coins, hf_ver ? hf_ver.get() : 1);
+  add_block(blk, txs_weight, block_weights, already_generated_coins);
 
   return true;
 }
@@ -621,27 +610,18 @@
 
 bool test_generator::construct_block(cryptonote::block& blk, const cryptonote::block& blk_prev,
                                      const cryptonote::account_base& miner_acc,
-<<<<<<< HEAD
                                      const std::list<cryptonote::transaction>& tx_list/* = {}*/,
                                      const crypto::public_key& sn_pub_key /* = crypto::null_key */, const std::vector<sn_contributor_t>& sn_infos)
-=======
-                                     const std::list<cryptonote::transaction>& tx_list/* = std::list<cryptonote::transaction>()*/,
-                                     const boost::optional<uint8_t>& hf_ver)
->>>>>>> c88e9921
 {
   uint64_t height = boost::get<txin_gen>(blk_prev.miner_tx.vin.front()).height + 1;
   crypto::hash prev_id = get_block_hash(blk_prev);
   // Keep difficulty unchanged
-  uint64_t timestamp = blk_prev.timestamp + current_difficulty_window(hf_ver); // DIFFICULTY_BLOCKS_ESTIMATE_TIMESPAN;
+  uint64_t timestamp = blk_prev.timestamp + current_difficulty_window(m_hf_version); // DIFFICULTY_BLOCKS_ESTIMATE_TIMESPAN;
   uint64_t already_generated_coins = get_already_generated_coins(prev_id);
   std::vector<uint64_t> block_weights;
   get_last_n_block_weights(block_weights, prev_id, CRYPTONOTE_REWARD_BLOCKS_WINDOW);
 
-<<<<<<< HEAD
   return construct_block(blk, height, prev_id, miner_acc, timestamp, already_generated_coins, block_weights, tx_list, sn_pub_key, sn_infos);
-=======
-  return construct_block(blk, height, prev_id, miner_acc, timestamp, already_generated_coins, block_weights, tx_list, hf_ver);
->>>>>>> c88e9921
 }
 
 bool test_generator::construct_block_manually(block& blk, const block& prev_block, const account_base& miner_acc,
@@ -679,7 +659,7 @@
 
   //blk.tree_root_hash = get_tx_tree_hash(blk);
 
-  difficulty_type a_diffic = actual_params & bf_diffic ? diffic : get_test_difficulty(hf_version);
+  difficulty_type a_diffic = actual_params & bf_diffic ? diffic : get_test_difficulty(m_hf_version);
   fill_nonce(blk, a_diffic, height);
 
   add_block(blk, txs_weight, block_weights, already_generated_coins);
@@ -694,7 +674,6 @@
   return construct_block_manually(blk, prev_block, miner_acc, bf_tx_hashes, 0, 0, 0, crypto::hash(), 0, transaction(), tx_hashes, txs_weight);
 }
 
-<<<<<<< HEAD
 cryptonote::transaction make_registration_tx(std::vector<test_event_entry>& events,
                                              const cryptonote::account_base& account,
                                              const cryptonote::keypair& service_node_keys,
@@ -771,56 +750,6 @@
   return make_registration_tx(events, account, service_node_keys, 0, { account.get_keys().m_account_address }, { STAKING_PORTIONS }, head, hf_version);
 }
 
-struct output_index {
-    const cryptonote::txout_target_v out;
-    uint64_t amount;
-    rct::key mask;
-    size_t blk_height; // block height
-    uint64_t unlock_time;
-    size_t tx_no; // index of transaction in block
-    size_t out_no; // index of out in transaction
-    size_t idx;
-    bool spent;
-    bool is_sn_reward = false;
-    const cryptonote::block *p_blk;
-    const cryptonote::transaction *p_tx;
-
-    output_index(const cryptonote::txout_target_v &_out, uint64_t _a, size_t _h, uint64_t ut, size_t tno, size_t ono, const cryptonote::block *_pb, const cryptonote::transaction *_pt)
-        : out(_out), amount(_a), blk_height(_h), unlock_time(ut), tx_no(tno), out_no(ono), idx(0), spent(false), p_blk(_pb), p_tx(_pt) { }
-
-    output_index(const output_index &other) = default;
-
-    const std::string toString() const {
-        std::stringstream ss;
-
-        ss << "output_index{blk_height=" << blk_height
-           << " tx_no=" << tx_no
-           << " out_no=" << out_no
-           << " amount=" << amount
-           << " mask=" << mask
-           << " idx=" << idx
-           << " spent=" << spent
-           << "}";
-
-        return ss.str();
-    }
-
-    output_index& operator=(const output_index& other)
-    {
-      new(this) output_index(other);
-      return *this;
-    }
-};
-
-typedef std::map<uint64_t, std::vector<size_t> > map_output_t;
-typedef std::map<uint64_t, std::vector<output_index> > map_output_idx_t;
-typedef std::vector<output_index> output_index_vec;
-
-typedef std::vector<size_t> output_vec;
-typedef pair<uint64_t, size_t>  outloc_t;
-
-=======
->>>>>>> c88e9921
 namespace
 {
   uint64_t get_inputs_amount(const vector<tx_source_entry> &s)
@@ -885,7 +814,7 @@
   return get_amount(account, tx, mask_unused, i);
 }
 
-bool init_output_indices(output_index_vec& outs, output_vec& outs_mine, const std::vector<cryptonote::block>& blockchain, const map_hash2tx_t& mtx, const cryptonote::account_base& from) {
+bool init_output_indices(std::vector<output_index>& outs, std::vector<size_t>& outs_mine, const std::vector<cryptonote::block>& blockchain, const map_hash2tx_t& mtx, const cryptonote::account_base& from) {
 
     for (const block& blk : blockchain) {
         vector<const transaction*> vtx;
@@ -905,39 +834,36 @@
             for (size_t j = 0; j < tx.vout.size(); ++j) {
                 const tx_out &out = tx.vout[j];
 
-<<<<<<< HEAD
                 if (out.target.which() == 2) { // out_to_key
 
                     const auto height = boost::get<txin_gen>(*blk.miner_tx.vin.begin()).height; /// replace with front?
 
-                    const auto unlock_time = (tx.version < 3) ? tx.unlock_time : tx.output_unlock_times[j];
-=======
-                output_index oi(out.target, out.amount, boost::get<txin_gen>(*blk.miner_tx.vin.begin()).height, i, j, &blk, vtx[i]);
-                oi.set_rct(tx.version == 2);
-                oi.unlock_time = tx.unlock_time;
-                oi.is_coin_base = i == 0;
->>>>>>> c88e9921
-
-                    outs.push_back({out.target, out.amount, height, unlock_time, i, j, &blk, vtx[i]});
-                    size_t tx_global_idx = outs.size() - 1;
-                    outs[tx_global_idx].idx = tx_global_idx;
-                    outs[tx_global_idx].mask = rct::zeroCommit(out.amount);
-                    // Is out to me?
-                    const auto gov_key = cryptonote::get_deterministic_keypair_from_height(height);
-
-                    const bool to_acc_regular = is_out_to_acc(from.get_keys(), boost::get<txout_to_key>(out.target), get_tx_pub_key_from_extra(tx), get_additional_tx_pub_keys_from_extra(tx), j);
-                    const bool to_acc_sn_reward = to_acc_regular ? false : is_out_to_acc(from.get_keys(), boost::get<txout_to_key>(out.target), gov_key.pub, {}, j);
-
-                    if (to_acc_regular || to_acc_sn_reward) {
-                      outs_mine.push_back(tx_global_idx);
-                        auto& oi = outs.back();
-                        oi.is_sn_reward = to_acc_sn_reward;
-                        if (oi.amount == 0) {
+                    output_index oi(out.target, out.amount, height, i, j, &blk, vtx[i]);
+                    oi.unlock_time            = (tx.version < 3) ? tx.unlock_time : tx.output_unlock_times[j];
+                    oi.idx                    = outs.size();
+                    oi.mask                   = rct::zeroCommit(out.amount);
+                    oi.is_coin_base           = (i == 0);
+                    oi.deterministic_key_pair = false;
+                    oi.set_rct(tx.version >= 2);
+
+                    const auto gov_key          = cryptonote::get_deterministic_keypair_from_height(height);
+                    bool account_received_money = is_out_to_acc(from.get_keys(), boost::get<txout_to_key>(out.target), gov_key.pub, {}, j);
+                    if (account_received_money)
+                      oi.deterministic_key_pair = true;
+
+                    if (!account_received_money)
+                      account_received_money = is_out_to_acc(from.get_keys(), boost::get<txout_to_key>(out.target), get_tx_pub_key_from_extra(tx), get_additional_tx_pub_keys_from_extra(tx), j);
+
+                    if (account_received_money)
+                    {
+                        outs_mine.push_back(oi.idx);
+                        if (oi.amount == 0)
+                        {
                           oi.amount = get_amount(from, tx, j);
-                          oi.mask = tx.rct_signatures.outPk[j].mask;
+                          oi.mask   = tx.rct_signatures.outPk[j].mask;
                         }
-
                     }
+                    outs.push_back(oi);
                 }
             }
         }
@@ -946,12 +872,18 @@
     return true;
 }
 
-bool init_spent_output_indices(output_index_vec& outs,
-                               const output_vec& outs_mine,
+bool init_spent_output_indices(std::vector<output_index>& outs,
+                               const std::vector<size_t>& outs_mine,
                                const std::vector<cryptonote::block>& blockchain,
                                const map_hash2tx_t& mtx,
                                const cryptonote::account_base& from)
 {
+
+    if (mtx.empty())
+    {
+      // NOTE: There are no transactions, so outputs haven't been spent yet (i.e. a blockchain with strictly just rewards)
+      return true;
+    }
 
     for (size_t out_idx : outs_mine) {
         output_index& oi = outs[out_idx];
@@ -963,8 +895,8 @@
         std::unordered_map<crypto::public_key, cryptonote::subaddress_index> subaddresses;
         subaddresses[from.get_keys().m_account_address.m_spend_public_key] = {0,0};
 
-        const auto tx_pk = oi.is_sn_reward ? get_deterministic_keypair_from_height(oi.blk_height).pub
-                                           : get_tx_pub_key_from_extra(*oi.p_tx);
+        const auto tx_pk = oi.deterministic_key_pair ? get_deterministic_keypair_from_height(oi.blk_height).pub
+                                                     : get_tx_pub_key_from_extra(*oi.p_tx);
 
         generate_key_image_helper(from.get_keys(),
                                   subaddresses,
@@ -1023,11 +955,7 @@
     {
       rct::key comm = oi.commitment();
       const txout_to_key& otk = boost::get<txout_to_key>(oi.out);
-<<<<<<< HEAD
-      output_entries.push_back(tx_source_entry::output_entry(oi.idx, rct::ctkey({rct::pk2rct(otk.key), oi.mask})));
-=======
       output_entries.push_back(tx_source_entry::output_entry(oi.idx, rct::ctkey({rct::pk2rct(otk.key), comm})));
->>>>>>> c88e9921
     }
   }
 
@@ -1040,8 +968,8 @@
     /// Don't fill up sources if the amount is zero
     if (amount == 0) return true;
 
-    output_index_vec outs;
-    output_vec outs_mine;
+    std::vector<output_index> outs;
+    std::vector<size_t> outs_mine;
 
     std::vector<cryptonote::block> blockchain;
     map_hash2tx_t mtx;
@@ -1054,19 +982,15 @@
     if (!init_spent_output_indices(outs, outs_mine, blockchain, mtx, from))
         return false;
 
-    // Iterate in reverse is more efficiency
     uint64_t sources_amount = 0;
     bool sources_found = false;
-
     for (const size_t sender_out : outs_mine) {
 
         const output_index& oi = outs[sender_out];
         if (oi.spent) continue;
-
         if (!cryptonote::rules::is_output_unlocked(oi.unlock_time, get_block_height(blk_head))) continue;
 
         cryptonote::tx_source_entry ts;
-
         const auto& tx = *oi.p_tx;
         ts.amount = oi.amount;
         ts.real_output_in_tx_index = oi.out_no;
@@ -1075,49 +999,28 @@
         ts.mask = rct::identity();
         ts.rct = true;
 
+        rct::key comm = rct::zeroCommit(ts.amount);
+        for(auto & ot : ts.outputs)
+          ot.second.mask = comm;
+
         /// Filling in the mask
         {
-<<<<<<< HEAD
             crypto::key_derivation derivation;
             bool r = crypto::generate_key_derivation(ts.real_out_tx_key, from.get_keys().m_view_secret_key, derivation);
             CHECK_AND_ASSERT_MES(r, false, "Failed to generate key derivation");
             crypto::secret_key amount_key;
             crypto::derivation_to_scalar(derivation, oi.out_no, amount_key);
-            if (tx.rct_signatures.type == rct::RCTTypeSimple || tx.rct_signatures.type == rct::RCTTypeBulletproof)
-                rct::decodeRctSimple(
-                  tx.rct_signatures, rct::sk2rct(amount_key), oi.out_no, ts.mask, hw::get_device("default"));
+
+            if (tx.rct_signatures.type == rct::RCTTypeSimple ||
+                tx.rct_signatures.type == rct::RCTTypeBulletproof ||
+                tx.rct_signatures.type == rct::RCTTypeBulletproof2)
+            {
+                rct::decodeRctSimple(tx.rct_signatures, rct::sk2rct(amount_key), oi.out_no, ts.mask, hw::get_device("default"));
+            }
             else if (tx.rct_signatures.type == rct::RCTTypeFull)
-                rct::decodeRct(
-                  tx.rct_signatures, rct::sk2rct(amount_key), oi.out_no, ts.mask, hw::get_device("default"));
-=======
-            size_t sender_out = o.second[i];
-            const output_index& oi = outs[o.first][sender_out];
-            if (oi.spent)
-                continue;
-            if (oi.rct)
-                continue;
-
-            cryptonote::tx_source_entry ts;
-            ts.amount = oi.amount;
-            ts.real_output_in_tx_index = oi.out_no;
-            ts.real_out_tx_key = get_tx_pub_key_from_extra(*oi.p_tx); // incoming tx public key
-            size_t realOutput;
-            if (!fill_output_entries(outs[o.first], sender_out, nmix, realOutput, ts.outputs))
-              continue;
-
-            ts.real_output = realOutput;
-            ts.rct = false;
-            ts.mask = rct::identity();  // non-rct has identity mask by definition
-
-            rct::key comm = rct::zeroCommit(ts.amount);
-            for(auto & ot : ts.outputs)
-              ot.second.mask = comm;
-
-            sources.push_back(ts);
-
-            sources_amount += ts.amount;
-            sources_found = amount <= sources_amount;
->>>>>>> c88e9921
+            {
+                rct::decodeRct(tx.rct_signatures, rct::sk2rct(amount_key), oi.out_no, ts.mask, hw::get_device("default"));
+            }
         }
 
         if (!fill_output_entries(outs, sender_out, nmix, ts.real_output, ts.outputs)) continue;
@@ -1139,12 +1042,49 @@
     return true;
 }
 
-<<<<<<< HEAD
-void fill_tx_sources_and_multi_destinations(const std::vector<test_event_entry>& events, const block& blk_head,
-                                            const cryptonote::account_base& from, const cryptonote::account_base& to,
-                                            uint64_t const *amount, int num_amounts, uint64_t fee, size_t nmix, std::vector<tx_source_entry>& sources,
-                                            std::vector<tx_destination_entry>& destinations, uint64_t *change_amount)
-=======
+void fill_tx_sources_and_multi_destinations(const std::vector<test_event_entry>& events,
+                                            const block& blk_head,
+                                            const cryptonote::account_base& from,
+                                            const cryptonote::account_public_address& to,
+                                            uint64_t const *amount,
+                                            int num_amounts,
+                                            uint64_t fee,
+                                            size_t nmix,
+                                            std::vector<tx_source_entry>& sources,
+                                            std::vector<tx_destination_entry>& destinations,
+                                            bool always_add_change_ouput,
+                                            uint64_t *change_amount)
+{
+  sources.clear();
+  destinations.clear();
+
+  uint64_t total_amount = fee;
+  for (int i = 0; i < num_amounts; ++i)
+    total_amount += amount[i];
+
+  if (!fill_tx_sources(sources, events, blk_head, from, total_amount, nmix))
+    throw std::runtime_error("couldn't fill transaction sources");
+
+  for (int i = 0; i < num_amounts; ++i)
+  {
+    tx_destination_entry de;
+    if (!fill_tx_destination(de, to, amount[i]))
+      throw std::runtime_error("couldn't fill transaction destination");
+    destinations.push_back(de);
+  }
+
+  tx_destination_entry de_change;
+  uint64_t cash_back = get_inputs_amount(sources) - (total_amount);
+  if (0 < cash_back || always_add_change_ouput)
+  {
+    if (!fill_tx_destination(de_change, get_address(from), cash_back))
+      throw std::runtime_error("couldn't fill transaction cache back destination");
+    destinations.push_back(de_change);
+  }
+
+  if (change_amount) *change_amount = (cash_back > 0) ? cash_back : 0;
+}
+
 map_txid_output_t::iterator block_tracker::find_out(const crypto::hash &txid, size_t out)
 {
   return find_out(std::make_pair(txid, out));
@@ -1409,34 +1349,11 @@
                           std::vector<tx_destination_entry>& destinations,
                           bool always_change)
 
->>>>>>> c88e9921
 {
   destinations.clear();
   uint64_t amount = sum_amount(dests);
   std::copy(dests.begin(), dests.end(), std::back_inserter(destinations));
 
-<<<<<<< HEAD
-  uint64_t total_amount = fee;
-  for (int i = 0; i < num_amounts; ++i)
-    total_amount += amount[i];
-
-  if (!fill_tx_sources(sources, events, blk_head, from, total_amount, nmix))
-    throw std::runtime_error("couldn't fill transaction sources");
-
-  for (int i = 0; i < num_amounts; ++i)
-  {
-    tx_destination_entry de;
-    if (!fill_tx_destination(de, to, amount[i]))
-      throw std::runtime_error("couldn't fill transaction destination");
-    destinations.push_back(de);
-  }
-
-  tx_destination_entry de_change;
-  uint64_t cash_back = get_inputs_amount(sources) - (total_amount);
-  if (0 < cash_back)
-  {
-    if (!fill_tx_destination(de_change, from, cash_back))
-=======
   tx_destination_entry de_change;
   uint64_t cache_back = get_inputs_amount(sources) - (amount + fee);
 
@@ -1467,22 +1384,19 @@
 
   if (cache_back > 0 || always_change) {
     if (!fill_tx_destination(de_change, get_address(from), cache_back <= 0 ? 0 : cache_back))
->>>>>>> c88e9921
       throw std::runtime_error("couldn't fill transaction cache back destination");
     destinations.push_back(de_change);
   }
-
-  if (change_amount) *change_amount = (cash_back > 0) ? cash_back : 0;
 }
 
 void fill_tx_sources_and_destinations(const std::vector<test_event_entry>& events, const block& blk_head,
-                                      const cryptonote::account_base& from, const cryptonote::account_base& to,
+                                      const cryptonote::account_base& from, const cryptonote::account_public_address& to,
                                       uint64_t amount, uint64_t fee, size_t nmix, std::vector<tx_source_entry>& sources,
                                       std::vector<tx_destination_entry>& destinations, uint64_t *change_amount)
 {
   uint64_t *amounts = &amount;
   int num_amounts   = 1;
-  fill_tx_sources_and_multi_destinations(events, blk_head, from, to, amounts, num_amounts, fee, nmix, sources, destinations, change_amount);
+  fill_tx_sources_and_multi_destinations(events, blk_head, from, to, amounts, num_amounts, fee, nmix, sources, destinations, true /*always_add_change_output*/, change_amount);
 }
 
 void fill_tx_destinations(const var_addr_t& from, const cryptonote::account_public_address& to,
@@ -1494,28 +1408,6 @@
   fill_tx_destinations(from, to, amount, fee, sources, destinations, destinations_pure, always_change);
 }
 
-void fill_tx_sources_and_destinations(const std::vector<test_event_entry>& events, const block& blk_head,
-                                      const cryptonote::account_base& from, const cryptonote::account_public_address& to,
-                                      uint64_t amount, uint64_t fee, size_t nmix, std::vector<tx_source_entry>& sources,
-                                      std::vector<tx_destination_entry>& destinations)
-{
-  sources.clear();
-  destinations.clear();
-
-  if (!fill_tx_sources(sources, events, blk_head, from, amount + fee, nmix))
-    throw std::runtime_error("couldn't fill transaction sources");
-
-  fill_tx_destinations(from, to, amount, fee, sources, destinations, false);
-}
-
-void fill_tx_sources_and_destinations(const std::vector<test_event_entry>& events, const block& blk_head,
-                                      const cryptonote::account_base& from, const cryptonote::account_base& to,
-                                      uint64_t amount, uint64_t fee, size_t nmix, std::vector<tx_source_entry>& sources,
-                                      std::vector<tx_destination_entry>& destinations)
-{
-  fill_tx_sources_and_destinations(events, blk_head, from, to.get_keys().m_account_address, amount, fee, nmix, sources, destinations);
-}
-
 void fill_nonce(cryptonote::block& blk, const difficulty_type& diffic, uint64_t height)
 {
   blk.nonce = 0;
@@ -1523,7 +1415,6 @@
     blk.timestamp++;
 }
 
-<<<<<<< HEAD
 crypto::public_key get_output_key(const keypair& txkey,
                                   const cryptonote::account_public_address& addr,
                                   size_t output_index)
@@ -1533,7 +1424,8 @@
     crypto::public_key out_eph_public_key;
     crypto::derive_public_key(derivation, output_index, addr.m_spend_public_key, out_eph_public_key);
     return out_eph_public_key;
-=======
+}
+
 cryptonote::tx_destination_entry build_dst(const var_addr_t& to, bool is_subaddr, uint64_t amount)
 {
   tx_destination_entry de;
@@ -1560,60 +1452,21 @@
   return res;
 }
 
-bool construct_miner_tx_manually(size_t height, uint64_t already_generated_coins,
-                                 const account_public_address& miner_address, transaction& tx, uint64_t fee,
-                                 keypair* p_txkey/* = 0*/)
-{
-  keypair txkey;
-  txkey = keypair::generate(hw::get_device("default"));
-  add_tx_pub_key_to_extra(tx, txkey.pub);
-
-  if (0 != p_txkey)
-    *p_txkey = txkey;
-
-  txin_gen in;
-  in.height = height;
-  tx.vin.push_back(in);
-
-  // This will work, until size of constructed block is less then CRYPTONOTE_BLOCK_GRANTED_FULL_REWARD_ZONE
-  uint64_t block_reward;
-  if (!get_block_reward(0, 0, already_generated_coins, block_reward, 1))
-  {
-    LOG_PRINT_L0("Block is too big");
-    return false;
-  }
-  block_reward += fee;
-
-  crypto::key_derivation derivation;
-  crypto::public_key out_eph_public_key;
-  crypto::generate_key_derivation(miner_address.m_view_public_key, txkey.sec, derivation);
-  crypto::derive_public_key(derivation, 0, miner_address.m_spend_public_key, out_eph_public_key);
-
-  tx_out out;
-  out.amount = block_reward;
-  out.target = txout_to_key(out_eph_public_key);
-  tx.vout.push_back(out);
-
-  tx.version = 1;
-  tx.unlock_time = height + CRYPTONOTE_MINED_MONEY_UNLOCK_WINDOW;
-
-  return true;
-}
-
 bool construct_tx_to_key(const std::vector<test_event_entry>& events, cryptonote::transaction& tx, const cryptonote::block& blk_head,
                          const cryptonote::account_base& from, const var_addr_t& to, uint64_t amount,
-                         uint64_t fee, size_t nmix, bool rct, rct::RangeProofType range_proof_type, int bp_version)
+                         uint64_t fee, size_t nmix, rct::RangeProofType range_proof_type, int bp_version)
 {
   vector<tx_source_entry> sources;
   vector<tx_destination_entry> destinations;
   fill_tx_sources_and_destinations(events, blk_head, from, get_address(to), amount, fee, nmix, sources, destinations);
 
-  return construct_tx_rct(from.get_keys(), sources, destinations, from.get_keys().m_account_address, std::vector<uint8_t>(), tx, 0, rct, range_proof_type, bp_version);
+  cryptonote::tx_destination_entry change_addr;
+  return construct_tx_rct(from.get_keys(), sources, destinations, change_addr, std::vector<uint8_t>(), tx, 0, range_proof_type, bp_version);
 }
 
 bool construct_tx_to_key(const std::vector<test_event_entry>& events, cryptonote::transaction& tx, const cryptonote::block& blk_head,
                          const cryptonote::account_base& from, std::vector<cryptonote::tx_destination_entry> destinations,
-                         uint64_t fee, size_t nmix, bool rct, rct::RangeProofType range_proof_type, int bp_version)
+                         uint64_t fee, size_t nmix, rct::RangeProofType range_proof_type, int bp_version)
 {
   vector<tx_source_entry> sources;
   vector<tx_destination_entry> destinations_all;
@@ -1622,33 +1475,36 @@
   if (!fill_tx_sources(sources, events, blk_head, from, amount + fee, nmix))
     throw std::runtime_error("couldn't fill transaction sources");
 
-  fill_tx_destinations(from, destinations, fee, sources, destinations_all, false);
-
-  return construct_tx_rct(from.get_keys(), sources, destinations_all, get_address(from), std::vector<uint8_t>(), tx, 0, rct, range_proof_type, bp_version);
+  fill_tx_destinations(from, destinations, fee, sources, destinations_all, true);
+
+  cryptonote::tx_destination_entry change_addr;
+  return construct_tx_rct(from.get_keys(), sources, destinations_all, change_addr, std::vector<uint8_t>(), tx, 0, range_proof_type, bp_version);
 }
 
 bool construct_tx_to_key(cryptonote::transaction& tx,
                          const cryptonote::account_base& from, const var_addr_t& to, uint64_t amount,
                          std::vector<cryptonote::tx_source_entry> &sources,
-                         uint64_t fee, bool rct, rct::RangeProofType range_proof_type, int bp_version)
-{
+                         uint64_t fee, rct::RangeProofType range_proof_type, int bp_version)
+{
+  cryptonote::tx_destination_entry change_addr;
   vector<tx_destination_entry> destinations;
-  fill_tx_destinations(from, get_address(to), amount, fee, sources, destinations, rct);
-  return construct_tx_rct(from.get_keys(), sources, destinations, get_address(from), std::vector<uint8_t>(), tx, 0, rct, range_proof_type, bp_version);
+  fill_tx_destinations(from, get_address(to), amount, fee, sources, destinations);
+  return construct_tx_rct(from.get_keys(), sources, destinations, change_addr, std::vector<uint8_t>(), tx, 0, range_proof_type, bp_version);
 }
 
 bool construct_tx_to_key(cryptonote::transaction& tx,
                          const cryptonote::account_base& from,
                          const std::vector<cryptonote::tx_destination_entry>& destinations,
                          std::vector<cryptonote::tx_source_entry> &sources,
-                         uint64_t fee, bool rct, rct::RangeProofType range_proof_type, int bp_version)
-{
+                         uint64_t fee, rct::RangeProofType range_proof_type, int bp_version)
+{
+  cryptonote::tx_destination_entry change_addr;
   vector<tx_destination_entry> all_destinations;
-  fill_tx_destinations(from, destinations, fee, sources, all_destinations, rct);
-  return construct_tx_rct(from.get_keys(), sources, all_destinations, get_address(from), std::vector<uint8_t>(), tx, 0, rct, range_proof_type, bp_version);
-}
-
-bool construct_tx_rct(const cryptonote::account_keys& sender_account_keys, std::vector<cryptonote::tx_source_entry>& sources, const std::vector<cryptonote::tx_destination_entry>& destinations, const boost::optional<cryptonote::account_public_address>& change_addr, std::vector<uint8_t> extra, cryptonote::transaction& tx, uint64_t unlock_time, bool rct, rct::RangeProofType range_proof_type, int bp_version)
+  fill_tx_destinations(from, destinations, fee, sources, all_destinations, true);
+  return construct_tx_rct(from.get_keys(), sources, all_destinations, change_addr, std::vector<uint8_t>(), tx, 0, range_proof_type, bp_version);
+}
+
+bool construct_tx_rct(const cryptonote::account_keys& sender_account_keys, std::vector<cryptonote::tx_source_entry>& sources, const std::vector<cryptonote::tx_destination_entry>& destinations, const boost::optional<cryptonote::tx_destination_entry>& change_addr, std::vector<uint8_t> extra, cryptonote::transaction& tx, uint64_t unlock_time, rct::RangeProofType range_proof_type, int bp_version)
 {
   std::unordered_map<crypto::public_key, cryptonote::subaddress_index> subaddresses;
   subaddresses[sender_account_keys.m_account_address.m_spend_public_key] = {0, 0};
@@ -1656,27 +1512,23 @@
   std::vector<crypto::secret_key> additional_tx_keys;
   std::vector<tx_destination_entry> destinations_copy = destinations;
   rct::RCTConfig rct_config = {range_proof_type, bp_version};
-  return construct_tx_and_get_tx_key(sender_account_keys, subaddresses, sources, destinations_copy, change_addr, extra, tx, unlock_time, tx_key, additional_tx_keys, rct, rct_config, nullptr);
->>>>>>> c88e9921
-}
-
-transaction construct_tx_with_fee(std::vector<test_event_entry>& events, const block& blk_head,
-                                  const account_base& acc_from, const var_addr_t& to, uint64_t amount, uint64_t fee)
+  return construct_tx_and_get_tx_key(sender_account_keys, subaddresses, sources, destinations_copy, change_addr, extra, tx, unlock_time, tx_key, additional_tx_keys, rct_config, nullptr);
+}
+
+transaction construct_tx_with_fee(std::vector<test_event_entry>& events, const cryptonote::block& blk_head,
+                                  const cryptonote::account_base& acc_from, const cryptonote::account_base& acc_to,
+                                  uint64_t amount, uint64_t fee)
 {
   transaction tx;
-<<<<<<< HEAD
   TxBuilder(events, tx, blk_head, acc_from, acc_to, amount, cryptonote::network_version_7).with_fee(fee).build();
-=======
-  construct_tx_to_key(events, tx, blk_head, acc_from, to, amount, fee, 0);
->>>>>>> c88e9921
   events.push_back(tx);
   return tx;
 }
 
 uint64_t get_balance(const cryptonote::account_base& addr, const std::vector<cryptonote::block>& blockchain, const map_hash2tx_t& mtx) {
     uint64_t res = 0;
-    output_index_vec outs;
-    output_vec outs_mine;
+    std::vector<output_index> outs;
+    std::vector<size_t> outs_mine;
 
     map_hash2tx_t confirmed_txs;
     get_confirmed_txs(blockchain, mtx, confirmed_txs);
@@ -1700,8 +1552,8 @@
     if (blockchain.empty()) return 0;
 
     uint64_t res = 0;
-    output_index_vec outs;
-    output_vec outs_mine;
+    std::vector<output_index> outs;
+    std::vector<size_t> outs_mine;
 
     map_hash2tx_t confirmed_txs;
     get_confirmed_txs(blockchain, mtx, confirmed_txs);
