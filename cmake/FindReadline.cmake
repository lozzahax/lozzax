--- conflicted
+++ resolved
@@ -23,12 +23,8 @@
 
 find_path(Readline_ROOT_DIR
     NAMES include/readline/readline.h
-<<<<<<< HEAD
     HINTS ENV READLINE_ROOT_DIR
-    PATHS /opt/local/ /usr/local/ /usr/
-=======
     PATHS /usr/local/opt/readline/ /opt/local/ /usr/local/ /usr/
->>>>>>> b3363e8e
     NO_DEFAULT_PATH
 )
 
